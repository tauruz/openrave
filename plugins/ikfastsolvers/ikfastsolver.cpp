--- conflicted
+++ resolved
@@ -252,38 +252,21 @@
         const std::vector<int>& vArmIndices = pmanip->GetArmIndices();
         probot->SetActiveDOFs(vArmIndices);
         probot->GetActiveDOFLimits(_qlower,_qupper);
-<<<<<<< HEAD
-        _qmid.resize(_qlower.size());
-        _qbigrangeindices.resize(0);
-        _qbigrangemaxsols.resize(0);
-        _qbigrangemaxcumprod.resize(0); _qbigrangemaxcumprod.push_back(1);
-        for(size_t i = 0; i < _qmid.size(); ++i) {
-            _qmid[i] = 0.5*(_qlower[i]*_qupper[i]);
-            if( _qupper[i]-_qlower[i] > M_TWO_PI ) {
-                int dofindex = pmanip->GetArmIndices().at(i);
-                KinBody::JointPtr pjoint = probot->GetJointFromDOFIndex(dofindex);
-                int iaxis = dofindex-pjoint->GetDOFIndex();
-                if( pjoint->IsRevolute(iaxis) && !pjoint->IsCircular(iaxis) ) {
-                    _qbigrangeindices.push_back(i);
-                    _qbigrangemaxsols.push_back( 1+int((_qupper[i]-_qlower[i])/(M_TWO_PI))); // max redundant solutions
-=======
         const size_t ndof = _qlower.size();
         _qmid.resize(ndof);
         _qbigrangeindices.clear();
         _qbigrangemaxsols.clear();
         _qbigrangemaxcumprod = {1};
-        const dReal twopi = 2.0 * PI;
         for(size_t i = 0; i < ndof; ++i) {
             _qmid[i] = 0.5 * (_qupper[i] + _qlower[i]);
             const dReal qrange = _qupper[i] - _qlower[i];
-            if( qrange > twopi ) {
+            if( qrange > M_TWO_PI ) {
                 const int dofindex = vArmIndices.at(i);
                 const KinBody::JointPtr pjoint = probot->GetJointFromDOFIndex(dofindex);
                 const int iaxis = dofindex - pjoint->GetDOFIndex();
                 if( pjoint->IsRevolute(iaxis) && !pjoint->IsCircular(iaxis) ) {
                     _qbigrangeindices.push_back(i);
-                    _qbigrangemaxsols.push_back(1 + int(qrange/twopi)); // max redundant solutions
->>>>>>> b2dc01b5
+                    _qbigrangemaxsols.push_back(1 + int(qrange/M_TWO_PI)); // max redundant solutions
                     _qbigrangemaxcumprod.push_back(_qbigrangemaxcumprod.back() * _qbigrangemaxsols.back());
                 }
             }
