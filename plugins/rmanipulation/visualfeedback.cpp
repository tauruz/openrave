// -*- coding: utf-8 -*-
// Copyright (C) 2006-2010 Rosen Diankov (rdiankov@cs.cmu.edu)
//
// This program is free software: you can redistribute it and/or modify
// it under the terms of the GNU Lesser General Public License as published by
// the Free Software Foundation, either version 3 of the License, or
// at your option) any later version.
//
// This program is distributed in the hope that it will be useful,
// but WITHOUT ANY WARRANTY; without even the implied warranty of
// MERCHANTABILITY or FITNESS FOR A PARTICULAR PURPOSE.  See the
// GNU Lesser General Public License for more details.
//
// You should have received a copy of the GNU Lesser General Public License
// along with this program.  If not, see <http://www.gnu.org/licenses/>.
#include "commonmanipulation.h"
#include <boost/algorithm/string/replace.hpp>

<<<<<<< HEAD
#define CALIBRATION_TIMING_DEBUG // uncomment this to get more information about time spent for each stage

void SerializeTransform(std::stringstream& ss, const Transform& t) {
    ss << t.rot.x << ", " << t.rot.y << ", " << t.rot.z << ", " << t.rot.w << ", " << t.trans.x << ", " << t.trans.y << ", " << t.trans.z;
}

void SerializeVector3(std::stringstream& ss, const Vector& v) {
    ss << v.x << ", " << v.y << ", " << v.z;
}

void SerializeVector4(std::stringstream& ss, const Vector& v) {
    ss << v.x << ", " << v.y << ", " << v.z << ", " << v.w;
}

/// \brief Sample rays from the projected OBB on an image plane and returns true if the test function returns true for
///        all the rays. Otherwise, return false
/// \param obb The OBB of targetlink whose transform is set to Ttargetlinkincamera
/// \param delta The discretization step size when sampling rays
/// \param testfn A function for testing occlusion for rays
/// \param tcamera Tcamerainworld
/// \param allowableocclusion Allowable percentage of occluded rays
/// \param bUseOnlyTopFace If true, will consider only the projection of the top face of the OBB. Otherwise, will consider three faces.
bool SampleProjectedOBBWithTest(const OBB& obb, dReal delta, const boost::function<bool(const Vector&)>& testfn, Transform& tcamera, dReal allowableocclusion=0, bool bUseOnlyTopFace=false)
{
    dReal fscalefactor = 0.95f; // have to make box smaller or else rays might miss
    int numpoints, numfaces;
    std::vector<Vector> vpoints;
    std::vector<int> faceindices;
    if( bUseOnlyTopFace ) {
        // Project only one face of the OBB
        numpoints = 4;
        numfaces  = 1;
        vpoints.resize(numpoints);
        faceindices.resize(numfaces*numpoints);

        vpoints[0] = obb.pos + fscalefactor*(  obb.right*obb.extents.x + obb.up*obb.extents.y - obb.dir*obb.extents.z );
        vpoints[1] = obb.pos + fscalefactor*(  obb.right*obb.extents.x - obb.up*obb.extents.y - obb.dir*obb.extents.z );
        vpoints[2] = obb.pos + fscalefactor*( -obb.right*obb.extents.x + obb.up*obb.extents.y - obb.dir*obb.extents.z );
        vpoints[3] = obb.pos + fscalefactor*( -obb.right*obb.extents.x - obb.up*obb.extents.y - obb.dir*obb.extents.z );

        faceindices[0] = 0; faceindices[1] = 1; faceindices[2] = 2; faceindices[3] = 3;
    }
    else {
        // Project 3 faces of the OBB
        numpoints = 8;
        numfaces  = 3;
        vpoints.resize(numpoints);
        faceindices.resize(numfaces*numpoints);

        vpoints[0] = obb.pos + fscalefactor*(  obb.right*obb.extents.x + obb.up*obb.extents.y + obb.dir*obb.extents.z );
        vpoints[1] = obb.pos + fscalefactor*(  obb.right*obb.extents.x + obb.up*obb.extents.y - obb.dir*obb.extents.z );
        vpoints[2] = obb.pos + fscalefactor*(  obb.right*obb.extents.x - obb.up*obb.extents.y + obb.dir*obb.extents.z );
        vpoints[3] = obb.pos + fscalefactor*(  obb.right*obb.extents.x - obb.up*obb.extents.y - obb.dir*obb.extents.z );
        vpoints[4] = obb.pos + fscalefactor*( -obb.right*obb.extents.x + obb.up*obb.extents.y + obb.dir*obb.extents.z );
        vpoints[5] = obb.pos + fscalefactor*( -obb.right*obb.extents.x + obb.up*obb.extents.y - obb.dir*obb.extents.z );
        vpoints[6] = obb.pos + fscalefactor*( -obb.right*obb.extents.x - obb.up*obb.extents.y + obb.dir*obb.extents.z );
        vpoints[7] = obb.pos + fscalefactor*( -obb.right*obb.extents.x - obb.up*obb.extents.y - obb.dir*obb.extents.z );

        if( obb.right.z >= 0 ) {
            faceindices[0] = 4; faceindices[1] = 5; faceindices[2] = 6; faceindices[3] = 7;
        }
        else {
            faceindices[0] = 0; faceindices[1] = 1; faceindices[2] = 2; faceindices[3] = 3;
        }

        if( obb.up.z >= 0 ) {
            faceindices[4] = 2; faceindices[5] = 3; faceindices[6] = 6; faceindices[7] = 7;
        }
        else {
            faceindices[4] = 0; faceindices[5] = 1; faceindices[6] = 4; faceindices[7] = 5;
        }

        if( obb.dir.z >= 0 ) {
            faceindices[8] = 1; faceindices[9] = 3; faceindices[10] = 5; faceindices[11] = 7;
        }
        else {
            faceindices[8] = 0; faceindices[9] = 2; faceindices[10] = 4; faceindices[11] = 6;
        }
    }

    // Project OBB points onto the plane z = 1 (arbitrary image plane).
    for( int ipoint = 0; ipoint < numpoints; ++ipoint ) {
        dReal fz = 1.0f/vpoints[ipoint].z;
        vpoints[ipoint].x *= fz;
        vpoints[ipoint].y *= fz;
        vpoints[ipoint].z = 1;
    }

    if( 0 ) { // for debugging
        Vector vpoints3d[numpoints];
        for(int j = 0; j < numpoints; ++j) vpoints3d[j] = tcamera*vpoints[j];
        {
            std::stringstream ss; ss << std::setprecision(std::numeric_limits<dReal>::digits10+1);
            ss << "camerapose=array([";
            SerializeTransform(ss, tcamera);
            ss << "]); vpoints=array([";
            std::string delim = "";
            for( int j = 0; j < numpoints; ++j ) {
                ss << delim << "[";
                SerializeVector3(ss, vpoints3d[j]);
                ss << "]";
                delim = ",";
            }
            ss << "]);";
            RAVELOG_DEBUG_FORMAT("%s", ss.str());
        }
    }

    int nallowableoutliers=0;
    if( allowableocclusion > 0 ) {
        // have to compute the area of all the faces!
        dReal farea = 0;
        for(int i = 0; i < numfaces; ++i) {
            Vector v0 = vpoints[faceindices[i*numfaces + 0]];
            Vector v1 = vpoints[faceindices[i*numfaces + 1]] - v0;
            Vector v2 = vpoints[faceindices[i*numfaces + 2]] - v0;
            Vector v = v1.cross(v2);
            farea += v.lengthsqr3();
        }
        nallowableoutliers = (int)(allowableocclusion*farea*0.5/(delta*delta));
    }

    for(int i = 0; i < numfaces; ++i) {
        Vector v0 = vpoints[faceindices[i*numfaces + 0]];
        Vector v1 = vpoints[faceindices[i*numfaces + 1]] - v0;
        Vector v2 = vpoints[faceindices[i*numfaces + 2]] - v0;
        Vector v3 = vpoints[faceindices[i*numfaces + 3]] - v0;
        dReal f3length = RaveSqrt(v3.lengthsqr2());
        Vector v3norm = v3 * (1.0f/f3length);
        Vector v3perp(-v3norm.y,v3norm.x,0,0);
        dReal f1proj = RaveFabs(v3perp.x*v1.x+v3perp.y*v1.y), f2proj = RaveFabs(v3perp.x*v2.x+v3perp.y*v2.y);

        int n1 = (int)(f1proj/delta);
        dReal n1scale = 1.0f/n1;
        Vector vdelta1 = v1*n1scale;
        Vector vdelta2 = (v1-v3)*n1scale;
        dReal fdeltalen = (RaveFabs(v3norm.x*v1.x+v3norm.y*v1.y) + RaveFabs(v3norm.x*(v1.x-v3.x)+v3norm.y*(v1.y-v3.y)))*n1scale;
        dReal ftotalen = f3length;
        Vector vcur1 = v0, vcur2 = v0+v3;
        for(int j = 0; j <= n1; ++j, vcur1 += vdelta1, vcur2 += vdelta2, ftotalen -= fdeltalen ) {
            int numsteps = (int)(ftotalen/delta);
            Vector vdelta = (vcur2-vcur1)*(1.0f/numsteps), vcur = vcur1;
            for(int k = 0; k <= numsteps; ++k, vcur += vdelta) {
                if( !testfn(vcur) ) {
                    if( nallowableoutliers-- <= 0 )
                        return false;
                }
            }
        }

        // Vector vtripoints[6] = {vpoints3d[faceindices[i*numfaces + 0]], vpoints3d[faceindices[i*numfaces + 3]], vpoints3d[faceindices[i*numfaces + 1]],
        //                         vpoints3d[faceindices[i*numfaces + 0]], vpoints3d[faceindices[i*numfaces + 1]], vpoints3d[faceindices[i*numfaces + 3]]};
        // penv->drawtrimesh(vtripoints[0], 16, NULL, 2);

        int n2 = (int)(f2proj/delta);
        if( n2 == 0 )
            continue;

        dReal n2scale = 1.0f/n2;
        vdelta1 = v2*n2scale;
        vdelta2 = (v2-v3)*n2scale;
        fdeltalen = (RaveFabs(v3norm.x*v2.x+v3norm.y*v2.y) + RaveFabs(v3norm.x*(v2.x-v3.x)+v3norm.y*(v2.y-v3.y)))*n2scale;
        ftotalen = f3length;
        vcur1 = v0; vcur2 = v0+v3;
        vcur1 += vdelta1; vcur2 += vdelta2; ftotalen -= fdeltalen; // do one step
        for(int j = 0; j < n2; ++j, vcur1 += vdelta1, vcur2 += vdelta2, ftotalen -= fdeltalen ) {
            int numsteps = (int)(ftotalen/delta);
            Vector vdelta = (vcur2-vcur1)*(1.0f/numsteps), vcur = vcur1;
            for(int k = 0; k <= numsteps; ++k, vcur += vdelta) {
                if( !testfn(vcur) ) {
                    if( nallowableoutliers-- <= 0 )
                        return false;
                }
=======
/// samples rays from the projected OBB and returns true if the test function returns true
/// for all the rays. Otherwise, returns false
bool SampleProjectedOBBWithTest(const OBB& obb, dReal delta, const boost::function<bool(const Vector&)>& testfn)
{
    dReal fscalefactor = 0.95f; // have to make box smaller or else rays might miss
    // vpoints contain the four corners of the top face (+z face) of the calibration board OBB
    Vector vpoints[4] = { obb.pos + fscalefactor * (obb.right * obb.extents.x + obb.up * obb.extents.y + obb.dir * obb.extents.z),
                          obb.pos + fscalefactor * (obb.right * obb.extents.x - obb.up * obb.extents.y + obb.dir * obb.extents.z),
                          obb.pos + fscalefactor * (-obb.right * obb.extents.x + obb.up * obb.extents.y + obb.dir * obb.extents.z),
                          obb.pos + fscalefactor * (-obb.right * obb.extents.x - obb.up * obb.extents.y + obb.dir * obb.extents.z) };

    // Project OBB points onto the plane z = 1 (image plane).
    dReal fmaxcornerdist = 0;
    for(int i = 0; i < 4; ++i) {
        dReal fcornerdist = RaveSqrt(vpoints[i].lengthsqr3());
        if( fcornerdist > fmaxcornerdist ) {
            fmaxcornerdist = fcornerdist;
        }
        dReal fz = 1.0f / vpoints[i].z;
        vpoints[i].x *= fz;
        vpoints[i].y *= fz;
        vpoints[i].z = 1;
    }

    Vector v0 = vpoints[0];
    Vector v1 = vpoints[1];
    Vector v2 = vpoints[2];
    Vector v3 = vpoints[3];

    // Although the OBB is a rectangle, after projecting it to the image plane, it may be an arbitrary quadrilateral.
    // We sample the OBB's image with steps no larger than delta (the sampling may not be uniform).
    Vector vbegin = v0;
    Vector vend = v1;
    int vbeginiter = (int)(RaveSqrt((v2 - v0).lengthsqr3()) / delta);
    int venditer = (int)(RaveSqrt((v3 - v1).lengthsqr3()) / delta);
    int numlines = max(vbeginiter, venditer);  // we need the same number of iterations along vbegin and vend
    Vector vbeginstep = 1.0f / numlines * (v2 - v0);
    Vector vendstep = 1.0f / numlines * (v3 - v1);

    // vcur is the test ray.
    // Define a line from vbegin = v0 to vend = v1. We move vcur by delta from vbegin to vend and call testfn(vcur) each time.
    // We then move vbegin toward v2 by delta, and move vend toward v3 by delta. We again move vcur from vbegin to vend and test each time.
    // We continue moving vbegin and vend until they reach v2 and v3 respectively.
    for(int i = 0; i <= numlines; ++i, vbegin += vbeginstep, vend += vendstep) {
        int numsteps = RaveSqrt((vend - vbegin).lengthsqr3()) / delta;
        Vector vlinestep = 1.0f / numsteps * (vend - vbegin);
        Vector vcur = vbegin;
        for(int j = 0; j <= numsteps; ++j, vcur += vlinestep) {
            dReal fvcurlength = RaveSqrt(vcur.lengthsqr3());
            if( !testfn(fmaxcornerdist / fvcurlength * vcur) ) {  // extend vcur length so it hits the target OBB in 3D
                // ray did not collide with calibration board
                return false;
>>>>>>> aa746b4b
            }
        }
    }

    // all rays collided with the calibation board, so the board is visible
    return true;
}

class VisualFeedback : public ModuleBase
{
public:
    inline boost::shared_ptr<VisualFeedback> shared_problem() {
        return boost::static_pointer_cast<VisualFeedback>(shared_from_this());
    }
    inline boost::shared_ptr<VisualFeedback const> shared_problem_const() const {
        return boost::static_pointer_cast<VisualFeedback const>(shared_from_this());
    }
    friend class VisibilityConstraintFunction;

    //        void Init(const SensorBase::CameraIntrinsics& KK,int width, int height)
    //    {
    //        ffovx = atanf(0.5f*width/KK.fx);
    //        fcosfovx = cosf(ffovx); fsinfovx = sinf(ffovx);
    //        ffovy = atanf(0.5f*height/KK.fy);
    //        fcosfovy = cosf(ffovy); fsinfovy = sinf(ffovy);
    //    }

    class VisibilityConstraintFunction
    {
        class SampleRaysScope
        {
public:
            SampleRaysScope(VisibilityConstraintFunction& vcf) : _vcf(vcf) {
                _vcf._bSamplingRays = true;
            }
            ~SampleRaysScope() {
                _vcf._bSamplingRays = false;
            }
private:
            VisibilityConstraintFunction& _vcf;
        };
public:
        static void GetAABBFromOBB(const OBB& obb, Vector& vMin, Vector& vMax)
        {
            vMax.x = fabsf(obb.right.x) * obb.extents.x + fabsf(obb.up.x) * obb.extents.y + fabsf(obb.dir.x) * obb.extents.z;
            vMax.y = fabsf(obb.right.y) * obb.extents.x + fabsf(obb.up.y) * obb.extents.y + fabsf(obb.dir.y) * obb.extents.z;
            vMax.z = fabsf(obb.right.z) * obb.extents.x + fabsf(obb.up.z) * obb.extents.y + fabsf(obb.dir.z) * obb.extents.z;
            vMin = obb.pos - vMax;
            vMax += obb.pos;
        }

        VisibilityConstraintFunction(boost::shared_ptr<VisualFeedback> vf) : _vf(vf) {
            _report.reset(new CollisionReport());

            // create the dummy box
            _vTargetLocalOBBs.reserve(1);

            if( !_vf->_targetlink->IsVisible() ) {
                throw OPENRAVE_EXCEPTION_FORMAT("no geometries target link %s is visible so cannot use it for visibility checking", _vf->_targetlink->GetName(), ORE_InvalidArguments);
            }

            // We assume only one geometry named exactly _vf->_targetGeomName exists on
            // the targetlink. This geometry name is hard-coded in
            // handeyecalibrationtask.py in planning common. Here the
            // calibboard geometry OBB is computed relative to the targetlink.
            for(size_t igeom = 0; igeom < _vf->_targetlink->GetGeometries().size(); ++igeom) {
                KinBody::Link::GeometryPtr pgeom = _vf->_targetlink->GetGeometries().at(igeom);
                if( pgeom->IsVisible() && (_vf->_targetGeomName.size() == 0 || pgeom->GetName() == _vf->_targetGeomName) ) {
                    _vTargetLocalOBBs.push_back(geometry::OBBFromAABB(pgeom->ComputeAABB(Transform()), Transform()));
                    break;
                }
            }

            if (_vTargetLocalOBBs.size() == 0 ) {
                std::stringstream ss;
                for(size_t igeom = 0; igeom < _vf->_targetlink->GetGeometries().size(); ++igeom) {
                    ss << _vf->_targetlink->GetGeometries().at(igeom)->GetName() << " (" << _vf->_targetlink->GetGeometries().at(igeom)->IsVisible() << "), ";
                }
                throw OPENRAVE_EXCEPTION_FORMAT("No visibile geometries named '%s' found in target link %s with geometires [%s].", _vf->_targetGeomName%_vf->_targetlink->GetName()%ss.str(), ORE_InvalidArguments);
            }

            vector<AABB> vboxes;
            if( _vTargetLocalOBBs.size() > 0 ) {
                Vector vmin, vmax;
                GetAABBFromOBB(_vTargetLocalOBBs.at(0), vmin, vmax);
                for(size_t iobb = 1; iobb < _vTargetLocalOBBs.size(); ++iobb) {
                    Vector vmin2, vmax2;
                    GetAABBFromOBB(_vTargetLocalOBBs.at(iobb), vmin2, vmax2);
                    if( vmin.x > vmin2.x ) {
                        vmin.x = vmin2.x;
                    }
                    if( vmin.y > vmin2.y ) {
                        vmin.y = vmin2.y;
                    }
                    if( vmin.z > vmin2.z ) {
                        vmin.z = vmin2.z;
                    }
                    if( vmax.x < vmax2.x ) {
                        vmax.x = vmax2.x;
                    }
                    if( vmax.y < vmax2.y ) {
                        vmax.y = vmax2.y;
                    }
                    if( vmax.z < vmax2.z ) {
                        vmax.z = vmax2.z;
                    }
                }

                _abTarget.pos = 0.5*(vmin + vmax);
                _abTarget.extents = vmax - _abTarget.pos;
                _abTarget.extents.x += 0.0001;
                _abTarget.extents.y += 0.0001;
                _abTarget.extents.z += 0.0001;
                vboxes.push_back(_abTarget);
            }

            // have to increase its dimensions a little!

            _ptargetbox = RaveCreateKinBody(_vf->_targetlink->GetParent()->GetEnv());
            _ptargetbox->InitFromBoxes(vboxes,true);
            _ptargetbox->SetName("__visualfeedbacktest__");
            _ptargetbox->GetEnv()->Add(_ptargetbox,true); // need to set to visible, otherwise will be ignored
            _ptargetbox->Enable(false);
            _ptargetbox->SetTransform(_vf->_targetlink->GetTransform());

            _ikreturn.reset(new IkReturn(IKRA_Success));
            _bSamplingRays = false;
            if( _vf->_bIgnoreSensorCollision && !!_vf->_sensorrobot ) {
                _collisionfn = _vf->_targetlink->GetParent()->GetEnv()->RegisterCollisionCallback(boost::bind(&VisibilityConstraintFunction::_IgnoreCollisionCallback,this,_1,_2));
            }
        }

        virtual ~VisibilityConstraintFunction() {
            _ptargetbox->GetEnv()->Remove(_ptargetbox);
        }

        virtual bool IsVisible(bool bcheckocclusion, bool bOutputError, std::string& errormsg)
        {
            Transform tTargetLinkInCamera = _vf->_psensor->GetTransform().inverse() * _vf->_targetlink->GetTransform();
            Transform tCameraInTargetLink = tTargetLinkInCamera.inverse();
            if( !InConvexHull(tCameraInTargetLink) ) {
                RAVELOG_WARN("Box not in camera vision hull (shouldn't happen due to preprocessing\n");
                return false;
            }
            if( bcheckocclusion && IsPatternOccluded(tTargetLinkInCamera, _vf->_psensor->GetTransform(), bOutputError, errormsg) ) {
                RAVELOG_DEBUG("Pattern is occluded\n");
                return false;
            }
            return true;
        }

        virtual bool Constraint(const PlannerBase::PlannerParameters::CheckPathConstraintFn& oldfn, const vector<dReal>& pSrcConf, const vector<dReal>& pDestConf, IntervalType interval, PlannerBase::ConfigurationListPtr configurations)
        {
            if( !oldfn(pSrcConf,pDestConf,interval,configurations) ) {
                return false;
            }
            std::string errormsg;
            return IsVisible(true, false, errormsg);
        }

        /// samples the ik
        /// If camera is attached to robot, assume target is not movable and t is the camera position.
        /// If camera is not attached to robot, assume calibration pattern is movable and t is the calibration pattern position.
        bool SampleWithCamera(const TransformMatrix& t, vector<dReal>& pNewSample, bool bOutputError, std::string& errormsg)
        {
            Transform tCameraInTargetLink, tTargetLinkInWorld;
            if( _vf->_robot != _vf->_sensorrobot ) {
                tTargetLinkInWorld = t;
                tCameraInTargetLink = tTargetLinkInWorld.inverse() * _vf->_psensor->GetTransform();
            }
            else {
                //FIXME
                tTargetLinkInWorld = _vf->_targetlink->GetTransform();
                tCameraInTargetLink = tTargetLinkInWorld.inverse() * t;
            }
            if( !InConvexHull(tCameraInTargetLink) ) {
                RAVELOG_DEBUG("box not in camera vision hull\n");
                if( bOutputError ) {
                    errormsg = str(boost::format("{\"type\":\"outofcamera\"}"));
                }

                return false;
            }

            // object is inside, find an ik solution
            if( !_vf->_pmanip->FindIKSolution(tTargetLinkInWorld, IKFO_CheckEnvCollisions, _ikreturn) ) {
                if( bOutputError ) {
                    errormsg = str(boost::format("{\"type\":\"ikfailed\", \"action\":\"0x%x\"}")%_ikreturn->_action);
                }
                RAVELOG_VERBOSE_FORMAT("no valid ik 0x%.8x", _ikreturn->_action);
                return false;
            }
            _vsolution.swap(_ikreturn->_vsolution); // for now swap until this->_vsolution is removed

            // convert the solution into active dofs
            _vf->_robot->GetActiveDOFValues(pNewSample);
            FOREACHC(itarm,_vf->_pmanip->GetArmIndices()) {
                vector<int>::const_iterator itactive = find(_vf->_robot->GetActiveDOFIndices().begin(),_vf->_robot->GetActiveDOFIndices().end(),*itarm);
                if( itactive != _vf->_robot->GetActiveDOFIndices().end() ) {
                    pNewSample.at((int)(itactive-_vf->_robot->GetActiveDOFIndices().begin())) = _vsolution.at((int)(itarm-_vf->_pmanip->GetArmIndices().begin()));
                }
            }
            _vf->_robot->SetActiveDOFValues(pNewSample);

            return !IsPatternOccluded(tCameraInTargetLink.inverse(), _vf->_psensor->GetTransform(), bOutputError, errormsg);
        }

        /// \brief checks if the target geometries of the target link are inside the camera visiblity convex hull (
        /// \param tCameraInTargetLink in target link coordinate system
        /// \param mindist Minimum distance to keep from the plane (should be non-negative)
        bool InConvexHull(const TransformMatrix& tCameraInTargetLink, dReal mindist=0)
        {
            _vconvexplanes3d.resize(_vf->_vconvexplanes.size());
            for(size_t i = 0; i < _vf->_vconvexplanes.size(); ++i) {
                _vconvexplanes3d[i] = tCameraInTargetLink.rotate(_vf->_vconvexplanes[i]);
                _vconvexplanes3d[i].w = -tCameraInTargetLink.trans.dot3(_vconvexplanes3d[i]) - mindist;
            }
            FOREACH(itobb, _vTargetLocalOBBs) {
                if( !geometry::IsOBBinConvexHull(*itobb, _vconvexplanes3d) ) {
                    return false;
                }
            }
            return true;
        }

        /// Check if any part of the environment or robot is in front of the camera blocking the calibration board
        /// Project the board's top surface onto the image plane and shoot rays
        bool IsPatternOccluded(const TransformMatrix& tTargetLinkInCamera, const TransformMatrix& tCameraInWorld, bool bOutputError, std::string& errormsg)
        {
            KinBody::KinBodyStateSaver saver1(_ptargetbox);
            _ptargetbox->SetTransform(tCameraInWorld * tTargetLinkInCamera); // _ptargetbox is box geometry relative to targetlink
            _ptargetbox->Enable(true);
            SampleRaysScope srs(*this);
            std::string occludingbodyandlinkname = "";
            FOREACH(itobb, _vTargetLocalOBBs) {  // itobb is in targetlink coordinates
                OBB cameraobb = geometry::TransformOBB(tTargetLinkInCamera, *itobb);
                // SampleProjectedOBBWithTest usually quits when first occlusion is found, so just passing occludingbodyandlinkname to _TestRay should return the initial occluding part.
<<<<<<< HEAD
                if( !SampleProjectedOBBWithTest(cameraobb, _vf->_fSampleRayDensity, boost::bind(&VisibilityConstraintFunction::_TestRay, this, _1, boost::ref(tworldcamera), boost::ref(occludingbodyandlinkname)), tworldcamera, _vf->_fAllowableOcclusion) ) {
=======
                if( !SampleProjectedOBBWithTest(cameraobb, _vf->_fSampleRayDensity, boost::bind(&VisibilityConstraintFunction::_TestRay, this, _1, boost::ref(tCameraInWorld), boost::ref(occludingbodyandlinkname))) ) {
>>>>>>> aa746b4b
                    RAVELOG_VERBOSE("box is occluded\n");
                    errormsg = str(boost::format("{\"type\":\"pattern_occluded\", \"bodylinkname\":\"%s\"}")%occludingbodyandlinkname);
                    return true;
                }
            }
            return false;
        }

<<<<<<< HEAD
        /// check if just the rigidly attached links of the gripper are in the way
        /// this function is not meant to be called during planning (only database generation)
        /// \param tcamera transformation of the camera in the targetlink frame
        bool IsOccludedByRigid(const TransformMatrix& tcamera)
        {
            KinBody::KinBodyStateSaver saver1(_ptargetbox), saver2(_vf->_targetlink->GetParent());
            vector<KinBody::LinkPtr> vattachedlinks;
            _vf->_psensor->GetAttachingLink()->GetRigidlyAttachedLinks(vattachedlinks);
            RobotBase::RobotStateSaver robotsaver(_vf->_robot,RobotBase::Save_LinkTransformation|RobotBase::Save_LinkEnable);
            Transform tsensorinv = _vf->_psensor->GetTransform().inverse();
            // Disable all robot links that are not attached to the camera
            FOREACHC(itlink,_vf->_robot->GetLinks()) {
                bool battached = find(vattachedlinks.begin(),vattachedlinks.end(),*itlink)!=vattachedlinks.end();
                (*itlink)->Enable(battached);
                if( battached ) {
                    (*itlink)->SetTransform(tsensorinv*(*itlink)->GetTransform());
                }
            }
            TransformMatrix tcamerainv = tcamera.inverse();
            Transform ttarget = _vf->_targetlink->GetTransform();
            _ptargetbox->SetTransform(ttarget);
            Transform tworldcamera = ttarget*tcamera;
            _ptargetbox->Enable(true);
            SampleRaysScope srs(*this);
            FOREACH(itobb,_vTargetLocalOBBs) {
                OBB cameraobb = geometry::TransformOBB(tcamerainv,*itobb);
                if( !SampleProjectedOBBWithTest(cameraobb, _vf->_fSampleRayDensity, boost::bind(&VisibilityConstraintFunction::_TestRayRigid, this, _1, boost::ref(tworldcamera),boost::ref(vattachedlinks)), tworldcamera, 0.0f) ) {
                    return true;
                }
            }
            return false;
        }

=======
>>>>>>> aa746b4b
private:
        /// \brief return true if not occluded by any other target (ray hits the intended target box)
        ///
        /// \param v is in camera coordinate system
        /// \param tcamera is the camera in the world coordinate system
        bool _TestRay(const Vector& v, const TransformMatrix& tcamera, std::string& errormsg)
        {
            //RAVELOG_INFO_FORMAT("vector=array([%f, %f, %f])", v[0]%v[1]%v[2]);
            RAY r;
            dReal filen = 1/RaveSqrt(v.lengthsqr3());
            r.dir = tcamera.rotate((200.0f*filen)*v);
            r.pos = tcamera.trans + 0.5f*_vf->_fRayMinDist*r.dir;         // move the rays a little forward
            //RAVELOG_INFO_FORMAT("ray=array([%f, %f, %f, %f, %f, %f])", r.pos[0]%r.pos[1]%r.pos[2]%r.dir[0]%r.dir[1]%r.dir[2]);
            if( !_vf->_robot->GetEnv()->CheckCollision(r, _report) ) {
                //RAVELOG_DEBUG("CheckCollision call returned False.");
                return true;         // not supposed to happen, but it is OK
            }

            //            RaveVector<float> vpoints[2];
            //            vpoints[0] = r.pos;
            //            vpoints[1] = _report.contacts[0].pos;
            //            _vf->_robot->GetEnv()->drawlinestrip(vpoints[0],2,16,1.0f,Vector(0,0,1));
            if( !(!!_report->plink1 &&( _report->plink1->GetParent() == _ptargetbox) ) ) {
                if( _report->contacts.size() > 0 ) {
                    Vector v = _report->contacts.at(0).pos;
                    RAVELOG_VERBOSE_FORMAT("bad collision: %s: %f %f %f", _report->__str__()%v.x%v.y%v.z);
                }
                else {
                    RAVELOG_VERBOSE_FORMAT("bad collision: %s", _report->__str__());
                }
            }
            if( !!_report->plink1 ) {
                if( _report->plink1->GetParent() == _ptargetbox ) {
                    // colliding with intended target box, so not being occluded
                    std::string linkname = _report->plink1->GetName();
                    std::string bodyname = _report->plink1->GetParent()->GetName();
                    errormsg = bodyname + "/" + linkname;
                    //RAVELOG_DEBUG_FORMAT("Ray hit a target box: %s, success.", errormsg);
                    return true;
                }
                else if( _report->plink1 == _vf->_targetlink ) {
                    // the original link is returned, have to check if the collision point is within _ptargetbox since we could be targeting one specific geometry rather than others.
                    std::string linkname = _report->plink1->GetName();
                    std::string bodyname = _report->plink1->GetParent()->GetName();
                    errormsg = bodyname + "/" + linkname;
                    //RAVELOG_DEBUG_FORMAT("Ray hit target body and link named %s, success.", errormsg);
                    if( _report->contacts.size() > 0 ) {
                        // transform the contact point into the target link coordinate system
                        Transform ttarget = _vf->_targetlink->GetTransform();
                        Vector vintargetlink = ttarget.inverse()*_report->contacts.at(0).pos;
                        // if vertex is inside any of the OBBs, then return true. Note: assumes that the original geometries are a box
                        bool bInside = false;
                        FOREACH(itobb, _vTargetLocalOBBs) {
                            Vector voffset = vintargetlink - itobb->pos;
                            if( RaveFabs(voffset.dot3(itobb->right)) <= itobb->extents.x && RaveFabs(voffset.dot3(itobb->up)) <= itobb->extents.y && RaveFabs(voffset.dot3(itobb->dir)) <= itobb->extents.z ) {
                                bInside = true;
                                break;
                            }
                        }

                        return bInside;
                    }
                    else {
                        RAVELOG_WARN("contact link is the target link, however the count of contacting points is 0.");
                        errormsg = "nocontacts";
                        return false;
                    }
                }
                else{
                    std::string linkname = _report->plink1->GetName();
                    std::string bodyname = _report->plink1->GetParent()->GetName();
                    errormsg = bodyname + "/" + linkname;
                    RAVELOG_VERBOSE_FORMAT("Ray hit a non-target body and link named %s, reject.", errormsg);
                    return false;
                }
            }
            else {
                RAVELOG_WARN("ray did not return any contacts, so have to reject\n");
                errormsg = "norayintersection";
                return false;
            }
        }

        bool _TestRayRigid(const Vector& v, const TransformMatrix& tcamera, const vector<KinBody::LinkPtr>& vattachedlinks)
        {
            dReal filen = 1/RaveSqrt(v.lengthsqr3());
            RAY r((_vf->_fRayMinDist*filen)*v,(2.0f*filen)*v);
            if( _vf->_robot->GetEnv()->CheckCollision(r,KinBodyConstPtr(_vf->_robot),_report) ) {
                //RAVELOG_INFO(str(boost::format("ray col: %s\n")%_report->__str__()));
                return false;
            }
            return true;
        }

        CollisionAction _IgnoreCollisionCallback(CollisionReportPtr preport, bool IsCalledFromPhysicsEngine)
        {
            if( _bSamplingRays ) {
                if( !!preport->plink1 ) {
                    if(  !preport->plink1->IsVisible() || preport->plink1->GetParent() == _vf->_sensorrobot ) {
                        return CA_Ignore;
                    }
                }
                if( !!preport->plink2 ) {
                    if( !preport->plink2->IsVisible() || preport->plink2->GetParent() == _vf->_sensorrobot ) {
                        return CA_Ignore;
                    }
                }
            }
            return CA_DefaultAction;
        }
        bool _bSamplingRays;
        boost::shared_ptr<VisualFeedback> _vf;
        KinBodyPtr _ptargetbox;         ///< box to represent the target for simulating ray collisions
        UserDataPtr _collisionfn;

        vector<OBB> _vTargetLocalOBBs;         ///< target geometry bounding boxes in the target link coordinate system
        vector<dReal> _vsolution;
        IkReturnPtr _ikreturn;
        CollisionReportPtr _report;
        AABB _abTarget;         // local aabb in the targetlink coordinate system
        vector<Vector> _vconvexplanes3d; ///< the convex planes of the camera in the target link coordinate system
    };

    class GoalSampleFunction
    {
public:
        GoalSampleFunction(boost::shared_ptr<VisualFeedback> vf, const vector<Transform>& visibilitytransforms) : _vconstraint(vf), _fSampleGoalProb(1.0f), _vf(vf), _visibilitytransforms(visibilitytransforms)
        {
            RAVELOG_DEBUG(str(boost::format("have %d detection extents hypotheses\n")%_visibilitytransforms.size()));
            _ttarget = _vf->_targetlink->GetTransform();
            _sphereperms.PermuteStart(_visibilitytransforms.size());
        }
        virtual ~GoalSampleFunction() {
        }

        virtual bool Sample(vector<dReal>& pNewSample)
        {
            if( RaveRandomFloat() > _fSampleGoalProb ) {
                return false;
            }
            RobotBase::RobotStateSaver state(_vf->_robot);
            std::string errormsg;
            _sphereperms._fn = boost::bind(&GoalSampleFunction::SampleWithParameters,this,_1,boost::ref(pNewSample), false, errormsg);
            if( _sphereperms.PermuteContinue() >= 0 ) {
                return true;
            }
            //            // start from the beginning, if nothing, throw
            //            _sphereperms.PermuteStart(_visibilitytransforms.size());
            //            if( _sphereperms.PermuteContinue() >= 0 )
            //                return true;

            return false;
        }

        bool SampleWithParameters(int isample, vector<dReal>& pNewSample, bool bOutputError, std::string& errormsg)
        {
            TransformMatrix tcamera = _ttarget*_visibilitytransforms.at(isample);
            return _vconstraint.SampleWithCamera(tcamera,pNewSample, bOutputError, errormsg);
        }

        VisibilityConstraintFunction _vconstraint;
        dReal _fSampleGoalProb;
private:
        boost::shared_ptr<VisualFeedback> _vf;
        const vector<Transform>& _visibilitytransforms;


        Transform _ttarget;         ///< transform of target
        RandomPermutationExecutor _sphereperms;
        vector<Transform> _vcameras;         ///< camera transformations in local coord systems
    };

    VisualFeedback(EnvironmentBasePtr penv) : ModuleBase(penv), _preport(new CollisionReport())
    {
        __description = ":Interface Author: Rosen Diankov\n\n\
.. image:: ../../../images/interface_visualfeedback.jpg\n\
  :width: 500\n\n\
Adds grasp planning taking into account camera visibility constraints. The relevant paper is:\n\n\
- Rosen Diankov, Takeo Kanade, James Kuffner. Integrating Grasp Planning and Visual Feedback for Reliable Manipulation, IEEE-RAS Intl. Conf. on Humanoid Robots, December 2009.\n\
\n\
Visibility computation checks occlusion with other objects using ray sampling in the image space:\n\n\
.. image:: ../../../images/interface_visualfeedback_occlusions.jpg\n\
  :height: 200\n\
";
        _fMaxVelMult=1;
        _bIgnoreSensorCollision = false;
        _bCameraOnManip = false;
        _fSampleRayDensity = 0.001;
        _fAllowableOcclusion = 0.0;
        _fRayMinDist = 0.02f;

        RegisterCommand("SetCameraAndTarget",boost::bind(&VisualFeedback::SetCameraAndTarget,this,_1,_2),
                        "Sets the camera index from the robot and its convex hull");
        RegisterCommand("ProcessVisibilityExtents",boost::bind(&VisualFeedback::ProcessVisibilityExtents,this,_1,_2),
                        "Processes the visibility extents of the target and initializes the camera transforms.\n\
\n\
:param sphere: Sets the transforms along a sphere density and the distances\n\
:param conedirangle: Prunes the currently set transforms along a cone centered at the local target center and directed towards conedirangle with a half-angle of ``|conedirangle|``. Can specify multiple cones for an OR effect. The cone represents the visibility of the pattern, should not represent the field of view of the camera.");
        RegisterCommand("SetCameraTransforms",boost::bind(&VisualFeedback::SetCameraTransforms,this,_1,_2),
                        "Sets new camera transformations. Can optionally choose a minimum distance from all planes of the camera convex hull (includes gripper mask)");
        RegisterCommand("ComputeVisibility",boost::bind(&VisualFeedback::ComputeVisibility,this,_1,_2),
                        "Computes the visibility of the current robot configuration");
        RegisterCommand("ComputeVisibleConfiguration",boost::bind(&VisualFeedback::ComputeVisibleConfiguration,this,_1,_2),
                        "Gives a camera transformation, computes the visibility of the object and returns the robot configuration that takes the camera to its specified position, otherwise returns false");
        RegisterCommand("SampleVisibilityGoal",boost::bind(&VisualFeedback::SampleVisibilityGoal,this,_1,_2),
                        "Samples a goal with the current manipulator maintaining camera visibility constraints");
        RegisterCommand("MoveToObserveTarget",boost::bind(&VisualFeedback::MoveToObserveTarget,this,_1,_2),
                        "Approaches a target object while choosing a goal such that the robot's camera sensor sees the object ");
        RegisterCommand("VisualFeedbackGrasping",boost::bind(&VisualFeedback::VisualFeedbackGrasping,this,_1,_2),
                        "Stochastic greedy grasp planner considering visibility");
        RegisterCommand("SetParameter",boost::bind(&VisualFeedback::SetParameter,this,_1,_2),
                        "Sets internal parameters of visibility computation");
    }

    virtual ~VisualFeedback() {
    }

    void Destroy()
    {
        _robot.reset();
        _sensorrobot.reset();
        _targetlink.reset();
        _targetGeomName.clear();
        _psensor.reset();
        _pmanip.reset();
        _pcamerageom.reset();
        _visibilitytransforms.clear();
        _preport.reset();
        ModuleBase::Destroy();
    }

    int main(const string& args)
    {
        stringstream ss(args);
        string robotname;
        _fMaxVelMult=1;
        ss >> robotname;
        _bIgnoreSensorCollision = false;
        string cmd;
        while(!ss.eof()) {
            ss >> cmd;
            if( !ss )
                break;
            std::transform(cmd.begin(), cmd.end(), cmd.begin(), ::tolower);
            if( cmd == "maxvelmult" ) {
                ss >> _fMaxVelMult;
            }
            else if( cmd == "ignoresensorcollision" ) {
                ss >> _bIgnoreSensorCollision;
            }
            if( ss.fail() || !ss ) {
                break;
            }
        }
        _robot = GetEnv()->GetRobot(robotname);
        return 0;
    }

    virtual bool SendCommand(std::ostream& sout, std::istream& sinput)
    {
        EnvironmentMutex::scoped_lock lock(GetEnv()->GetMutex());
        return ModuleBase::SendCommand(sout,sinput);
    }

    bool SetCameraAndTarget(ostream& sout, istream& sinput)
    {
        _bCameraOnManip = false;
        _pmanip.reset();
        _psensor.reset();
        _vconvexplanes.resize(0);
        _pcamerageom.reset();
        _targetlink.reset();
        _targetGeomName.clear();
        RobotBase::AttachedSensorPtr psensor;
        RobotBase::ManipulatorPtr pmanip;
        _sensorrobot = _robot;
        bool bHasRayDensity = false;
        string cmd;
        while(!sinput.eof()) {
            sinput >> cmd;
            if( !sinput ) {
                break;
            }
            std::transform(cmd.begin(), cmd.end(), cmd.begin(), ::tolower);

            if( cmd == "sensorrobot" ) {
                string name;
                sinput >> name;
                _sensorrobot = GetEnv()->GetRobot(name);
            }
            else if( cmd == "sensorindex" ) {
                int sensorindex=-1;
                sinput >> sensorindex;
                psensor = _sensorrobot->GetAttachedSensors().at(sensorindex);
            }
            else if( cmd == "sensorname" ) {
                string sensorname;
                sinput >> sensorname;
                FOREACH(itsensor,_sensorrobot->GetAttachedSensors()) {
                    if( (*itsensor)->GetName() == sensorname ) {
                        psensor = *itsensor;
                        break;
                    }
                }
            }
            else if( cmd == "targetlink" ) {
                string targetname, targetlinkname;
                sinput >> targetname >> targetlinkname;
                KinBodyPtr ptarget = GetEnv()->GetKinBody(targetname);
                if( !ptarget ) {
                    throw OPENRAVE_EXCEPTION_FORMAT("could not find target %s", targetname, ORE_InvalidArguments);
                }

                _targetlink = ptarget->GetLink(targetlinkname);
                if( !_targetlink ) {
                    throw OPENRAVE_EXCEPTION_FORMAT("could not find target link %s of target %s", targetname%targetlinkname, ORE_InvalidArguments);
                }
            }
            else if( cmd == "targetgeomname" ) {
                sinput >> _targetGeomName;
            }
            else if( cmd == "manipname" ) {
                string manipname;
                sinput >> manipname;
                FOREACH(itmanip, _robot->GetManipulators()) {
                    if( (*itmanip)->GetName() == manipname ) {
                        pmanip = *itmanip;
                        break;
                    }
                }
            }
            else if( cmd == "convexdata" ) {
                int numpoints=0;
                sinput >> numpoints;
                vector<dReal> vconvexdata(2*numpoints);
                FOREACH(it, vconvexdata) {
                    sinput >> *it;
                }
                BOOST_ASSERT(vconvexdata.size() > 2 );
                vector<Vector> vpoints;
                Vector vprev,vprev2,v,vdir,vnorm,vcenter;
                for(size_t i = 0; i < vconvexdata.size(); i += 2 ) {
                    vpoints.push_back(Vector((vconvexdata[i]-_pcamerageom->KK.cx)/_pcamerageom->KK.fx,(vconvexdata[i+1]-_pcamerageom->KK.cy)/_pcamerageom->KK.fy,0,0));
                    vcenter += vpoints.back();
                }

                if( vpoints.size() > 2 ) {
                    vcenter *= 1.0f/vpoints.size();

                    // get the planes
                    _vconvexplanes.reserve(vpoints.size());
                    vprev = vpoints.back();
                    FOREACH(itv, vpoints) {
                        vdir = *itv-vprev;
                        vnorm.x = vdir.y;
                        vnorm.y = -vdir.x;
                        // normal has to be facing inside
                        if( vnorm.x*(vcenter.x-vprev.x)+vnorm.y*(vcenter.y-vprev.y) < 0 ) {
                            vnorm = -vnorm;
                        }
                        vnorm.z = -(vnorm.x*vprev.x+vnorm.y*vprev.y);
                        if( vnorm.lengthsqr3() > 1e-10 ) {
                            _vconvexplanes.push_back(vnorm.normalize3());
                        }
                        vprev = *itv;
                    }

                    // get the center of the convex hull
                    dReal totalarea = 0;
                    _vcenterconvex = Vector(0,0,0);
                    for(size_t i = 2; i < vpoints.size(); ++i) {
                        Vector v0 = vpoints[i-1]-vpoints[0];
                        Vector v1 = vpoints[i]-vpoints[0];
                        dReal area = RaveFabs(v0.x*v1.y-v0.y*v1.x);
                        _vcenterconvex += area*(vpoints[0]+vpoints[i-1]+vpoints[i-1]);
                        totalarea += area;
                    }
                    _vcenterconvex /= 3.0f*totalarea; _vcenterconvex.z = 1;
                }
                else {
                    RAVELOG_WARN(str(boost::format("convex data does not have enough points %d\n")%vconvexdata.size()));
                }
            }
            else if( cmd == "raydensity" ) {
                sinput >> _fSampleRayDensity;
                bHasRayDensity = true;
            }
            else {
                RAVELOG_WARN(str(boost::format("unrecognized command: %s\n")%cmd));
                break;
            }

            if( !sinput ) {
                RAVELOG_ERROR(str(boost::format("failed processing command %s\n")%cmd));
                return false;
            }
        }

        if( !psensor ) {
            return false;
        }

        if( !psensor->GetSensor() ) {
            RAVELOG_WARN(str(boost::format("attached sensor %s does not have sensor interface\n")%psensor->GetName()));
            return false;
        }

        if( psensor->GetSensor()->GetSensorGeometry()->GetType() != SensorBase::ST_Camera) {
            RAVELOG_WARN(str(boost::format("attached sensor %s is not a camera")%psensor->GetName()));
            return false;
        }

        // check if there is a manipulator with the same end effector as camera
        if( _sensorrobot == _robot ) {
            std::vector<KinBody::LinkPtr> vattachedlinks;
            psensor->GetAttachingLink()->GetRigidlyAttachedLinks(vattachedlinks);
            if( !!pmanip ) {
                if(( pmanip->GetEndEffector() != psensor->GetAttachingLink()) &&( find(vattachedlinks.begin(),vattachedlinks.end(),pmanip->GetEndEffector()) == vattachedlinks.end()) ) {
                    RAVELOG_DEBUG(str(boost::format("specified manipulator %s end effector not attached to specified sensor %s\n")%pmanip->GetName()%psensor->GetName()));
                }
                else {
                    _bCameraOnManip = true;
                }
            }
            else {
                FOREACHC(itmanip,_robot->GetManipulators()) {
                    if(( (*itmanip)->GetEndEffector() == psensor->GetAttachingLink()) ||( find(vattachedlinks.begin(),vattachedlinks.end(),(*itmanip)->GetEndEffector()) != vattachedlinks.end()) ) {
                        pmanip = *itmanip;
                        _bCameraOnManip = true;
                        break;
                    }
                }

                if( !pmanip ) {
                    RAVELOG_WARN(str(boost::format("failed to find manipulator with end effector rigidly attached to sensor %s.\n")%psensor->GetName()));
                    pmanip = _robot->GetActiveManipulator();
                }
            }

            //_tManipInPattern = psensor->GetTransform().inverse()*pmanip->GetTransform();
        }
        else {
            if( !pmanip ) {
                pmanip = _robot->GetActiveManipulator();
                RAVELOG_INFO_FORMAT("using default manip %s", pmanip->GetName());
            }

            //if( !!_targetlink ) {
            //    _tManipInPattern = tPatternInTargetLink.inverse();
            //}
        }

        _pcamerageom = boost::static_pointer_cast<SensorBase::CameraGeomData const>(psensor->GetSensor()->GetSensorGeometry());
        if( !bHasRayDensity ) {
            _fSampleRayDensity = 20.0f/_pcamerageom->KK.fx;
        }

        if( _vconvexplanes.size() == 0 ) {
            // pick the camera boundaries
            _vconvexplanes.push_back(Vector(_pcamerageom->KK.fx,0,_pcamerageom->KK.cx,0).normalize3());     // -x
            _vconvexplanes.push_back(Vector(-_pcamerageom->KK.fx,0,_pcamerageom->width-_pcamerageom->KK.cx,0).normalize3());     // +x
            _vconvexplanes.push_back(Vector(0,_pcamerageom->KK.fy,_pcamerageom->KK.cy,0).normalize3());     // -y
            _vconvexplanes.push_back(Vector(0,-_pcamerageom->KK.fy,_pcamerageom->height-_pcamerageom->KK.cy,0).normalize3());     // +y
            _vcenterconvex = Vector(0,0,1);
        }

        _pmanip = pmanip;
        _psensor = psensor;
        sout << _pmanip->GetName();
        return true;
    }

    /// \brief Suppose vdir is a direction from the center of a sphere to the surface of the sphere and fdist is its
    ///        radius. This function returns a transformation such that its origin is on the sphere's surface and its
    ///        local Z-axis is pointing radially inwards. In particular, if the camera is at the center of the sphere,
    ///        this function returns transforms for the calibration board such that its +z face (pattern face) faces
    ///        the camera and the board lies tangential to the sphere's surface.
    ///
<<<<<<< HEAD
    /// \param vdir is a unit vector describing the direction.
    /// \param fdist is the translation along vdir
    /// \param froll is the angle for which the local x-and y- axes are rotated.
    /// \param ftilt is the angle to rotate about the axis specified by iaxis
    /// \param iaxis if 0, the transform is rotated about its local X axis. if 1, the transform is rotated about its local Y axis
    TransformMatrix ComputeCameraMatrix(const Vector& vdir,dReal fdist, dReal froll, dReal ftilt=0, int iaxis=0)
=======
    /// \brief vdir is a unit vector describing the direction.
    /// \brief fdist is the translation along vdir (the distance between the camera center and pattern center)
    /// \brief froll is the angle for which the local x-and y- axes are rotated (the in-plane rotation of the pattern)
    TransformMatrix ComputePatternInCameraTransform(const Vector& vdir, const dReal fdist, const dReal froll)
>>>>>>> aa746b4b
    {
        // Compute orthogonal axes from vdir
        Vector vup = Vector(0, 1, 0) - vdir * vdir.y;
        dReal uplen = vup.lengthsqr3();
        if( uplen < 0.001 ) {
            vup = Vector(0, 0, 1) - vdir * vdir.z;
            uplen = vup.lengthsqr3();
        }

        vup *= (dReal)1.0 / RaveSqrt(uplen);
        Vector vright = vup.cross(vdir);

        // Construct a transformation matrix
<<<<<<< HEAD
        TransformMatrix tcamera;
        dReal fcosroll = RaveCos(froll), fsinroll = RaveSin(froll);
        dReal fcos = RaveCos(ftilt), fsin = RaveSin(ftilt);
        // Rotate around its local Z-axis
        tcamera.m[2] = vdir.x; tcamera.m[6] = vdir.y; tcamera.m[10] = vdir.z;
        tcamera.m[0] = vright.x*fcosroll+vup.x*fsinroll; tcamera.m[1] = -vright.x*fsinroll+vup.x*fcosroll;
        tcamera.m[4] = vright.y*fcosroll+vup.y*fsinroll; tcamera.m[5] = -vright.y*fsinroll+vup.y*fcosroll;
        tcamera.m[8] = vright.z*fcosroll+vup.z*fsinroll; tcamera.m[9] = -vright.z*fsinroll+vup.z*fcosroll;
        tcamera.trans = -fdist * tcamera.rotate(_vcenterconvex); // translation component has to be computed before rotating around the local X

        if( iaxis == 0 ) {
            // Rotate around its local X-axis
            dReal t1 = tcamera.m[1], t5 = tcamera.m[5], t9 = tcamera.m[9];
            dReal t2 = tcamera.m[2], t6 = tcamera.m[6], t10 = tcamera.m[10];
            tcamera.m[1] = fcos*t1 + fsin*t2;  tcamera.m[2]  = -fsin*t1 + fcos*t2;
            tcamera.m[5] = fcos*t5 + fsin*t6;  tcamera.m[6]  = -fsin*t5 + fcos*t6;
            tcamera.m[9] = fcos*t9 + fsin*t10; tcamera.m[10] = -fsin*t9 + fcos*t10;
        }
        else if( iaxis == 1 ) {
            // Rotate around its local Y-axis
            dReal t0 = tcamera.m[0], t4 = tcamera.m[4], t8 = tcamera.m[8];
            dReal t2 = tcamera.m[2], t6 = tcamera.m[6], t10 = tcamera.m[10];
            tcamera.m[0] = fcos*t0 - fsin*t2;  tcamera.m[2]  = fsin*t0 + fcos*t2;
            tcamera.m[4] = fcos*t4 - fsin*t6;  tcamera.m[6]  = fsin*t4 + fcos*t6;
            tcamera.m[8] = fcos*t8 - fsin*t10; tcamera.m[10] = fsin*t8 + fcos*t10;
        }
        return tcamera;
=======
        TransformMatrix tPatternInCamera;
        tPatternInCamera.m[2] = vdir.x;
        tPatternInCamera.m[6] = vdir.y;
        tPatternInCamera.m[10] = vdir.z;

        // Rotate the local x-and y-axis (right & up axes) around the local z (dir) according to the given froll.
        dReal fcosroll = RaveCos(froll);
        dReal fsinroll = RaveSin(froll);
        tPatternInCamera.m[0] = vright.x * fcosroll + vup.x * fsinroll;
        tPatternInCamera.m[1] = -vright.x * fsinroll + vup.x * fcosroll;
        tPatternInCamera.m[4] = vright.y * fcosroll + vup.y * fsinroll;
        tPatternInCamera.m[5] = -vright.y * fsinroll + vup.y * fcosroll;
        tPatternInCamera.m[8] = vright.z * fcosroll + vup.z * fsinroll;
        tPatternInCamera.m[9] = -vright.z * fsinroll + vup.z * fcosroll;
        tPatternInCamera.trans = -fdist * tPatternInCamera.rotate(_vcenterconvex);
        return tPatternInCamera;
>>>>>>> aa746b4b
    }

    /// \brief return a list of transforms of the camera in the target link frame.
    bool ProcessVisibilityExtents(ostream& sout, istream& sinput)
    {
        string cmd;
        int numrolls=8;
        int iStartTiltAngle=10, iEndTiltAngle=20, iStepTiltAngle=10; // in degrees
        dReal fToRadian = PI/(dReal) 180;
        vector<Vector> vconedirangles;
        std::vector<Transform> vPatternsInCamera;  // calibration patterns with respect to the camera coordinate system (usually the pattern face is in +z)
        std::vector<Transform> vTargetLinksInCamera; // calibration (target) links with respect to the camera coordinate system (usually the calibration link's parent link is the flange)
        // NOTE: The calibration pattern can be anywhere in the calibration link. It depends on the pattern's geometry transform and cone dir angle.

        while( !sinput.eof() ) {
            sinput >> cmd;
            if( !sinput ) {
                break;
            }
            std::transform(cmd.begin(), cmd.end(), cmd.begin(), ::tolower);

            if( cmd == "transforms" ) {
                int numtrans = 0;
                sinput >> numtrans;
                vPatternsInCamera.resize(numtrans);
                FOREACH(it, vPatternsInCamera) {
                    sinput >> *it;
                }
            }
            else if( cmd == "numrolls" )
                sinput >> numrolls;
            else if( cmd == "tiltangles" ) {
                sinput >> iStartTiltAngle >> iEndTiltAngle >> iStepTiltAngle;
            }
            else if( cmd == "extents" ) {
                // Each extent is a 3D vector describing the direction from the camera to the pattern. Its norm is the
                // distance. Note that numrolls has to be defined *before* extents.
                int numtrans = 0;
                sinput >> numtrans;
                dReal deltaroll = PI * 2.0f / (dReal)numrolls;
                vPatternsInCamera.resize(0);
                vPatternsInCamera.reserve(numtrans * numrolls);
                for(int i = 0; i < numtrans; ++i) {
                    Vector v;
                    sinput >> v.x >> v.y >> v.z;
                    dReal fdist = RaveSqrt(v.lengthsqr3());
                    v *= 1 / fdist;
                    dReal froll = 0;
                    for(int iroll = 0; iroll < numrolls; ++iroll, froll += deltaroll) {
                        Transform t = ComputePatternInCameraTransform(v, fdist, froll);
                        vPatternsInCamera.push_back(t);
                    }
                }
            }
            else if( cmd == "sphere" ) {
                // For now assume the calibration pattern is on the robot and the
                // camera is stationary in the environment. The sphere of pose
                // candidates is first generated in the camera frame (camera at
                // center of sphere, pattern transforms generated at discrete 
                // points uniformly distributed along the surface of the sphere).
                // We later check which poses lie inside the visibility pyramid
                // of the camera, pass the end effector collision check, etc.
                TriMesh spheremesh;
                int spherelevel = 3;
                int numdists = 0;
                sinput >> spherelevel >> numdists;
<<<<<<< HEAD
#ifdef CALIBRATION_TIMING_DEBUG
                uint64_t starttime_spheremesh = utils::GetMicroTime();
#endif
                CM::GenerateSphereTriangulation(spheremesh,spherelevel);
#ifdef CALIBRATION_TIMING_DEBUG
                uint64_t endtime_spheremesh = utils::GetMicroTime();
                float fElapsed_spheremesh = (endtime_spheremesh - starttime_spheremesh)*1e-6f;
                RAVELOG_DEBUG_FORMAT("sphere mesh generation: %f s.", fElapsed_spheremesh);
#endif
                if( 0 ) {
                    std::stringstream ss; ss << std::setprecision(std::numeric_limits<dReal>::digits10+1);
                    ss << "vertices=[";
                    FOREACHC(itvertex, spheremesh.vertices) {
                        ss << "[" << itvertex->x << "," << itvertex->y << "," << itvertex->z << "],";
                    }
                    ss << "]; indices=[";
                    FOREACHC(itindex, spheremesh.indices) {
                        ss << *itindex << ",";
                    }
                    ss << "];";
                    RAVELOG_DEBUG_FORMAT("%s", ss.str());
                }
=======
                CM::GenerateSphereTriangulation(spheremesh, spherelevel);
>>>>>>> aa746b4b
                vector<dReal> vdists(numdists);
                FOREACH(it, vdists) {
                    sinput >> *it;
                }
<<<<<<< HEAD
                bool bInvert = _sensorrobot != _robot; // if True, then invert sampled transforms of the sphere.
                dReal deltaroll = PI*2.0f/(dReal)numrolls;
                dReal deltatilt = iStepTiltAngle * fToRadian;
                int numtilts = ((iEndTiltAngle - iStartTiltAngle)/iStepTiltAngle) + 1;
                int numaxes = 2;
                vCamerasInPatternCoord.resize(spheremesh.vertices.size()*numdists*numrolls*numtilts*numaxes*2);
                vector<Transform>::iterator itcamera = vCamerasInPatternCoord.begin();
#ifdef CALIBRATION_TIMING_DEBUG
                uint64_t starttime_computetransform = utils::GetMicroTime();
#endif
=======
                dReal deltaroll = PI * 2.0f / (dReal)numrolls;
                vPatternsInCamera.resize(spheremesh.vertices.size() * numdists * numrolls);
                vector<Transform>::iterator itcamera = vPatternsInCamera.begin();
>>>>>>> aa746b4b
                for(size_t j = 0; j < spheremesh.vertices.size(); ++j) {
                    Vector v = spheremesh.vertices[j];
                    for(int i = 0; i < numdists; ++i) {
                        dReal froll = 0;
                        for(int iroll = 0; iroll < numrolls; ++iroll, froll += deltaroll) {
<<<<<<< HEAD
                            for(int iaxis = 0; iaxis < numaxes; ++iaxis) {
                                // Consider both local X and Y rotation
                                dReal ftilt = iStartTiltAngle * fToRadian;
                                for(int itilt = 0; itilt < numtilts; ++itilt, ftilt += deltatilt) {
                                    // Consider positive tilting angle
                                    *itcamera = ComputeCameraMatrix(spheremesh.vertices[j], vdists[i], froll, ftilt, iaxis);
                                    if( bInvert ) {
                                        *itcamera = itcamera->inverse();
                                    }
                                    ++itcamera;

                                    // Consider negative tilting angle
                                    *itcamera = ComputeCameraMatrix(spheremesh.vertices[j], vdists[i], froll, -ftilt, iaxis);
                                    if( bInvert ) {
                                        *itcamera = itcamera->inverse();
                                    }
                                    ++itcamera;
                                }
                            }
=======
                            *itcamera = ComputePatternInCameraTransform(spheremesh.vertices[j], vdists[i], froll);
                            ++itcamera;
>>>>>>> aa746b4b
                        }
                    }
                }
#ifdef CALIBRATION_TIMING_DEBUG
                uint64_t endtime_computetransform = utils::GetMicroTime();
                float fElapsed_computetransform = (endtime_computetransform - starttime_computetransform)*1e-6f;
                RAVELOG_DEBUG_FORMAT("transform generation (total=%d): %f s.", vCamerasInPatternCoord.size()%fElapsed_computetransform);
#endif
            }
            else if( cmd == "conedirangle" ) {
                // conedirangle includes both cone direction and angle info. The
                // magnitude of conedirangle encodes the angle (i.e., radius) of the
                // cone.
                Vector vconedir;
                sinput >> vconedir.x >> vconedir.y >> vconedir.z;
                dReal fangle = RaveSqrt(vconedir.lengthsqr3());
                if( fangle == 0 ) {
                    return false;
                }

                vconedir /= fangle;
                vconedir.w = RaveCos(fangle);
                vconedirangles.push_back(vconedir);
            }
            else {
                RAVELOG_WARN(str(boost::format("unrecognized command: %s\n")%cmd));
                break;
            }

            if( !sinput ) {
                RAVELOG_ERROR(str(boost::format("failed processing command %s\n")%cmd));
                return false;
            }
        }

        // Geometry is the calibration pattern (box geometry), target link is the calibration link
        Transform tPatternInTargetLink;
        for(size_t igeom = 0; igeom < _targetlink->GetGeometries().size(); ++igeom) {
            if( _targetGeomName.size() == 0 || _targetlink->GetGeometries().at(igeom)->GetName() == _targetGeomName ) {
                // if targetGeomName is the empty string, select the first geometry as the calibration pattern
                tPatternInTargetLink = _targetlink->GetGeometries().at(igeom)->GetTransform();
                _tManipInPattern = tPatternInTargetLink.inverse();
                break;
            }
        }

<<<<<<< HEAD
            dReal fCameraCosFOV = 0; // cos of the half angle of the camera FOV, in this case cos(pi/2)

#ifdef CALIBRATION_TIMING_DEBUG
            uint64_t starttime_filtertransforms = utils::GetMicroTime();
#endif
            Vector pluszvector;
            pluszvector.x = 0;
            pluszvector.y = 0;
            pluszvector.z = 1;
            FOREACH(itt,vCamerasInPatternCoord) {
                Vector vCameraDirInPattern = ExtractAxisFromQuat(itt->rot, 2); // camera is always +z
                Vector vCameraToPatternPos = itt->trans;
                dReal flen = RaveSqrt(vCameraToPatternPos.lengthsqr3());
                if( -vCameraToPatternPos.dot3(vCameraDirInPattern) < fCameraCosFOV * flen ) {
                    // outside of camera FOV
                    continue;
                }

                bool bInCone = false;

                // We hard-code the cone direction (0,0,1) for initial visibility checking
                // because only patterns in front of the camera lens will pass InConvexHull().
                // We then appropriately express these pattern poses in the targetlink
                // frame, taking into account vconedirangles.
=======
        vTargetLinksInCamera.reserve(vPatternsInCamera.size());

        dReal fCameraCosFOV = 0; // cos of the half angle of the camera FOV, in this case cos(pi/2)

        Vector pluszvector;
        pluszvector.x = 0;
        pluszvector.y = 0;
        pluszvector.z = 1;

        FOREACH(ittPatternInCamera, vPatternsInCamera) {
            Vector vPatternDirInCamera = ExtractAxisFromQuat(ittPatternInCamera->rot, 2); // camera is always +z
            Vector vPatternInCameraPos = ittPatternInCamera->trans;
            dReal flen = RaveSqrt(vPatternInCameraPos.lengthsqr3());
            //if( -vPatternInCameraPos.dot3(vPatternDirInCamera) < fCameraCosFOV * flen ) {
            if( vPatternInCameraPos.z < 0 ) {
                // discard this pose because it lies in the half-sphere behind the camera's z plane
                continue;
            }

            // Usually we have just one cone aligned with the pattern's +z axis,
            // but we can have one or more cones whose apices lie at the pattern center
            // (geometry origin) and whose +z axis is defined by cone dir angle.
            // For each cone defined by each cone dir angle, we move the pattern such that
            // that cone +z axis points directly at the camera (i.e., the pose candidates
            // correspond to the cone, and the pattern is transformed accordingly).
            // By considering the pose candidates to correspond to the cones now,
            // we compute the corresponding target link poses. Note that the "pattern"
            // here is defined as the plane tangent to the cone's apex.
            //
            // TODO: Define the pattern/cone origin as the center of the +z face of the geometry
            // instead of the geometry origin (center of box)
            if( vconedirangles.size() > 0 ) {
>>>>>>> aa746b4b
                FOREACH(itcone, vconedirangles) {
                    if( vPatternInCameraPos.z >= itcone->w * flen ) {
                        // quatRotationDirection uses only the first three values of the vectors
                        Vector vConeQuat = geometry::quatRotateDirection(pluszvector, *itcone);
                        Transform tConeInPattern = geometry::matrixFromQuat(vConeQuat);
                        Transform tTargetLinkInCamera = *ittPatternInCamera * tConeInPattern.inverse() * tPatternInTargetLink.inverse();
                        vTargetLinksInCamera.push_back(tTargetLinkInCamera);
                    }
                }
            }
<<<<<<< HEAD
#ifdef CALIBRATION_TIMING_DEBUG
            uint64_t endtime_filtertransforms = utils::GetMicroTime();
            float fElapsed_filtertransforms = (endtime_filtertransforms - starttime_filtertransforms)*1e-6f;
            RAVELOG_DEBUG_FORMAT("transform filtering by cone dirangles (remaining=%d): %f s.", vCamerasInTargetLinkCoord.size()%fElapsed_filtertransforms);
#endif
        }
        else {
            vCamerasInTargetLinkCoord.resize(vCamerasInPatternCoord.size());
            for(size_t i = 0; i < vCamerasInTargetLinkCoord.size(); ++i) {
                vCamerasInTargetLinkCoord[i] = vCamerasInPatternCoord[i];
=======
            else {
                // Assume the pattern lies on the +z face of the geometry (i.e., tConeInPattern from the "if" block above is the identity matrix),
                // i.e., we have one cone dir angle where the cone is pointing along the +z axis of the geometry, and assume the cone angle is 45 degrees
                Transform tTargetLinkInCamera = *ittPatternInCamera * tPatternInTargetLink.inverse();
                vTargetLinksInCamera.push_back(tTargetLinkInCamera);
>>>>>>> aa746b4b
            }
        }

        boost::shared_ptr<VisibilityConstraintFunction> pconstraintfn(new VisibilityConstraintFunction(shared_problem()));
<<<<<<< HEAD
        saver.Restore(); // need to restore _targetlink so that the preceeding CheckEndEffectorCollision works correctly

        RAVELOG_DEBUG_FORMAT("targetlink.IsEnabled()=%d", _targetlink->IsEnabled());
#ifdef CALIBRATION_TIMING_DEBUG
        float fElapsed_convexhull = 0;
        uint64_t starttime_convexhull, endtime_convexhull;
        float fElapsed_eecollision = 0;
        uint64_t starttime_eecollision, endtime_eecollision;
        float fElapsed_eeocclusion = 0;
        uint64_t starttime_eeocclusion, endtime_eeocclusion;
#endif
        // get all the camera positions and test them
        FOREACHC(itcamera, vCamerasInTargetLinkCoord) {
            Transform tCameraInTarget = *itcamera;
            Transform tTargetInWorld;
            if( _sensorrobot == _robot ) {
                tTargetInWorld = _sensorrobot->GetTransform() * tCameraInTarget.inverse();
            }
            else {
                tTargetInWorld = _sensorrobot->GetTransform() * tCameraInTarget.inverse();
            }

#ifdef CALIBRATION_TIMING_DEBUG
            starttime_convexhull = utils::GetMicroTime();
#endif
            if( pconstraintfn->InConvexHull(*itcamera) ) {
#ifdef CALIBRATION_TIMING_DEBUG
                endtime_convexhull = utils::GetMicroTime();
                fElapsed_convexhull += (endtime_convexhull - starttime_convexhull)*1e-6f;
                starttime_eecollision = utils::GetMicroTime();
#endif
                if( !_pmanip->CheckEndEffectorCollision(tTargetInWorld*_tToManip, _preport) ) {
#ifdef CALIBRATION_TIMING_DEBUG
                    endtime_eecollision = utils::GetMicroTime();
                    fElapsed_eecollision += (endtime_eecollision - starttime_eecollision)*1e-6f;
                    starttime_eeocclusion = utils::GetMicroTime();
#endif
                    if( !pconstraintfn->IsOccludedByRigid(*itcamera) ) {
#ifdef CALIBRATION_TIMING_DEBUG
                        endtime_eeocclusion = utils::GetMicroTime();
                        fElapsed_eeocclusion += (endtime_eeocclusion - starttime_eeocclusion)*1e-6f;
#endif
                        sout << *itcamera << " ";
                        std::stringstream ss; ss << std::setprecision(std::numeric_limits<dReal>::digits10+1);
                        Transform tManip = tTargetInWorld*_tToManip;
                        ss << "manippose=[" << tManip.rot.x << "," << tManip.rot.y << "," << tManip.rot.z << "," << tManip.rot.w << "," << tManip.trans.x << "," << tManip.trans.y << "," << tManip.trans.z << "];";
                        RAVELOG_VERBOSE_FORMAT("passed all tests: %s", ss.str());
                    }
                    else {
#ifdef CALIBRATION_TIMING_DEBUG
                        endtime_eeocclusion = utils::GetMicroTime();
                        fElapsed_eeocclusion += (endtime_eeocclusion - starttime_eeocclusion)*1e-6f;
#endif
                        RAVELOG_VERBOSE("in convex hull and effector is free, but not occluded by rigid\n");
=======

        RobotBase::RobotStateSaver saver(_robot, KinBody::Save_LinkVisible);
        _robot->SetVisible(false);  // we haven't computed IKs yet, so we just check the visibility of the pattern pose without the robot

        // get all the camera positions and test them
        FOREACHC(ittTargetLinkInCamera, vTargetLinksInCamera) {
            Transform tTargetLinkInCamera = *ittTargetLinkInCamera;
            Transform tTargetLinkInWorld =  _psensor->GetTransform() * tTargetLinkInCamera;

            if( pconstraintfn->InConvexHull(tTargetLinkInCamera.inverse()) ) {
                if( !_pmanip->CheckEndEffectorCollision(tTargetLinkInWorld, _preport) ) {
                    bool bOutputError = false;
                    std::string errormsg;
                    if( !pconstraintfn->IsPatternOccluded(tTargetLinkInCamera, _psensor->GetTransform(), bOutputError, errormsg) ) {
                        RAVELOG_VERBOSE("in convex hull and effector is free, and pattern is not occluded\n");
                        sout << tTargetLinkInWorld << " ";
                    }
                    else {
                        RAVELOG_VERBOSE("in convex hull and effector is free, but is occluded: %s", errormsg);
>>>>>>> aa746b4b
                    }
                }
                else {
#ifdef CALIBRATION_TIMING_DEBUG
                    endtime_eecollision = utils::GetMicroTime();
                    fElapsed_eecollision += (endtime_eecollision - starttime_eecollision)*1e-6f;
#endif
                    std::stringstream ss; ss << std::setprecision(std::numeric_limits<dReal>::digits10+1);
                    Transform tManip = tTargetInWorld*_tToManip;
                    ss << "manippose=[" << tManip.rot.x << "," << tManip.rot.y << "," << tManip.rot.z << "," << tManip.rot.w << "," << tManip.trans.x << "," << tManip.trans.y << "," << tManip.trans.z << "];";
                    RAVELOG_VERBOSE_FORMAT("in convex hull, but end effector collision: %s; %s", _preport->__str__()%ss.str());
                }
            }
            else {
#ifdef CALIBRATION_TIMING_DEBUG
                endtime_convexhull = utils::GetMicroTime();
                fElapsed_convexhull += (endtime_convexhull - starttime_convexhull)*1e-6f;
#endif
            }
        }

#ifdef CALIBRATION_TIMING_DEBUG
        RAVELOG_DEBUG_FORMAT("Timing results (total transforms checked=%d):\n    convex hull checking: %f s.\n    ee collision checking: %f s.\n    ee occlusion checking: %f s.", vCamerasInTargetLinkCoord.size()%fElapsed_convexhull%fElapsed_eecollision%fElapsed_eeocclusion);
#endif

        return true;
    }

    bool SetCameraTransforms(ostream& sout, istream& sinput)
    {
        string cmd;
        _visibilitytransforms.resize(0);
        dReal mindist = 0;
        while(!sinput.eof()) {
            sinput >> cmd;
            if( !sinput ) {
                break;
            }
            std::transform(cmd.begin(), cmd.end(), cmd.begin(), ::tolower);

            if( cmd == "transforms" ) {
                size_t numtrans=0;
                sinput >> numtrans;
                _visibilitytransforms.resize(numtrans);
                Transform t;
                for(size_t i =0; i < numtrans; ++i) {
                    sinput >> _visibilitytransforms[i];
                }
            }
            else if( cmd == "mindist" ) {
                sinput >> mindist;
            }
            else {
                RAVELOG_WARN(str(boost::format("unrecognized command: %s\n")%cmd));
                break;
            }

            if( !sinput ) {
                RAVELOG_ERROR(str(boost::format("failed processing command %s\n")%cmd));
                return false;
            }
        }

        if( mindist != 0 ) {
            KinBody::KinBodyStateSaver saver(_targetlink->GetParent());
            _targetlink->SetTransform(Transform());
            boost::shared_ptr<VisibilityConstraintFunction> pconstraintfn(new VisibilityConstraintFunction(shared_problem()));
            vector<Transform> visibilitytransforms; visibilitytransforms.swap(_visibilitytransforms);
            _visibilitytransforms.reserve(visibilitytransforms.size());
            FOREACH(it,visibilitytransforms) {
                if( pconstraintfn->InConvexHull(*it,mindist) ) {
                    _visibilitytransforms.push_back(*it);
                }
            }
        }

        return true;
    }

    bool ComputeVisibility(ostream& sout, istream& sinput)
    {
        bool bcheckocclusion = true;
        sinput >> bcheckocclusion;

        RobotBase::RobotStateSaver saver(_robot);
        _robot->SetActiveManipulator(_pmanip);
        _robot->SetActiveDOFs(_pmanip->GetArmIndices());
        boost::shared_ptr<VisibilityConstraintFunction> pconstraintfn(new VisibilityConstraintFunction(shared_problem()));

        std::string errormsg;
        sout << pconstraintfn->IsVisible(bcheckocclusion, false, errormsg);
        return true;
    }

    bool SetParameter(ostream& sout, istream& sinput)
    {
        string cmd;
        Transform t;
        while(!sinput.eof()) {
            sinput >> cmd;
            if( !sinput ) {
                break;
            }
            std::transform(cmd.begin(), cmd.end(), cmd.begin(), ::tolower);

            if( cmd == "raydensity" ) {
                sinput >> _fSampleRayDensity;
            }
            else if( cmd == "raymindist") {
                sinput >> _fRayMinDist;
            }
            else if( cmd == "allowableocclusion" ) {
                sinput >> _fAllowableOcclusion;
            }
            else {
                RAVELOG_WARN(str(boost::format("unrecognized command: %s\n")%cmd));
                break;
            }

            if( !sinput ) {
                RAVELOG_ERROR(str(boost::format("failed processing command %s\n")%cmd));
                return false;
            }
        }
        return true;
    }

    bool ComputeVisibleConfiguration(ostream& sout, istream& sinput)
    {
        string cmd;
<<<<<<< HEAD
        Transform t;  // transform of targetlink in world coordinate system
        // Therefore t * _tToManip = tmanipinworld.
=======
        Transform t;  // Transform of manip (targetlink) in world coordinate system
>>>>>>> aa746b4b
        while(!sinput.eof()) {
            sinput >> cmd;
            if( !sinput ) {
                break;
            }
            std::transform(cmd.begin(), cmd.end(), cmd.begin(), ::tolower);

            if( cmd == "pose" ) {
                sinput >> t;
            }
            else {
                RAVELOG_WARN(str(boost::format("unrecognized command: %s\n")%cmd));
                break;
            }

            if( !sinput ) {
                RAVELOG_ERROR(str(boost::format("failed processing command %s\n")%cmd));
                return false;
            }
        }

        vector<dReal> vsample;
        RobotBase::RobotStateSaver saver(_robot);
        _robot->SetActiveManipulator(_pmanip);
        _robot->SetActiveDOFs(_pmanip->GetArmIndices());
        boost::shared_ptr<VisibilityConstraintFunction> pconstraintfn(new VisibilityConstraintFunction(shared_problem()));

        if( _pmanip->CheckEndEffectorCollision(t, _preport) ) {
            RAVELOG_VERBOSE_FORMAT("endeffector is in collision, %s\n",_preport->__str__());
            std::string errormsg = _preport->__str__();
            boost::replace_all(errormsg, "\"", "\\\"");
            sout << "{\"error\":{\"type\":\"endeffector\", \"report\":\"" << errormsg << "\"}}";
            return true;
        }
        std::string errormsg;
        if( !pconstraintfn->SampleWithCamera(t, vsample, true, errormsg) ) {
            // TODO have better error message on why this failed!
            //boost::replace_all(errormsg, "\"", "\\\"");   // error message
            //already has escape characters at this point
            sout << "{\"error\":" << errormsg << "}";
            return true;
        }

        // have a sample!
        sout << "{\"solution\":[";
        for(size_t i = 0; i < vsample.size(); ++i) {
            if( i > 0 ) {
                sout << ",";
            }
            sout << vsample[i];
        }
        sout << "]}";
        return true;
    }

    bool SampleVisibilityGoal(ostream& sout, istream& sinput)
    {
        string cmd;

        int numsamples=1;
        while(!sinput.eof()) {
            sinput >> cmd;
            if( !sinput ) {
                break;
            }
            std::transform(cmd.begin(), cmd.end(), cmd.begin(), ::tolower);

            if( cmd == "numsamples" ) {
                sinput >> numsamples;
            }
            else {
                RAVELOG_WARN(str(boost::format("unrecognized command: %s\n")%cmd));
                break;
            }

            if( !sinput ) {
                RAVELOG_ERROR(str(boost::format("failed processing command %s\n")%cmd));
                return false;
            }
        }

        RobotBase::RobotStateSaver saver(_robot);
        _robot->SetActiveManipulator(_pmanip);
        _robot->SetActiveDOFs(_pmanip->GetArmIndices());

        if( _pmanip->CheckIndependentCollision(_preport) ) {
            RAVELOG_WARN(str(boost::format("robot independent links in collision: %s\n")%_preport->__str__()));
            return false;
        }

        boost::shared_ptr<GoalSampleFunction> pgoalsampler(new GoalSampleFunction(shared_problem(),_visibilitytransforms));

        uint64_t starttime = utils::GetMicroTime();
        vector<dReal> vsample;
        vector<dReal> vsamples(_robot->GetActiveDOF()*numsamples);
        int numsampled = 0;
        for(int i = 0; i < numsamples; ++i) {
            if( pgoalsampler->Sample(vsample) ) {
                std::copy(vsample.begin(), vsample.end(),vsamples.begin()+i*_robot->GetActiveDOF());
                numsampled++;
            }
        }

        if( numsampled == 0 ) {
            return false;
        }
        float felapsed = (utils::GetMicroTime()-starttime)*1e-6f;
        RAVELOG_INFO("total time for %d samples is %fs, %f avg\n", numsamples,felapsed,felapsed/numsamples);
        sout << numsampled << " ";
        for(int i = 0; i < numsampled*_robot->GetActiveDOF(); ++i) {
            sout << vsamples[i] << " ";
        }
        return true;
    }

    bool MoveToObserveTarget(ostream& sout, istream& sinput)
    {
        string strtrajfilename;
        bool bExecute = true;
        boost::shared_ptr<ostream> pOutputTrajStream;

        PlannerBase::PlannerParametersPtr params(new PlannerBase::PlannerParameters());
        params->_nMaxIterations = 4000;
        int affinedofs=0;
        string cmd, plannername="BiRRT";
        dReal fSampleGoalProb = 0.001f;

        while(!sinput.eof()) {
            sinput >> cmd;
            if( !sinput ) {
                break;
            }
            std::transform(cmd.begin(), cmd.end(), cmd.begin(), ::tolower);

            if( cmd == "outputtraj" ) {
                pOutputTrajStream = boost::shared_ptr<ostream>(&sout,utils::null_deleter());
            }
            else if( cmd == "affinedofs" ) {
                sinput >> affinedofs;
            }
            else if( cmd == "maxiter" ) {
                sinput >> params->_nMaxIterations;
            }
            else if( cmd == "execute" ) {
                sinput >> bExecute;
            }
            else if( cmd == "writetraj" ) {
                sinput >> strtrajfilename;
            }
            else if( cmd == "smoothpath" ) {
                sinput >> params->_sPostProcessingPlanner;
            }
            else if( cmd == "planner" ) {
                sinput >> plannername;
            }
            else if( cmd == "sampleprob" ) {
                sinput >> fSampleGoalProb;
            }
            else {
                RAVELOG_WARN(str(boost::format("unrecognized command: %s\n")%cmd));
                break;
            }

            if( !sinput ) {
                RAVELOG_ERROR(str(boost::format("failed processing command %s\n")%cmd));
                return false;
            }
        }

        RobotBase::RobotStateSaver saver(_robot);
        _robot->SetActiveManipulator(_pmanip);
        _robot->SetActiveDOFs(_pmanip->GetArmIndices(), affinedofs);

        boost::shared_ptr<GoalSampleFunction> pgoalsampler(new GoalSampleFunction(shared_problem(),_visibilitytransforms));
        pgoalsampler->_fSampleGoalProb = fSampleGoalProb;
        _robot->RegrabAll();

        params->SetRobotActiveJoints(_robot);
        _robot->GetActiveDOFValues(params->vinitialconfig);

        params->_samplegoalfn = boost::bind(&GoalSampleFunction::Sample,pgoalsampler,_1);
        TrajectoryBasePtr ptraj = RaveCreateTrajectory(GetEnv(),"");
        ptraj->Init(_robot->GetActiveConfigurationSpecification());
        ptraj->Insert(0,params->vinitialconfig);

        // jitter for initial collision
        if( !planningutils::JitterActiveDOF(_robot) ) {
            RAVELOG_WARN("jitter failed for initial\n");
            return false;
        }
        _robot->GetActiveDOFValues(params->vinitialconfig);

        PlannerBasePtr planner = RaveCreatePlanner(GetEnv(),plannername);
        if( !planner ) {
            RAVELOG_ERROR("failed to create BiRRTs\n");
            return false;
        }

        bool bSuccess = false;
        RAVELOG_INFOA("starting planning\n");
        uint64_t starttime = utils::GetMicroTime();
        for(int iter = 0; iter < 1; ++iter) {
            if( !planner->InitPlan(_robot, params) ) {
                RAVELOG_ERROR("InitPlan failed\n");
                return false;
            }
            if( planner->PlanPath(ptraj) ) {
                bSuccess = true;
                RAVELOG_INFOA("finished planning\n");
                break;
            }
            else {
                RAVELOG_WARN("PlanPath failed\n");
            }
        }

        float felapsed = (utils::GetMicroTime()-starttime)*0.000001f;
        RAVELOG_INFOA("total planning time: %fs\n", felapsed);
        if( !bSuccess ) {
            return false;
        }
        if( RaveGetDebugLevel() & Level_VerifyPlans ) {
            planningutils::VerifyTrajectory(params,ptraj);
        }
        CM::SetActiveTrajectory(_robot, ptraj, bExecute, strtrajfilename, pOutputTrajStream,_fMaxVelMult);
        return true;
    }

    bool VisualFeedbackGrasping(ostream& sout, istream& sinput)
    {
        string strtrajfilename;
        bool bExecute = true;
        boost::shared_ptr<ostream> pOutputTrajStream;

        boost::shared_ptr<GraspSetParameters> params(new GraspSetParameters(GetEnv()));
        params->_nMaxIterations = 4000;
        string cmd, plannername="GraspGradient";
        params->_fVisibiltyGraspThresh = 0.05f;
        bool bUseVisibility = false;
        while(!sinput.eof()) {
            sinput >> cmd;
            if( !sinput ) {
                break;
            }
            std::transform(cmd.begin(), cmd.end(), cmd.begin(), ::tolower);

            if( cmd == "outputtraj" ) {
                pOutputTrajStream = boost::shared_ptr<ostream>(&sout,utils::null_deleter());
            }
            else if( cmd == "maxiter" ) {
                sinput >> params->_nMaxIterations;
            }
            else if( cmd == "visgraspthresh" ) {
                sinput >> params->_fVisibiltyGraspThresh;
            }
            else if( cmd == "execute" ) {
                sinput >> bExecute;
            }
            else if( cmd == "writetraj" ) {
                sinput >> strtrajfilename;
            }
            else if( cmd == "usevisibility" ) {
                sinput >> bUseVisibility;
            }
            else if( cmd == "planner" ) {
                sinput >> plannername;
            }
            else if( cmd == "graspdistthresh" ) {
                sinput >> params->_fGraspDistThresh;
            }
            else if( cmd == "graspset" ) {
                int numgrasps=0;
                sinput >> numgrasps;
                params->_vgrasps.resize(numgrasps);
                TransformMatrix t;
                FOREACH(itgrasp,params->_vgrasps) {
                    sinput >> t;
                    *itgrasp = t;
                }
                RAVELOG_DEBUG(str(boost::format("grasp set size = %d\n")%params->_vgrasps.size()));
            }
            else if( cmd == "numgradientsamples" ) {
                sinput >> params->_nGradientSamples;
            }
            else {
                RAVELOG_WARN(str(boost::format("unrecognized command: %s\n")%cmd));
                return false;
            }

            if( !sinput ) {
                RAVELOG_ERROR(str(boost::format("failed processing command %s\n")%cmd));
                return false;
            }
        }

        RobotBase::RobotStateSaver saver(_robot);
        _robot->SetActiveManipulator(_pmanip);
        _robot->SetActiveDOFs(_pmanip->GetArmIndices());
        params->SetRobotActiveJoints(_robot);

        if( bUseVisibility ) {
            RAVELOG_DEBUG("using visibility constraints\n");
            boost::shared_ptr<VisibilityConstraintFunction> pconstraint(new VisibilityConstraintFunction(shared_problem()));
            params->_checkpathconstraintsfn = boost::bind(&VisibilityConstraintFunction::Constraint,pconstraint,params->_checkpathconstraintsfn,_1,_2,_3,_4);
        }

        params->_ptarget = _targetlink->GetParent();
        _robot->GetActiveDOFValues(params->vinitialconfig);

        TrajectoryBasePtr ptraj = RaveCreateTrajectory(GetEnv(),"");
        ptraj->Init(_robot->GetActiveConfigurationSpecification());
        PlannerBasePtr planner = RaveCreatePlanner(GetEnv(),plannername);
        if( !planner ) {
            RAVELOG_ERROR("failed to create BiRRTs\n");
            return false;
        }

        bool bSuccess = false;
        RAVELOG_INFOA("starting planning\n");
        uint64_t starttime = utils::GetMicroTime();
        if( !planner->InitPlan(_robot, params) ) {
            RAVELOG_ERROR("InitPlan failed\n");
            return false;
        }

        if( planner->PlanPath(ptraj) ) {
            bSuccess = true;
        }
        else {
            RAVELOG_WARN("PlanPath failed\n");
        }

        float felapsed = (utils::GetMicroTime()-starttime)*0.000001f;
        RAVELOG_INFOA("total planning time: %fs\n", felapsed);
        if( !bSuccess ) {
            return false;
        }
        if( RaveGetDebugLevel() & Level_VerifyPlans ) {
            planningutils::VerifyTrajectory(params,ptraj);
        }
        CM::SetActiveTrajectory(_robot, ptraj, bExecute, strtrajfilename, pOutputTrajStream,_fMaxVelMult);
        return true;
    }

    bool SimulationStep(dReal fElapsedTime)
    {
        return false;
    }

protected:
    RobotBasePtr _robot, _sensorrobot;
    bool _bIgnoreSensorCollision; ///< if true will ignore any collisions with vf->_sensorrobot
    KinBody::LinkPtr _targetlink; ///< the link where the verification pattern is attached
    std::string _targetGeomName; ///< if not empty, then use only a specific geometry of the link rather than all geometries
    dReal _fMaxVelMult;
    RobotBase::AttachedSensorPtr _psensor;
    RobotBase::ManipulatorPtr _pmanip;
    bool _bCameraOnManip;     ///< true if camera is attached to manipulator
    SensorBase::CameraGeomDataConstPtr _pcamerageom;
    Transform _tManipInPattern;     ///< manipulator transform in calibration pattern coordinate system
    vector<Transform> _visibilitytransforms; ///< the transform with respect to the targetlink and camera (or vice-versa)
    dReal _fRayMinDist, _fAllowableOcclusion, _fSampleRayDensity;

    CollisionReportPtr _preport;

    vector<Vector> _vconvexplanes;     ///< the planes defining the bounding visibility region (posive is inside). Inside camera coordinate system
    Vector _vcenterconvex;     ///< center point on the z=1 plane of the convex region
};

ModuleBasePtr CreateVisualFeedback(EnvironmentBasePtr penv) {
    return ModuleBasePtr(new VisualFeedback(penv));
}<|MERGE_RESOLUTION|>--- conflicted
+++ resolved
@@ -16,37 +16,26 @@
 #include "commonmanipulation.h"
 #include <boost/algorithm/string/replace.hpp>
 
-<<<<<<< HEAD
 #define CALIBRATION_TIMING_DEBUG // uncomment this to get more information about time spent for each stage
-
-void SerializeTransform(std::stringstream& ss, const Transform& t) {
-    ss << t.rot.x << ", " << t.rot.y << ", " << t.rot.z << ", " << t.rot.w << ", " << t.trans.x << ", " << t.trans.y << ", " << t.trans.z;
-}
-
-void SerializeVector3(std::stringstream& ss, const Vector& v) {
-    ss << v.x << ", " << v.y << ", " << v.z;
-}
-
-void SerializeVector4(std::stringstream& ss, const Vector& v) {
-    ss << v.x << ", " << v.y << ", " << v.z << ", " << v.w;
-}
 
 /// \brief Sample rays from the projected OBB on an image plane and returns true if the test function returns true for
 ///        all the rays. Otherwise, return false
-/// \param obb The OBB of targetlink whose transform is set to Ttargetlinkincamera
+/// \param obb The OBB of targetlink whose transform is set to tTargetLinkInCamera
 /// \param delta The discretization step size when sampling rays
 /// \param testfn A function for testing occlusion for rays
 /// \param tcamera Tcamerainworld
 /// \param allowableocclusion Allowable percentage of occluded rays
 /// \param bUseOnlyTopFace If true, will consider only the projection of the top face of the OBB. Otherwise, will consider three faces.
-bool SampleProjectedOBBWithTest(const OBB& obb, dReal delta, const boost::function<bool(const Vector&)>& testfn, Transform& tcamera, dReal allowableocclusion=0, bool bUseOnlyTopFace=false)
+bool SampleProjectedOBBWithTest(const OBB& obb, dReal delta, const boost::function<bool(const Vector&)>& testfn, const Transform& tCamera, bool bUseOnlyTopFace=false)
 {
+    // TODO: remove tCamera later when confirmed that the code is correct.
     dReal fscalefactor = 0.95f; // have to make box smaller or else rays might miss
     int numpoints, numfaces;
     std::vector<Vector> vpoints;
     std::vector<int> faceindices;
     if( bUseOnlyTopFace ) {
-        // Project only one face of the OBB
+        // Project only one face of the OBB.
+        // vpoints contain the four corners of the top face (+z face) of the calibration board OBB.
         numpoints = 4;
         numfaces  = 1;
         vpoints.resize(numpoints);
@@ -58,9 +47,9 @@
         vpoints[3] = obb.pos + fscalefactor*( -obb.right*obb.extents.x - obb.up*obb.extents.y - obb.dir*obb.extents.z );
 
         faceindices[0] = 0; faceindices[1] = 1; faceindices[2] = 2; faceindices[3] = 3;
+
     }
     else {
-        // Project 3 faces of the OBB
         numpoints = 8;
         numfaces  = 3;
         vpoints.resize(numpoints);
@@ -97,21 +86,28 @@
         }
     }
 
-    // Project OBB points onto the plane z = 1 (arbitrary image plane).
-    for( int ipoint = 0; ipoint < numpoints; ++ipoint ) {
-        dReal fz = 1.0f/vpoints[ipoint].z;
-        vpoints[ipoint].x *= fz;
-        vpoints[ipoint].y *= fz;
-        vpoints[ipoint].z = 1;
+    // Project OBB points onto the plane z = 1 (image plane).
+    dReal fmaxcornerdist = 0;
+    for(int i = 0; i < numpoints; ++i) {
+        dReal fcornerdist = RaveSqrt(vpoints[i].lengthsqr3());
+        if( fcornerdist > fmaxcornerdist ) {
+            fmaxcornerdist = fcornerdist;
+        }
+        dReal fz = 1.0f / vpoints[i].z; // what if vpoints[i].z == 0 ?
+        vpoints[i].x *= fz;
+        vpoints[i].y *= fz;
+        vpoints[i].z = 1;
     }
 
     if( 0 ) { // for debugging
         Vector vpoints3d[numpoints];
-        for(int j = 0; j < numpoints; ++j) vpoints3d[j] = tcamera*vpoints[j];
+        for(int j = 0; j < numpoints; ++j) {
+            vpoints3d[j] = tCamera*vpoints[j];
+        }
         {
             std::stringstream ss; ss << std::setprecision(std::numeric_limits<dReal>::digits10+1);
             ss << "camerapose=array([";
-            SerializeTransform(ss, tcamera);
+            SerializeTransform(ss, tCamera);
             ss << "]); vpoints=array([";
             std::string delim = "";
             for( int j = 0; j < numpoints; ++j ) {
@@ -125,125 +121,36 @@
         }
     }
 
-    int nallowableoutliers=0;
-    if( allowableocclusion > 0 ) {
-        // have to compute the area of all the faces!
-        dReal farea = 0;
-        for(int i = 0; i < numfaces; ++i) {
-            Vector v0 = vpoints[faceindices[i*numfaces + 0]];
-            Vector v1 = vpoints[faceindices[i*numfaces + 1]] - v0;
-            Vector v2 = vpoints[faceindices[i*numfaces + 2]] - v0;
-            Vector v = v1.cross(v2);
-            farea += v.lengthsqr3();
-        }
-        nallowableoutliers = (int)(allowableocclusion*farea*0.5/(delta*delta));
-    }
-
-    for(int i = 0; i < numfaces; ++i) {
-        Vector v0 = vpoints[faceindices[i*numfaces + 0]];
-        Vector v1 = vpoints[faceindices[i*numfaces + 1]] - v0;
-        Vector v2 = vpoints[faceindices[i*numfaces + 2]] - v0;
-        Vector v3 = vpoints[faceindices[i*numfaces + 3]] - v0;
-        dReal f3length = RaveSqrt(v3.lengthsqr2());
-        Vector v3norm = v3 * (1.0f/f3length);
-        Vector v3perp(-v3norm.y,v3norm.x,0,0);
-        dReal f1proj = RaveFabs(v3perp.x*v1.x+v3perp.y*v1.y), f2proj = RaveFabs(v3perp.x*v2.x+v3perp.y*v2.y);
-
-        int n1 = (int)(f1proj/delta);
-        dReal n1scale = 1.0f/n1;
-        Vector vdelta1 = v1*n1scale;
-        Vector vdelta2 = (v1-v3)*n1scale;
-        dReal fdeltalen = (RaveFabs(v3norm.x*v1.x+v3norm.y*v1.y) + RaveFabs(v3norm.x*(v1.x-v3.x)+v3norm.y*(v1.y-v3.y)))*n1scale;
-        dReal ftotalen = f3length;
-        Vector vcur1 = v0, vcur2 = v0+v3;
-        for(int j = 0; j <= n1; ++j, vcur1 += vdelta1, vcur2 += vdelta2, ftotalen -= fdeltalen ) {
-            int numsteps = (int)(ftotalen/delta);
-            Vector vdelta = (vcur2-vcur1)*(1.0f/numsteps), vcur = vcur1;
-            for(int k = 0; k <= numsteps; ++k, vcur += vdelta) {
-                if( !testfn(vcur) ) {
-                    if( nallowableoutliers-- <= 0 )
-                        return false;
-                }
-            }
-        }
-
-        // Vector vtripoints[6] = {vpoints3d[faceindices[i*numfaces + 0]], vpoints3d[faceindices[i*numfaces + 3]], vpoints3d[faceindices[i*numfaces + 1]],
-        //                         vpoints3d[faceindices[i*numfaces + 0]], vpoints3d[faceindices[i*numfaces + 1]], vpoints3d[faceindices[i*numfaces + 3]]};
-        // penv->drawtrimesh(vtripoints[0], 16, NULL, 2);
-
-        int n2 = (int)(f2proj/delta);
-        if( n2 == 0 )
-            continue;
-
-        dReal n2scale = 1.0f/n2;
-        vdelta1 = v2*n2scale;
-        vdelta2 = (v2-v3)*n2scale;
-        fdeltalen = (RaveFabs(v3norm.x*v2.x+v3norm.y*v2.y) + RaveFabs(v3norm.x*(v2.x-v3.x)+v3norm.y*(v2.y-v3.y)))*n2scale;
-        ftotalen = f3length;
-        vcur1 = v0; vcur2 = v0+v3;
-        vcur1 += vdelta1; vcur2 += vdelta2; ftotalen -= fdeltalen; // do one step
-        for(int j = 0; j < n2; ++j, vcur1 += vdelta1, vcur2 += vdelta2, ftotalen -= fdeltalen ) {
-            int numsteps = (int)(ftotalen/delta);
-            Vector vdelta = (vcur2-vcur1)*(1.0f/numsteps), vcur = vcur1;
-            for(int k = 0; k <= numsteps; ++k, vcur += vdelta) {
-                if( !testfn(vcur) ) {
-                    if( nallowableoutliers-- <= 0 )
-                        return false;
-                }
-=======
-/// samples rays from the projected OBB and returns true if the test function returns true
-/// for all the rays. Otherwise, returns false
-bool SampleProjectedOBBWithTest(const OBB& obb, dReal delta, const boost::function<bool(const Vector&)>& testfn)
-{
-    dReal fscalefactor = 0.95f; // have to make box smaller or else rays might miss
-    // vpoints contain the four corners of the top face (+z face) of the calibration board OBB
-    Vector vpoints[4] = { obb.pos + fscalefactor * (obb.right * obb.extents.x + obb.up * obb.extents.y + obb.dir * obb.extents.z),
-                          obb.pos + fscalefactor * (obb.right * obb.extents.x - obb.up * obb.extents.y + obb.dir * obb.extents.z),
-                          obb.pos + fscalefactor * (-obb.right * obb.extents.x + obb.up * obb.extents.y + obb.dir * obb.extents.z),
-                          obb.pos + fscalefactor * (-obb.right * obb.extents.x - obb.up * obb.extents.y + obb.dir * obb.extents.z) };
-
-    // Project OBB points onto the plane z = 1 (image plane).
-    dReal fmaxcornerdist = 0;
-    for(int i = 0; i < 4; ++i) {
-        dReal fcornerdist = RaveSqrt(vpoints[i].lengthsqr3());
-        if( fcornerdist > fmaxcornerdist ) {
-            fmaxcornerdist = fcornerdist;
-        }
-        dReal fz = 1.0f / vpoints[i].z;
-        vpoints[i].x *= fz;
-        vpoints[i].y *= fz;
-        vpoints[i].z = 1;
-    }
-
-    Vector v0 = vpoints[0];
-    Vector v1 = vpoints[1];
-    Vector v2 = vpoints[2];
-    Vector v3 = vpoints[3];
-
-    // Although the OBB is a rectangle, after projecting it to the image plane, it may be an arbitrary quadrilateral.
-    // We sample the OBB's image with steps no larger than delta (the sampling may not be uniform).
-    Vector vbegin = v0;
-    Vector vend = v1;
-    int vbeginiter = (int)(RaveSqrt((v2 - v0).lengthsqr3()) / delta);
-    int venditer = (int)(RaveSqrt((v3 - v1).lengthsqr3()) / delta);
-    int numlines = max(vbeginiter, venditer);  // we need the same number of iterations along vbegin and vend
-    Vector vbeginstep = 1.0f / numlines * (v2 - v0);
-    Vector vendstep = 1.0f / numlines * (v3 - v1);
-
-    // vcur is the test ray.
-    // Define a line from vbegin = v0 to vend = v1. We move vcur by delta from vbegin to vend and call testfn(vcur) each time.
-    // We then move vbegin toward v2 by delta, and move vend toward v3 by delta. We again move vcur from vbegin to vend and test each time.
-    // We continue moving vbegin and vend until they reach v2 and v3 respectively.
-    for(int i = 0; i <= numlines; ++i, vbegin += vbeginstep, vend += vendstep) {
-        int numsteps = RaveSqrt((vend - vbegin).lengthsqr3()) / delta;
-        Vector vlinestep = 1.0f / numsteps * (vend - vbegin);
-        Vector vcur = vbegin;
-        for(int j = 0; j <= numsteps; ++j, vcur += vlinestep) {
-            dReal fvcurlength = RaveSqrt(vcur.lengthsqr3());
-            if( !testfn(fmaxcornerdist / fvcurlength * vcur) ) {  // extend vcur length so it hits the target OBB in 3D
-                // ray did not collide with calibration board
-                return false;
->>>>>>> aa746b4b
+    for(int iface = 0; iface < numfaces; ++iface) {
+        Vector v0 = vpoints[faceindices[iface*numfaces + 0]];
+        Vector v1 = vpoints[faceindices[iface*numfaces + 1]];
+        Vector v2 = vpoints[faceindices[iface*numfaces + 2]];
+        Vector v3 = vpoints[faceindices[iface*numfaces + 3]];
+
+        // Although the OBB is a rectangle, after projecting it to the image plane, it may be an arbitrary quadrilateral.
+        // We sample the OBB's image with steps no larger than delta (the sampling may not be uniform).
+        Vector vbegin = v0;
+        Vector vend = v1;
+        int vbeginiter = (int)(RaveSqrt((v2 - v0).lengthsqr3()) / delta);
+        int venditer = (int)(RaveSqrt((v3 - v1).lengthsqr3()) / delta);
+        int numlines = max(vbeginiter, venditer);  // we need the same number of iterations along vbegin and vend
+        Vector vbeginstep = 1.0f / numlines * (v2 - v0);
+        Vector vendstep = 1.0f / numlines * (v3 - v1);
+
+        // vcur is the test ray.
+        // Define a line from vbegin = v0 to vend = v1. We move vcur by delta from vbegin to vend and call testfn(vcur) each time.
+        // We then move vbegin toward v2 by delta, and move vend toward v3 by delta. We again move vcur from vbegin to vend and test each time.
+        // We continue moving vbegin and vend until they reach v2 and v3 respectively.
+        for(int i = 0; i <= numlines; ++i, vbegin += vbeginstep, vend += vendstep) {
+            int numsteps = RaveSqrt((vend - vbegin).lengthsqr3()) / delta;
+            Vector vlinestep = 1.0f / numsteps * (vend - vbegin);
+            Vector vcur = vbegin;
+            for(int j = 0; j <= numsteps; ++j, vcur += vlinestep) {
+                dReal fvcurlength = RaveSqrt(vcur.lengthsqr3());
+                if( !testfn(fmaxcornerdist / fvcurlength * vcur) ) {  // extend vcur length so it hits the target OBB in 3D
+                    // ray did not collide with calibration board
+                    return false;
+                }
             }
         }
     }
@@ -481,11 +388,7 @@
             FOREACH(itobb, _vTargetLocalOBBs) {  // itobb is in targetlink coordinates
                 OBB cameraobb = geometry::TransformOBB(tTargetLinkInCamera, *itobb);
                 // SampleProjectedOBBWithTest usually quits when first occlusion is found, so just passing occludingbodyandlinkname to _TestRay should return the initial occluding part.
-<<<<<<< HEAD
-                if( !SampleProjectedOBBWithTest(cameraobb, _vf->_fSampleRayDensity, boost::bind(&VisibilityConstraintFunction::_TestRay, this, _1, boost::ref(tworldcamera), boost::ref(occludingbodyandlinkname)), tworldcamera, _vf->_fAllowableOcclusion) ) {
-=======
-                if( !SampleProjectedOBBWithTest(cameraobb, _vf->_fSampleRayDensity, boost::bind(&VisibilityConstraintFunction::_TestRay, this, _1, boost::ref(tCameraInWorld), boost::ref(occludingbodyandlinkname))) ) {
->>>>>>> aa746b4b
+                if( !SampleProjectedOBBWithTest(cameraobb, _vf->_fSampleRayDensity, boost::bind(&VisibilityConstraintFunction::_TestRay, this, _1, boost::ref(tCameraInWorld), boost::ref(occludingbodyandlinkname)), tCameraInWorld) ) {
                     RAVELOG_VERBOSE("box is occluded\n");
                     errormsg = str(boost::format("{\"type\":\"pattern_occluded\", \"bodylinkname\":\"%s\"}")%occludingbodyandlinkname);
                     return true;
@@ -494,42 +397,6 @@
             return false;
         }
 
-<<<<<<< HEAD
-        /// check if just the rigidly attached links of the gripper are in the way
-        /// this function is not meant to be called during planning (only database generation)
-        /// \param tcamera transformation of the camera in the targetlink frame
-        bool IsOccludedByRigid(const TransformMatrix& tcamera)
-        {
-            KinBody::KinBodyStateSaver saver1(_ptargetbox), saver2(_vf->_targetlink->GetParent());
-            vector<KinBody::LinkPtr> vattachedlinks;
-            _vf->_psensor->GetAttachingLink()->GetRigidlyAttachedLinks(vattachedlinks);
-            RobotBase::RobotStateSaver robotsaver(_vf->_robot,RobotBase::Save_LinkTransformation|RobotBase::Save_LinkEnable);
-            Transform tsensorinv = _vf->_psensor->GetTransform().inverse();
-            // Disable all robot links that are not attached to the camera
-            FOREACHC(itlink,_vf->_robot->GetLinks()) {
-                bool battached = find(vattachedlinks.begin(),vattachedlinks.end(),*itlink)!=vattachedlinks.end();
-                (*itlink)->Enable(battached);
-                if( battached ) {
-                    (*itlink)->SetTransform(tsensorinv*(*itlink)->GetTransform());
-                }
-            }
-            TransformMatrix tcamerainv = tcamera.inverse();
-            Transform ttarget = _vf->_targetlink->GetTransform();
-            _ptargetbox->SetTransform(ttarget);
-            Transform tworldcamera = ttarget*tcamera;
-            _ptargetbox->Enable(true);
-            SampleRaysScope srs(*this);
-            FOREACH(itobb,_vTargetLocalOBBs) {
-                OBB cameraobb = geometry::TransformOBB(tcamerainv,*itobb);
-                if( !SampleProjectedOBBWithTest(cameraobb, _vf->_fSampleRayDensity, boost::bind(&VisibilityConstraintFunction::_TestRayRigid, this, _1, boost::ref(tworldcamera),boost::ref(vattachedlinks)), tworldcamera, 0.0f) ) {
-                    return true;
-                }
-            }
-            return false;
-        }
-
-=======
->>>>>>> aa746b4b
 private:
         /// \brief return true if not occluded by any other target (ray hits the intended target box)
         ///
@@ -996,6 +863,20 @@
             _vcenterconvex = Vector(0,0,1);
         }
 
+        {
+            std::stringstream ss; ss << std::setprecision(std::numeric_limits<dReal>::digits10+1);
+            ss << "vconvexplanes=[";
+            std::string delim = "";
+            FOREACHC(itnormal, _vconvexplanes) {
+                ss << delim << "[";
+                SerializeVector3(ss, *itnormal);
+                ss << "]";
+                delim = ",";
+            }
+            ss << "];";
+            RAVELOG_DEBUG_FORMAT("%s", ss.str());
+        }
+
         _pmanip = pmanip;
         _psensor = psensor;
         sout << _pmanip->GetName();
@@ -1008,19 +889,12 @@
     ///        this function returns transforms for the calibration board such that its +z face (pattern face) faces
     ///        the camera and the board lies tangential to the sphere's surface.
     ///
-<<<<<<< HEAD
     /// \param vdir is a unit vector describing the direction.
     /// \param fdist is the translation along vdir
     /// \param froll is the angle for which the local x-and y- axes are rotated.
     /// \param ftilt is the angle to rotate about the axis specified by iaxis
     /// \param iaxis if 0, the transform is rotated about its local X axis. if 1, the transform is rotated about its local Y axis
-    TransformMatrix ComputeCameraMatrix(const Vector& vdir,dReal fdist, dReal froll, dReal ftilt=0, int iaxis=0)
-=======
-    /// \brief vdir is a unit vector describing the direction.
-    /// \brief fdist is the translation along vdir (the distance between the camera center and pattern center)
-    /// \brief froll is the angle for which the local x-and y- axes are rotated (the in-plane rotation of the pattern)
-    TransformMatrix ComputePatternInCameraTransform(const Vector& vdir, const dReal fdist, const dReal froll)
->>>>>>> aa746b4b
+    TransformMatrix ComputePatternInCameraTransform(const Vector& vdir,dReal fdist, dReal froll, dReal ftilt=0, int iaxis=0)
     {
         // Compute orthogonal axes from vdir
         Vector vup = Vector(0, 1, 0) - vdir * vdir.y;
@@ -1034,61 +908,45 @@
         Vector vright = vup.cross(vdir);
 
         // Construct a transformation matrix
-<<<<<<< HEAD
-        TransformMatrix tcamera;
+        TransformMatrix tPatternInCamera;
         dReal fcosroll = RaveCos(froll), fsinroll = RaveSin(froll);
-        dReal fcos = RaveCos(ftilt), fsin = RaveSin(ftilt);
+        dReal fcostilt = RaveCos(ftilt), fsintilt = RaveSin(ftilt);
         // Rotate around its local Z-axis
-        tcamera.m[2] = vdir.x; tcamera.m[6] = vdir.y; tcamera.m[10] = vdir.z;
-        tcamera.m[0] = vright.x*fcosroll+vup.x*fsinroll; tcamera.m[1] = -vright.x*fsinroll+vup.x*fcosroll;
-        tcamera.m[4] = vright.y*fcosroll+vup.y*fsinroll; tcamera.m[5] = -vright.y*fsinroll+vup.y*fcosroll;
-        tcamera.m[8] = vright.z*fcosroll+vup.z*fsinroll; tcamera.m[9] = -vright.z*fsinroll+vup.z*fcosroll;
-        tcamera.trans = -fdist * tcamera.rotate(_vcenterconvex); // translation component has to be computed before rotating around the local X
+        tPatternInCamera.m[2]  = vdir.x;
+        tPatternInCamera.m[6]  = vdir.y;
+        tPatternInCamera.m[10] = vdir.z;
+
+        tPatternInCamera.m[0] = vright.x*fcosroll + vup.x*fsinroll; tPatternInCamera.m[1] = -vright.x*fsinroll + vup.x*fcosroll;
+        tPatternInCamera.m[4] = vright.y*fcosroll + vup.y*fsinroll; tPatternInCamera.m[5] = -vright.y*fsinroll + vup.y*fcosroll;
+        tPatternInCamera.m[8] = vright.z*fcosroll + vup.z*fsinroll; tPatternInCamera.m[9] = -vright.z*fsinroll + vup.z*fcosroll;
+        tPatternInCamera.trans = -fdist * tPatternInCamera.rotate(_vcenterconvex); // translation component has to be computed before rotating around the local X
 
         if( iaxis == 0 ) {
             // Rotate around its local X-axis
-            dReal t1 = tcamera.m[1], t5 = tcamera.m[5], t9 = tcamera.m[9];
-            dReal t2 = tcamera.m[2], t6 = tcamera.m[6], t10 = tcamera.m[10];
-            tcamera.m[1] = fcos*t1 + fsin*t2;  tcamera.m[2]  = -fsin*t1 + fcos*t2;
-            tcamera.m[5] = fcos*t5 + fsin*t6;  tcamera.m[6]  = -fsin*t5 + fcos*t6;
-            tcamera.m[9] = fcos*t9 + fsin*t10; tcamera.m[10] = -fsin*t9 + fcos*t10;
+            dReal t1 = tPatternInCamera.m[1], t5 = tPatternInCamera.m[5], t9  = tPatternInCamera.m[9];
+            dReal t2 = tPatternInCamera.m[2], t6 = tPatternInCamera.m[6], t10 = tPatternInCamera.m[10];
+            tPatternInCamera.m[1] = fcostilt*t1 + fsintilt*t2;  tPatternInCamera.m[2]  = -fsintilt*t1 + fcostilt*t2;
+            tPatternInCamera.m[5] = fcostilt*t5 + fsintilt*t6;  tPatternInCamera.m[6]  = -fsintilt*t5 + fcostilt*t6;
+            tPatternInCamera.m[9] = fcostilt*t9 + fsintilt*t10; tPatternInCamera.m[10] = -fsintilt*t9 + fcostilt*t10;
         }
         else if( iaxis == 1 ) {
             // Rotate around its local Y-axis
-            dReal t0 = tcamera.m[0], t4 = tcamera.m[4], t8 = tcamera.m[8];
-            dReal t2 = tcamera.m[2], t6 = tcamera.m[6], t10 = tcamera.m[10];
-            tcamera.m[0] = fcos*t0 - fsin*t2;  tcamera.m[2]  = fsin*t0 + fcos*t2;
-            tcamera.m[4] = fcos*t4 - fsin*t6;  tcamera.m[6]  = fsin*t4 + fcos*t6;
-            tcamera.m[8] = fcos*t8 - fsin*t10; tcamera.m[10] = fsin*t8 + fcos*t10;
-        }
-        return tcamera;
-=======
-        TransformMatrix tPatternInCamera;
-        tPatternInCamera.m[2] = vdir.x;
-        tPatternInCamera.m[6] = vdir.y;
-        tPatternInCamera.m[10] = vdir.z;
-
-        // Rotate the local x-and y-axis (right & up axes) around the local z (dir) according to the given froll.
-        dReal fcosroll = RaveCos(froll);
-        dReal fsinroll = RaveSin(froll);
-        tPatternInCamera.m[0] = vright.x * fcosroll + vup.x * fsinroll;
-        tPatternInCamera.m[1] = -vright.x * fsinroll + vup.x * fcosroll;
-        tPatternInCamera.m[4] = vright.y * fcosroll + vup.y * fsinroll;
-        tPatternInCamera.m[5] = -vright.y * fsinroll + vup.y * fcosroll;
-        tPatternInCamera.m[8] = vright.z * fcosroll + vup.z * fsinroll;
-        tPatternInCamera.m[9] = -vright.z * fsinroll + vup.z * fcosroll;
-        tPatternInCamera.trans = -fdist * tPatternInCamera.rotate(_vcenterconvex);
+            dReal t0 = tPatternInCamera.m[0], t4 = tPatternInCamera.m[4], t8 = tPatternInCamera.m[8];
+            dReal t2 = tPatternInCamera.m[2], t6 = tPatternInCamera.m[6], t10 = tPatternInCamera.m[10];
+            tPatternInCamera.m[0] = fcostilt*t0 - fsintilt*t2;  tPatternInCamera.m[2]  = fsintilt*t0 + fcostilt*t2;
+            tPatternInCamera.m[4] = fcostilt*t4 - fsintilt*t6;  tPatternInCamera.m[6]  = fsintilt*t4 + fcostilt*t6;
+            tPatternInCamera.m[8] = fcostilt*t8 - fsintilt*t10; tPatternInCamera.m[10] = fsintilt*t8 + fcostilt*t10;
+        }
         return tPatternInCamera;
->>>>>>> aa746b4b
     }
 
     /// \brief return a list of transforms of the camera in the target link frame.
     bool ProcessVisibilityExtents(ostream& sout, istream& sinput)
     {
         string cmd;
-        int numrolls=8;
-        int iStartTiltAngle=10, iEndTiltAngle=20, iStepTiltAngle=10; // in degrees
-        dReal fToRadian = PI/(dReal) 180;
+        int numrolls = 8;
+        int iStartTiltAngle = 10, iEndTiltAngle = 20, iStepTiltAngle = 10; // in degrees
+        dReal fToRadian = PI/((dReal) 180);
         vector<Vector> vconedirangles;
         std::vector<Transform> vPatternsInCamera;  // calibration patterns with respect to the camera coordinate system (usually the pattern face is in +z)
         std::vector<Transform> vTargetLinksInCamera; // calibration (target) links with respect to the camera coordinate system (usually the calibration link's parent link is the flange)
@@ -1138,7 +996,7 @@
                 // For now assume the calibration pattern is on the robot and the
                 // camera is stationary in the environment. The sphere of pose
                 // candidates is first generated in the camera frame (camera at
-                // center of sphere, pattern transforms generated at discrete 
+                // center of sphere, pattern transforms generated at discrete
                 // points uniformly distributed along the surface of the sphere).
                 // We later check which poses lie inside the visibility pyramid
                 // of the camera, pass the end effector collision check, etc.
@@ -1146,11 +1004,10 @@
                 int spherelevel = 3;
                 int numdists = 0;
                 sinput >> spherelevel >> numdists;
-<<<<<<< HEAD
 #ifdef CALIBRATION_TIMING_DEBUG
                 uint64_t starttime_spheremesh = utils::GetMicroTime();
 #endif
-                CM::GenerateSphereTriangulation(spheremesh,spherelevel);
+                CM::GenerateSphereTriangulation(spheremesh, spherelevel);
 #ifdef CALIBRATION_TIMING_DEBUG
                 uint64_t endtime_spheremesh = utils::GetMicroTime();
                 float fElapsed_spheremesh = (endtime_spheremesh - starttime_spheremesh)*1e-6f;
@@ -1169,65 +1026,44 @@
                     ss << "];";
                     RAVELOG_DEBUG_FORMAT("%s", ss.str());
                 }
-=======
-                CM::GenerateSphereTriangulation(spheremesh, spherelevel);
->>>>>>> aa746b4b
-                vector<dReal> vdists(numdists);
+                std::vector<dReal> vdists(numdists);
                 FOREACH(it, vdists) {
                     sinput >> *it;
                 }
-<<<<<<< HEAD
-                bool bInvert = _sensorrobot != _robot; // if True, then invert sampled transforms of the sphere.
-                dReal deltaroll = PI*2.0f/(dReal)numrolls;
+                dReal deltaroll = PI*2.0f/((dReal) numrolls);
                 dReal deltatilt = iStepTiltAngle * fToRadian;
-                int numtilts = ((iEndTiltAngle - iStartTiltAngle)/iStepTiltAngle) + 1;
-                int numaxes = 2;
-                vCamerasInPatternCoord.resize(spheremesh.vertices.size()*numdists*numrolls*numtilts*numaxes*2);
-                vector<Transform>::iterator itcamera = vCamerasInPatternCoord.begin();
+                int numtilts = ((iEndTiltAngle - iStartTiltAngle)/iStepTiltAngle) + 1; // the number of steps to tilt the pattern
+                int numaxes = 2; // tilting the pattern around both x-and y-axes.
+                vPatternsInCamera.resize(spheremesh.vertices.size() * numdists * numrolls * numtilts * numaxes * 2); // 2 means tilting with both positive and negative angles
+                std::vector<Transform>::iterator itcamera = vPatternsInCamera.begin();
 #ifdef CALIBRATION_TIMING_DEBUG
                 uint64_t starttime_computetransform = utils::GetMicroTime();
 #endif
-=======
-                dReal deltaroll = PI * 2.0f / (dReal)numrolls;
-                vPatternsInCamera.resize(spheremesh.vertices.size() * numdists * numrolls);
-                vector<Transform>::iterator itcamera = vPatternsInCamera.begin();
->>>>>>> aa746b4b
                 for(size_t j = 0; j < spheremesh.vertices.size(); ++j) {
                     Vector v = spheremesh.vertices[j];
                     for(int i = 0; i < numdists; ++i) {
                         dReal froll = 0;
                         for(int iroll = 0; iroll < numrolls; ++iroll, froll += deltaroll) {
-<<<<<<< HEAD
                             for(int iaxis = 0; iaxis < numaxes; ++iaxis) {
                                 // Consider both local X and Y rotation
                                 dReal ftilt = iStartTiltAngle * fToRadian;
                                 for(int itilt = 0; itilt < numtilts; ++itilt, ftilt += deltatilt) {
                                     // Consider positive tilting angle
-                                    *itcamera = ComputeCameraMatrix(spheremesh.vertices[j], vdists[i], froll, ftilt, iaxis);
-                                    if( bInvert ) {
-                                        *itcamera = itcamera->inverse();
-                                    }
+                                    *itcamera = ComputePatternInCameraTransform(spheremesh.vertices[j], vdists[i], froll, ftilt, iaxis);
                                     ++itcamera;
 
                                     // Consider negative tilting angle
-                                    *itcamera = ComputeCameraMatrix(spheremesh.vertices[j], vdists[i], froll, -ftilt, iaxis);
-                                    if( bInvert ) {
-                                        *itcamera = itcamera->inverse();
-                                    }
+                                    *itcamera = ComputePatternInCameraTransform(spheremesh.vertices[j], vdists[i], froll, -ftilt, iaxis);
                                     ++itcamera;
                                 }
                             }
-=======
-                            *itcamera = ComputePatternInCameraTransform(spheremesh.vertices[j], vdists[i], froll);
-                            ++itcamera;
->>>>>>> aa746b4b
                         }
                     }
                 }
 #ifdef CALIBRATION_TIMING_DEBUG
                 uint64_t endtime_computetransform = utils::GetMicroTime();
                 float fElapsed_computetransform = (endtime_computetransform - starttime_computetransform)*1e-6f;
-                RAVELOG_DEBUG_FORMAT("transform generation (total=%d): %f s.", vCamerasInPatternCoord.size()%fElapsed_computetransform);
+                RAVELOG_DEBUG_FORMAT("transform generation (total=%d): %f s.", vPatternsInCamera.size()%fElapsed_computetransform);
 #endif
             }
             else if( cmd == "conedirangle" ) {
@@ -1267,35 +1103,13 @@
             }
         }
 
-<<<<<<< HEAD
-            dReal fCameraCosFOV = 0; // cos of the half angle of the camera FOV, in this case cos(pi/2)
+        vTargetLinksInCamera.reserve(vPatternsInCamera.size());
+
+        dReal fCameraCosFOV = 0; // cos of the half angle of the camera FOV, in this case cos(pi/2)
 
 #ifdef CALIBRATION_TIMING_DEBUG
-            uint64_t starttime_filtertransforms = utils::GetMicroTime();
+        uint64_t starttime_filtertransforms = utils::GetMicroTime();
 #endif
-            Vector pluszvector;
-            pluszvector.x = 0;
-            pluszvector.y = 0;
-            pluszvector.z = 1;
-            FOREACH(itt,vCamerasInPatternCoord) {
-                Vector vCameraDirInPattern = ExtractAxisFromQuat(itt->rot, 2); // camera is always +z
-                Vector vCameraToPatternPos = itt->trans;
-                dReal flen = RaveSqrt(vCameraToPatternPos.lengthsqr3());
-                if( -vCameraToPatternPos.dot3(vCameraDirInPattern) < fCameraCosFOV * flen ) {
-                    // outside of camera FOV
-                    continue;
-                }
-
-                bool bInCone = false;
-
-                // We hard-code the cone direction (0,0,1) for initial visibility checking
-                // because only patterns in front of the camera lens will pass InConvexHull().
-                // We then appropriately express these pattern poses in the targetlink
-                // frame, taking into account vconedirangles.
-=======
-        vTargetLinksInCamera.reserve(vPatternsInCamera.size());
-
-        dReal fCameraCosFOV = 0; // cos of the half angle of the camera FOV, in this case cos(pi/2)
 
         Vector pluszvector;
         pluszvector.x = 0;
@@ -1325,7 +1139,6 @@
             // TODO: Define the pattern/cone origin as the center of the +z face of the geometry
             // instead of the geometry origin (center of box)
             if( vconedirangles.size() > 0 ) {
->>>>>>> aa746b4b
                 FOREACH(itcone, vconedirangles) {
                     if( vPatternInCameraPos.z >= itcone->w * flen ) {
                         // quatRotationDirection uses only the first three values of the vectors
@@ -1336,32 +1149,24 @@
                     }
                 }
             }
-<<<<<<< HEAD
-#ifdef CALIBRATION_TIMING_DEBUG
-            uint64_t endtime_filtertransforms = utils::GetMicroTime();
-            float fElapsed_filtertransforms = (endtime_filtertransforms - starttime_filtertransforms)*1e-6f;
-            RAVELOG_DEBUG_FORMAT("transform filtering by cone dirangles (remaining=%d): %f s.", vCamerasInTargetLinkCoord.size()%fElapsed_filtertransforms);
-#endif
-        }
-        else {
-            vCamerasInTargetLinkCoord.resize(vCamerasInPatternCoord.size());
-            for(size_t i = 0; i < vCamerasInTargetLinkCoord.size(); ++i) {
-                vCamerasInTargetLinkCoord[i] = vCamerasInPatternCoord[i];
-=======
             else {
                 // Assume the pattern lies on the +z face of the geometry (i.e., tConeInPattern from the "if" block above is the identity matrix),
                 // i.e., we have one cone dir angle where the cone is pointing along the +z axis of the geometry, and assume the cone angle is 45 degrees
                 Transform tTargetLinkInCamera = *ittPatternInCamera * tPatternInTargetLink.inverse();
                 vTargetLinksInCamera.push_back(tTargetLinkInCamera);
->>>>>>> aa746b4b
-            }
-        }
+            }
+        }
+#ifdef CALIBRATION_TIMING_DEBUG
+        uint64_t endtime_filtertransforms = utils::GetMicroTime();
+        float fElapsed_filtertransforms = (endtime_filtertransforms - starttime_filtertransforms)*1e-6f;
+        RAVELOG_DEBUG_FORMAT("transform filtering by cone dirangles (remaining=%d): %f s.", vTargetLinksInCamera.size()%fElapsed_filtertransforms);
+#endif
 
         boost::shared_ptr<VisibilityConstraintFunction> pconstraintfn(new VisibilityConstraintFunction(shared_problem()));
-<<<<<<< HEAD
-        saver.Restore(); // need to restore _targetlink so that the preceeding CheckEndEffectorCollision works correctly
-
-        RAVELOG_DEBUG_FORMAT("targetlink.IsEnabled()=%d", _targetlink->IsEnabled());
+
+        RobotBase::RobotStateSaver saver(_robot, KinBody::Save_LinkVisible);
+        _robot->SetVisible(false);  // we haven't computed IKs yet, so we just check the visibility of the pattern pose without the robot
+
 #ifdef CALIBRATION_TIMING_DEBUG
         float fElapsed_convexhull = 0;
         uint64_t starttime_convexhull, endtime_convexhull;
@@ -1370,81 +1175,49 @@
         float fElapsed_eeocclusion = 0;
         uint64_t starttime_eeocclusion, endtime_eeocclusion;
 #endif
+        std::stringstream ss; ss << std::setprecision(std::numeric_limits<dReal>::digits10+1);
         // get all the camera positions and test them
-        FOREACHC(itcamera, vCamerasInTargetLinkCoord) {
-            Transform tCameraInTarget = *itcamera;
-            Transform tTargetInWorld;
-            if( _sensorrobot == _robot ) {
-                tTargetInWorld = _sensorrobot->GetTransform() * tCameraInTarget.inverse();
-            }
-            else {
-                tTargetInWorld = _sensorrobot->GetTransform() * tCameraInTarget.inverse();
-            }
-
+        FOREACHC(ittTargetLinkInCamera, vTargetLinksInCamera) {
+            Transform tTargetLinkInCamera = *ittTargetLinkInCamera;
+            Transform tTargetLinkInWorld =  _psensor->GetTransform() * tTargetLinkInCamera;
+
+            ss.str(""); ss.clear();
+            SerializeTransform(ss, tTargetLinkInCamera);
 #ifdef CALIBRATION_TIMING_DEBUG
             starttime_convexhull = utils::GetMicroTime();
 #endif
-            if( pconstraintfn->InConvexHull(*itcamera) ) {
+            if( pconstraintfn->InConvexHull(tTargetLinkInCamera.inverse()) ) {
 #ifdef CALIBRATION_TIMING_DEBUG
                 endtime_convexhull = utils::GetMicroTime();
                 fElapsed_convexhull += (endtime_convexhull - starttime_convexhull)*1e-6f;
                 starttime_eecollision = utils::GetMicroTime();
 #endif
-                if( !_pmanip->CheckEndEffectorCollision(tTargetInWorld*_tToManip, _preport) ) {
+                if( !_pmanip->CheckEndEffectorCollision(tTargetLinkInWorld, _preport) ) {
 #ifdef CALIBRATION_TIMING_DEBUG
                     endtime_eecollision = utils::GetMicroTime();
                     fElapsed_eecollision += (endtime_eecollision - starttime_eecollision)*1e-6f;
                     starttime_eeocclusion = utils::GetMicroTime();
 #endif
-                    if( !pconstraintfn->IsOccludedByRigid(*itcamera) ) {
-#ifdef CALIBRATION_TIMING_DEBUG
-                        endtime_eeocclusion = utils::GetMicroTime();
-                        fElapsed_eeocclusion += (endtime_eeocclusion - starttime_eeocclusion)*1e-6f;
-#endif
-                        sout << *itcamera << " ";
-                        std::stringstream ss; ss << std::setprecision(std::numeric_limits<dReal>::digits10+1);
-                        Transform tManip = tTargetInWorld*_tToManip;
-                        ss << "manippose=[" << tManip.rot.x << "," << tManip.rot.y << "," << tManip.rot.z << "," << tManip.rot.w << "," << tManip.trans.x << "," << tManip.trans.y << "," << tManip.trans.z << "];";
-                        RAVELOG_VERBOSE_FORMAT("passed all tests: %s", ss.str());
-                    }
-                    else {
-#ifdef CALIBRATION_TIMING_DEBUG
-                        endtime_eeocclusion = utils::GetMicroTime();
-                        fElapsed_eeocclusion += (endtime_eeocclusion - starttime_eeocclusion)*1e-6f;
-#endif
-                        RAVELOG_VERBOSE("in convex hull and effector is free, but not occluded by rigid\n");
-=======
-
-        RobotBase::RobotStateSaver saver(_robot, KinBody::Save_LinkVisible);
-        _robot->SetVisible(false);  // we haven't computed IKs yet, so we just check the visibility of the pattern pose without the robot
-
-        // get all the camera positions and test them
-        FOREACHC(ittTargetLinkInCamera, vTargetLinksInCamera) {
-            Transform tTargetLinkInCamera = *ittTargetLinkInCamera;
-            Transform tTargetLinkInWorld =  _psensor->GetTransform() * tTargetLinkInCamera;
-
-            if( pconstraintfn->InConvexHull(tTargetLinkInCamera.inverse()) ) {
-                if( !_pmanip->CheckEndEffectorCollision(tTargetLinkInWorld, _preport) ) {
                     bool bOutputError = false;
                     std::string errormsg;
                     if( !pconstraintfn->IsPatternOccluded(tTargetLinkInCamera, _psensor->GetTransform(), bOutputError, errormsg) ) {
-                        RAVELOG_VERBOSE("in convex hull and effector is free, and pattern is not occluded\n");
+                        RAVELOG_VERBOSE("entirely in convex hull and effector is free, and pattern is not occluded\n");
                         sout << tTargetLinkInWorld << " ";
                     }
                     else {
-                        RAVELOG_VERBOSE("in convex hull and effector is free, but is occluded: %s", errormsg);
->>>>>>> aa746b4b
-                    }
+                        RAVELOG_VERBOSE_FORMAT("entirely in convex hull and effector is free, but is occluded: %s. tTargetLinkInCamera=array([%s])", errormsg%ss.str());
+                    }
+#ifdef CALIBRATION_TIMING_DEBUG
+                    endtime_eeocclusion = utils::GetMicroTime();
+                    fElapsed_eeocclusion += (endtime_eeocclusion - starttime_eeocclusion)*1e-6f;
+#endif
                 }
                 else {
 #ifdef CALIBRATION_TIMING_DEBUG
                     endtime_eecollision = utils::GetMicroTime();
                     fElapsed_eecollision += (endtime_eecollision - starttime_eecollision)*1e-6f;
 #endif
-                    std::stringstream ss; ss << std::setprecision(std::numeric_limits<dReal>::digits10+1);
-                    Transform tManip = tTargetInWorld*_tToManip;
-                    ss << "manippose=[" << tManip.rot.x << "," << tManip.rot.y << "," << tManip.rot.z << "," << tManip.rot.w << "," << tManip.trans.x << "," << tManip.trans.y << "," << tManip.trans.z << "];";
-                    RAVELOG_VERBOSE_FORMAT("in convex hull, but end effector collision: %s; %s", _preport->__str__()%ss.str());
+                    RAVELOG_VERBOSE_FORMAT("end-effector in collision. tTargetLinkInCamera=array([%s])", ss.str());
                 }
             }
             else {
@@ -1452,11 +1225,12 @@
                 endtime_convexhull = utils::GetMicroTime();
                 fElapsed_convexhull += (endtime_convexhull - starttime_convexhull)*1e-6f;
 #endif
+                RAVELOG_VERBOSE_FORMAT("end-effector not entirely in convex hull. tTargetLinkInCamera=array([%s])", ss.str());
             }
         }
 
 #ifdef CALIBRATION_TIMING_DEBUG
-        RAVELOG_DEBUG_FORMAT("Timing results (total transforms checked=%d):\n    convex hull checking: %f s.\n    ee collision checking: %f s.\n    ee occlusion checking: %f s.", vCamerasInTargetLinkCoord.size()%fElapsed_convexhull%fElapsed_eecollision%fElapsed_eeocclusion);
+        RAVELOG_DEBUG_FORMAT("Timing results (total transforms checked=%d):\n    convex hull checking: %f s.\n    ee collision checking: %f s.\n    ee occlusion checking: %f s.", vTargetLinksInCamera.size()%fElapsed_convexhull%fElapsed_eecollision%fElapsed_eeocclusion);
 #endif
 
         return true;
@@ -1564,12 +1338,7 @@
     bool ComputeVisibleConfiguration(ostream& sout, istream& sinput)
     {
         string cmd;
-<<<<<<< HEAD
-        Transform t;  // transform of targetlink in world coordinate system
-        // Therefore t * _tToManip = tmanipinworld.
-=======
         Transform t;  // Transform of manip (targetlink) in world coordinate system
->>>>>>> aa746b4b
         while(!sinput.eof()) {
             sinput >> cmd;
             if( !sinput ) {
