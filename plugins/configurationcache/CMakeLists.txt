--- conflicted
+++ resolved
@@ -8,36 +8,6 @@
 install(TARGETS configurationcache DESTINATION ${OPENRAVE_PLUGINS_INSTALL_DIR} COMPONENT ${PLUGINS_BASE})
 
 # python bindings
-<<<<<<< HEAD
-if(OPT_PYTHON AND PYTHON_EXECUTABLE AND LAPACK_FOUND)
-  if( Boost_PYTHON_FOUND AND Boost_THREAD_FOUND )
-    if( HAVE_ALL_PYTHON_HEADERS )
-      include_directories(${PYTHON_INCLUDE_PATH} ${PYTHON_INCLUDE_DIRS}
-        ${OPENRAVE_CORE_INCLUDE_LOCAL_DIRS}
-        ${CMAKE_CURRENT_SOURCE_DIR}/../../python/pybind11_bindings
-      )
-      add_library(openravepy_configurationcache SHARED openravepy_configurationcache.cpp)
-      target_link_libraries(openravepy_configurationcache 
-        PUBLIC openravepy_int configurationcache ${PYTHON_LIBRARIES} ${Boost_PYTHON_LIBRARY} ${Boost_THREAD_LIBRARY} ${LAPACK_LIBRARIES}
-        PRIVATE boost_assertion_failed
-      )
-
-      set(OPENRAVEPY_CONFIGURATIONCACHE_COMPILE_FLAGS "")
-      if(USE_PYBIND11_PYTHON_BINDINGS)
-        # find_package(pybind11 REQUIRED)
-        set(OPENRAVEPY_CONFIGURATIONCACHE_COMPILE_FLAGS "${OPENRAVEPY_CONFIGURATIONCACHE_COMPILE_FLAGS} -DUSE_PYBIND11_PYTHON_BINDINGS")
-        if(PYBIND11_PYTHON_BINDINGS_DEBUG)
-          set(OPENRAVEPY_CONFIGURATIONCACHE_COMPILE_FLAGS "${OPENRAVEPY_CONFIGURATIONCACHE_COMPILE_FLAGS} -g -O0")
-        else()
-          set(OPENRAVEPY_CONFIGURATIONCACHE_COMPILE_FLAGS "${OPENRAVEPY_CONFIGURATIONCACHE_COMPILE_FLAGS} -g0 -O3")
-        endif()          
-        # pybind11 requires less visibility
-        set(OPENRAVEPY_CONFIGURATIONCACHE_COMPILE_FLAGS "${OPENRAVEPY_CONFIGURATIONCACHE_COMPILE_FLAGS} -fvisibility=hidden")
-        if(USE_PYBIND11_PYTHON3_BINDINGS)
-          set(OPENRAVEPY_CONFIGURATIONCACHE_COMPILE_FLAGS "${OPENRAVEPY_CONFIGURATIONCACHE_COMPILE_FLAGS} -DUSE_PYBIND11_PYTHON3_BINDINGS")
-        endif()
-      endif()
-=======
 if( HAVE_ALL_PYTHON_HEADERS )
   include_directories(${PYTHON_INCLUDE_PATH} ${PYTHON_INCLUDE_DIRS}
     ${OPENRAVE_CORE_INCLUDE_LOCAL_DIRS} ${OPENRAVEPY_INCLUDE_LOCAL_DIRS}
@@ -47,7 +17,6 @@
     PUBLIC openravepy_int configurationcache ${PYTHON_LIBRARIES} ${Boost_PYTHON_LIBRARY} ${Boost_THREAD_LIBRARY} ${LAPACK_LIBRARIES}
     PRIVATE boost_assertion_failed
   )
->>>>>>> 0149bda6
 
   set(OPENRAVEPY_CONFIGURATIONCACHE_COMPILE_FLAGS "")
   if(USE_PYBIND11_PYTHON_BINDINGS)
