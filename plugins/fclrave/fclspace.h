// -*- coding: utf-8 -*-
#ifndef OPENRAVE_FCL_SPACE
#define OPENRAVE_FCL_SPACE

#include <boost/shared_ptr.hpp>
#include <memory> // c++11
#include <vector>

namespace fclrave {

typedef KinBody::LinkConstPtr LinkConstPtr;
typedef std::pair<LinkConstPtr, LinkConstPtr> LinkPair;
typedef boost::weak_ptr<const KinBody> KinBodyConstWeakPtr;
using OpenRAVE::ORE_Assert;

// Warning : this is the only place where we use std::shared_ptr (for compatibility with fcl)
typedef std::shared_ptr<fcl::CollisionGeometry> CollisionGeometryPtr;
typedef boost::shared_ptr<fcl::CollisionObject> CollisionObjectPtr;
typedef boost::function<CollisionGeometryPtr (std::vector<fcl::Vec3f> const &points, std::vector<fcl::Triangle> const &triangles) > MeshFactory;
typedef std::vector<fcl::CollisionObject *> CollisionGroup;
typedef boost::shared_ptr<CollisionGroup> CollisionGroupPtr;
typedef std::pair<Transform, CollisionObjectPtr> TransformCollisionPair;


// Helper functions for conversions from OpenRAVE to FCL

Vector ConvertVectorFromFCL(fcl::Vec3f const &v)
{
    return Vector(v[0], v[1], v[2]);
}

fcl::Vec3f ConvertVectorToFCL(Vector const &v)
{
    return fcl::Vec3f(v.x, v.y, v.z);
}
fcl::Quaternion3f ConvertQuaternionToFCL(Vector const &v)
{
    return fcl::Quaternion3f(v[0], v[1], v[2], v[3]);
}

Vector ConvertQuaternionFromFCL(fcl::Quaternion3f const &v) {
    return Vector(v.getW(), v.getX(), v.getY(), v.getZ());
}

fcl::AABB ConvertAABBToFcl(const OpenRAVE::AABB& bv) {
  return fcl::AABB(fcl::AABB(ConvertVectorToFCL(bv.pos)), ConvertVectorToFCL(bv.extents));
}

template <class T>
CollisionGeometryPtr ConvertMeshToFCL(std::vector<fcl::Vec3f> const &points,std::vector<fcl::Triangle> const &triangles)
{
    std::shared_ptr< fcl::BVHModel<T> > const model = make_shared<fcl::BVHModel<T> >();
    model->beginModel(triangles.size(), points.size());
    model->addSubModel(points, triangles);
    model->endModel();
    return model;
}

/// \brief fcl spaces manages the individual collision objects and sets up callbacks to track their changes.
///
/// It does not know or manage the broadphase manager
class FCLSpace : public boost::enable_shared_from_this<FCLSpace>
{
public:
    inline boost::weak_ptr<FCLSpace> weak_space() {
        return shared_from_this();
    }

    // corresponds to FCLUserData
    class KinBodyInfo : public boost::enable_shared_from_this<KinBodyInfo>, public OpenRAVE::UserData
    {
public:
        struct LINK
        {
            LINK(KinBody::LinkPtr plink) : _plink(plink) {
            }

            virtual ~LINK() {
                Reset();
            }

            void Reset() {
                if( !!linkBV.second ) {
                    if( !!GetLink() ) {
                        RAVELOG_VERBOSE_FORMAT("resetting link %s:%s col=0x%x", GetLink()->GetName()%GetLink()->GetParent()->GetName()%(uint64_t)linkBV.second.get());
                    }
                    else {
                        RAVELOG_VERBOSE_FORMAT("resetting unknown link col=0x%x", (uint64_t)linkBV.second.get());
                    }
                    linkBV.second->setUserData(nullptr); // reset the user data since someone can hold a ref to the collision object and continue using it
                }
                linkBV.second.reset();

                FOREACH(itgeompair, vgeoms) {
                    (*itgeompair).second->setUserData(nullptr);
                    (*itgeompair).second.reset();
                }
                vgeoms.resize(0);
            }

            KinBody::LinkPtr GetLink() {
                return _plink.lock();
            }

            KinBody::LinkWeakPtr _plink;

            //int nLastStamp; ///< Tracks if the collision geometries are up to date wrt the body update stamp. This is for narrow phase collision
            TransformCollisionPair linkBV; ///< pair of the transformation and collision object corresponding to a bounding OBB for the link
            std::vector<TransformCollisionPair> vgeoms; ///< vector of transformations and collision object; one per geometries
            std::string bodylinkname; // for debugging purposes
        };

        KinBodyInfo() : nLastStamp(0), nLinkUpdateStamp(0), nGeometryUpdateStamp(0), nAttachedBodiesUpdateStamp(0), nActiveDOFUpdateStamp(0)
        {
        }

        virtual ~KinBodyInfo() {
            Reset();
        }

        void Reset()
        {
            FOREACH(itlink, vlinks) {
                (*itlink)->Reset();
            }
            vlinks.resize(0);
            _geometrycallback.reset();
            _geometrygroupcallback.reset();
            _linkenablecallback.reset();
        }

        KinBodyPtr GetBody()
        {
            return _pbody.lock();
        }

        KinBodyWeakPtr _pbody;
        int nLastStamp;  ///< KinBody::GetUpdateStamp() when last synchronized ("is transform up to date")
        int nLinkUpdateStamp; ///< update stamp for link enable state (increases every time link enables change)
        int nGeometryUpdateStamp; ///< update stamp for geometry update state (increases every time geometry enables change)
        int nAttachedBodiesUpdateStamp; ///< update stamp for when attached bodies change of this body
        int nActiveDOFUpdateStamp; ///< update stamp for when active dofs change of this body

        vector< boost::shared_ptr<LINK> > vlinks; ///< info for every link of the kinbody

        OpenRAVE::UserDataPtr _bodyAttachedCallback; ///< handle for the callback called when a body is attached or detached
        OpenRAVE::UserDataPtr _activeDOFsCallback; ///< handle for the callback called when a the activeDOFs have changed
        std::list<OpenRAVE::UserDataPtr> _linkEnabledCallbacks;

        OpenRAVE::UserDataPtr _geometrycallback; ///< handle for the callback called when the current geometry of the kinbody changed ( Prop_LinkGeometry )
        OpenRAVE::UserDataPtr _geometrygroupcallback; ///< handle for the callback called when some geometry group of one of the links of this kinbody changed ( Prop_LinkGeometryGroup )
        OpenRAVE::UserDataPtr _linkenablecallback; ///< handle for the callback called when some link enable status of this kinbody has changed so that the envManager is updated ( Prop_LinkEnable )

        std::string _geometrygroup; ///< name of the geometry group tracked by this kinbody info ; if empty, tracks the current geometries
    };

    typedef boost::shared_ptr<KinBodyInfo> KinBodyInfoPtr;
    typedef boost::shared_ptr<KinBodyInfo const> KinBodyInfoConstPtr;
    typedef boost::weak_ptr<KinBodyInfo> KinBodyInfoWeakPtr;
    typedef boost::shared_ptr<FCLSpace::KinBodyInfo::LINK> LinkInfoPtr;
    typedef boost::function<void (KinBodyInfoPtr)> SynchronizeCallbackFn;

    FCLSpace(EnvironmentBasePtr penv, const std::string& userdatakey)
        : _penv(penv), _userdatakey(userdatakey)
    {
        // After many test, OBB seems to be the only real option (followed by kIOS which is needed for distance checking)
        SetBVHRepresentation("OBB");
    }

    virtual ~FCLSpace()
    {
        DestroyEnvironment();
    }

    void DestroyEnvironment()
    {
        RAVELOG_VERBOSE("destroying fcl collision environment\n");
        FOREACH(itbody, _setInitializedBodies) {
            KinBodyInfoPtr pinfo = GetInfo(*itbody);
            if( !!pinfo ) {
                pinfo->Reset();
            }
            bool is_consistent = (*itbody)->RemoveUserData(_userdatakey);
            if( !is_consistent ) {
                RAVELOG_WARN("inconsistency detected with fclspace user data\n");
            }
        }
        _setInitializedBodies.clear();
    }

    KinBodyInfoPtr InitKinBody(KinBodyConstPtr pbody, KinBodyInfoPtr pinfo = KinBodyInfoPtr())
    {

        if( !pinfo ) {
            pinfo.reset(new KinBodyInfo());
            pinfo->_geometrygroup = _geometrygroup;
        }

        pinfo->Reset();
        pinfo->_pbody = boost::const_pointer_cast<KinBody>(pbody);
        // make sure that synchronization do occur !
        pinfo->nLastStamp = pbody->GetUpdateStamp() - 1;

        pinfo->vlinks.reserve(pbody->GetLinks().size());
        FOREACHC(itlink, pbody->GetLinks()) {

            boost::shared_ptr<KinBodyInfo::LINK> link(new KinBodyInfo::LINK(*itlink));


            typedef boost::range_detail::any_iterator<KinBody::GeometryInfo, boost::forward_traversal_tag, KinBody::GeometryInfo const&, std::ptrdiff_t> GeometryInfoIterator;
            GeometryInfoIterator begingeom, endgeom;

            // Glue code for a unified access to geometries
            if(pinfo->_geometrygroup.size() > 0 && (*itlink)->GetGroupNumGeometries(pinfo->_geometrygroup) >= 0) {
                const std::vector<KinBody::GeometryInfoPtr>& vgeometryinfos = (*itlink)->GetGeometriesFromGroup(pinfo->_geometrygroup);
                typedef boost::function<KinBody::GeometryInfo const& (KinBody::GeometryInfoPtr const&)> Func;
                typedef boost::transform_iterator<Func, std::vector<KinBody::GeometryInfoPtr>::const_iterator> PtrGeomInfoIterator;
                Func deref = boost::mem_fn(&KinBody::GeometryInfoPtr::operator*);
                begingeom = GeometryInfoIterator(PtrGeomInfoIterator(vgeometryinfos.begin(), deref));
                endgeom = GeometryInfoIterator(PtrGeomInfoIterator(vgeometryinfos.end(), deref));
            }
            else {
                std::vector<KinBody::Link::GeometryPtr> const &geoms = (*itlink)->GetGeometries();
                typedef boost::function<KinBody::GeometryInfo const& (KinBody::Link::GeometryPtr const&)> Func;
                typedef boost::transform_iterator<Func, std::vector<KinBody::Link::GeometryPtr>::const_iterator> PtrGeomInfoIterator;
                Func getInfo = [] (KinBody::Link::GeometryPtr const &itgeom) -> KinBody::GeometryInfo const& {
                                   return itgeom->GetInfo();
                               };
                begingeom = GeometryInfoIterator(PtrGeomInfoIterator(geoms.begin(), getInfo));
                endgeom = GeometryInfoIterator(PtrGeomInfoIterator(geoms.end(), getInfo));
            }

            for(GeometryInfoIterator itgeominfo = begingeom; itgeominfo != endgeom; ++itgeominfo) {
                const CollisionGeometryPtr pfclgeom = _CreateFCLGeomFromGeometryInfo(_meshFactory, *itgeominfo);

                if( !pfclgeom ) {
                    continue;
                }

                // We do not set the transformation here and leave it to _Synchronize
                CollisionObjectPtr pfclcoll = boost::make_shared<fcl::CollisionObject>(pfclgeom);
                pfclcoll->setUserData(link.get());

                link->vgeoms.push_back(TransformCollisionPair(itgeominfo->_t, pfclcoll));
            }

            if( link->vgeoms.size() == 0 ) {
                RAVELOG_WARN_FORMAT("Initializing link %s/%s with 0 geometries",pbody->GetName()%(*itlink)->GetName());
            }
<<<<<<< HEAD

//            if( link->vgeoms.size() == 1) {
//                // set the unique geometry as its own bounding volume
//                link->linkBV = link->vgeoms[0];
//            } else {
=======
            else if( link->vgeoms.size() == 1) {
                // set the unique geometry as its own bounding volume
                link->linkBV = link->vgeoms[0];
            } else {
>>>>>>> ee6a1eba
                // create the bounding volume for the link
                KinBody::Link::Geometry _tmpgeometry(boost::shared_ptr<KinBody::Link>(), *begingeom);
                fcl::AABB enclosingBV = ConvertAABBToFcl(_tmpgeometry.ComputeAABB(Transform()));
                for(GeometryInfoIterator it = ++begingeom; it != endgeom; ++it) {
                    KinBody::Link::Geometry _tmpgeometry(boost::shared_ptr<KinBody::Link>(), *it);
                    enclosingBV += ConvertAABBToFcl(_tmpgeometry.ComputeAABB(Transform()));
                }
                CollisionGeometryPtr pfclgeomBV = std::make_shared<fcl::Box>(enclosingBV.max_ - enclosingBV.min_);
                CollisionObjectPtr pfclcollBV = boost::make_shared<fcl::CollisionObject>(pfclgeomBV);
                Transform trans(Vector(1,0,0,0),ConvertVectorFromFCL(0.5 * (enclosingBV.min_ + enclosingBV.max_)));
                pfclcollBV->setUserData(link.get());
                link->linkBV = std::make_pair(trans, pfclcollBV);
//            }

            //link->nLastStamp = pinfo->nLastStamp;
            link->bodylinkname = pbody->GetName() + "/" + (*itlink)->GetName();
            pinfo->vlinks.push_back(link);
#ifdef FCLRAVE_COLLISION_OBJECTS_STATISTICS
            RAVELOG_DEBUG_FORMAT("FCLSPACECOLLISIONOBJECT|%s|%s", link->linkBV.second.get()%link->bodylinkname);
#endif
        }

        pinfo->_geometrycallback = pbody->RegisterChangeCallback(KinBody::Prop_LinkGeometry, boost::bind(&FCLSpace::_ResetCurrentGeometryCallback,boost::bind(&OpenRAVE::utils::sptr_from<FCLSpace>, weak_space()),boost::weak_ptr<KinBodyInfo>(pinfo)));
        pinfo->_geometrygroupcallback = pbody->RegisterChangeCallback(KinBody::Prop_LinkGeometryGroup, boost::bind(&FCLSpace::_ResetGeometryGroupsCallback,boost::bind(&OpenRAVE::utils::sptr_from<FCLSpace>, weak_space()),boost::weak_ptr<KinBodyInfo>(pinfo)));
        pinfo->_linkenablecallback = pbody->RegisterChangeCallback(KinBody::Prop_LinkEnable, boost::bind(&FCLSpace::_ResetLinkEnableCallback, boost::bind(&OpenRAVE::utils::sptr_from<FCLSpace>, weak_space()), boost::weak_ptr<KinBodyInfo>(pinfo)));
        pinfo->_activeDOFsCallback = pbody->RegisterChangeCallback(KinBody::Prop_RobotActiveDOFs, boost::bind(&FCLSpace::_ResetActiveDOFsCallback, boost::bind(&OpenRAVE::utils::sptr_from<FCLSpace>, weak_space()), boost::weak_ptr<KinBodyInfo>(pinfo)));

        // if the attachedBodies callback is not set, we set it
        pinfo->_bodyAttachedCallback = pbody->RegisterChangeCallback(KinBody::Prop_BodyAttached, boost::bind(&FCLSpace::_ResetAttachedBodyCallback, boost::bind(&OpenRAVE::utils::sptr_from<FCLSpace>, weak_space()), boost::weak_ptr<KinBodyInfo>(pinfo)));

        pbody->SetUserData(_userdatakey, pinfo);
        _setInitializedBodies.insert(pbody);

        //Do I really need to synchronize anything at that point ?
        _Synchronize(pinfo);

        return pinfo;
    }

    bool HasNamedGeometry(KinBodyConstPtr pbody, const std::string& groupname) {
        // The empty string corresponds to current geometries so all kinbodies have it
        if( groupname.size() == 0 ) {
            return true;
        }
        FOREACH(itlink, pbody->GetLinks()) {
            if( (*itlink)->GetGroupNumGeometries(groupname) >= 0 ) {
                return true;
            }
        }
        return false;
    }


    // TODO : body should have geometry group "a" after SetGeometryGroup("a") ; SetBodyGeometryGroup(body, "b") ; SetBodyGeometryGroup("a")
    bool SetGeometryGroup(const std::string& groupname)
    {
        bool bmodified = false;
        // should always do this since bodies can have different geometry groups set
        _geometrygroup = groupname;
        FOREACHC(itbody, _setInitializedBodies) {
            bmodified |= SetBodyGeometryGroup(*itbody, groupname);
        }
        return bmodified;
    }

    const std::string& GetGeometryGroup() const
    {
        return _geometrygroup;
    }


    bool SetBodyGeometryGroup(KinBodyConstPtr pbody, const std::string& groupname) {
        if( HasNamedGeometry(pbody, groupname) ) {
            // Save the already existing KinBodyInfoPtr for the old geometry group
            KinBodyInfoPtr poldinfo = GetInfo(pbody);
            if( poldinfo->_geometrygroup == groupname ) {
                return false;
            }

            poldinfo->nGeometryUpdateStamp += 1;
            _cachedpinfo[(pbody)->GetEnvironmentId()][poldinfo->_geometrygroup] = poldinfo;

            KinBodyInfoPtr pinfo = _cachedpinfo[pbody->GetEnvironmentId()][groupname];
            if(!pinfo) {
                RAVELOG_VERBOSE_FORMAT("FCLSpace : creating geometry %s for kinbody %s (id = %d) (env = %d)", groupname%pbody->GetName()%pbody->GetEnvironmentId()%_penv->GetId());
                pinfo.reset(new KinBodyInfo);
                pinfo->_geometrygroup = groupname;
                InitKinBody(pbody, pinfo);
            }
            else {
                RAVELOG_VERBOSE_FORMAT("FCLSpace : switching to geometry %s for kinbody %s (id = %d) (env = %d)", groupname%pbody->GetName()%pbody->GetEnvironmentId()%_penv->GetId());
                // Set the current user data to use the KinBodyInfoPtr associated to groupname
                pbody->SetUserData(_userdatakey, pinfo);

                // Revoke the information inside the cache so that a potentially outdated object does not survive
                _cachedpinfo[(pbody)->GetEnvironmentId()].erase(groupname);
            }
            return true;
        }
        return false;
    }

    const std::string& GetBodyGeometryGroup(KinBodyConstPtr pbody) const {
        static const std::string empty;
        KinBodyInfoPtr pinfo = GetInfo(pbody);
        if( !!pinfo ) {
            return pinfo->_geometrygroup;
        } else {
            return empty;
        }
    }

    // Set the current bvhRepresentation and reinitializes all the KinbodyInfo if needed
    void SetBVHRepresentation(std::string const &type)
    {
        if( type == _bvhRepresentation ) {
            return;
        }

        if (type == "AABB") {
            _bvhRepresentation = type;
            _meshFactory = &ConvertMeshToFCL<fcl::AABB>;
        } else if (type == "OBB") {
            _bvhRepresentation = type;
            _meshFactory = &ConvertMeshToFCL<fcl::OBB>;
        } else if (type == "RSS") {
            _bvhRepresentation = type;
            _meshFactory = &ConvertMeshToFCL<fcl::RSS>;
        } else if (type == "OBBRSS") {
            _bvhRepresentation = type;
            _meshFactory = &ConvertMeshToFCL<fcl::OBBRSS>;
        } else if (type == "kDOP16") {
            _bvhRepresentation = type;
            _meshFactory = &ConvertMeshToFCL< fcl::KDOP<16> >;
        } else if (type == "kDOP18") {
            _bvhRepresentation = type;
            _meshFactory = &ConvertMeshToFCL< fcl::KDOP<18> >;
        } else if (type == "kDOP24") {
            _bvhRepresentation = type;
            _meshFactory = &ConvertMeshToFCL< fcl::KDOP<24> >;
        } else if (type == "kIOS") {
            _bvhRepresentation = type;
            _meshFactory = &ConvertMeshToFCL<fcl::kIOS>;
        } else {
            RAVELOG_WARN(str(boost::format("Unknown BVH representation '%s', keeping '%s' representation") % type % _bvhRepresentation));
            return;
        }

        // reinitialize all the KinBodyInfo

        FOREACH(itbody, _setInitializedBodies) {
            KinBodyInfoPtr pinfo = GetInfo(*itbody);
            pinfo->nGeometryUpdateStamp++;
            InitKinBody(*itbody, pinfo);
        }
        _cachedpinfo.clear();
    }

    std::string const& GetBVHRepresentation() const {
        return _bvhRepresentation;
    }


    void Synchronize()
    {
        // We synchronize only the initialized bodies, which differs from oderave
        FOREACH(itbody, _setInitializedBodies) {
            Synchronize(*itbody);
        }
    }

    void Synchronize(KinBodyConstPtr pbody)
    {
        KinBodyInfoPtr pinfo = GetInfo(pbody);
        if( !pinfo ) {
            return;
        }
        BOOST_ASSERT( pinfo->GetBody() == pbody);
        _Synchronize(pinfo);
    }

    void SetSynchronizationCallback(const SynchronizeCallbackFn& synccallback) {
        _synccallback = synccallback;
    }

    KinBodyInfoPtr GetInfo(KinBodyConstPtr pbody) const
    {
        return boost::dynamic_pointer_cast<KinBodyInfo>(pbody->GetUserData(_userdatakey));
    }


    void RemoveUserData(KinBodyConstPtr pbody) {
        if( !!pbody ) {
            RAVELOG_VERBOSE(str(boost::format("FCL User data removed from env %d : %s") % _penv->GetId() % pbody->GetName()));
            _setInitializedBodies.erase(pbody);
            KinBodyInfoPtr pinfo = GetInfo(pbody);
            if( !!pinfo ) {
                pinfo->Reset();
            }
            _cachedpinfo.erase(pbody->GetEnvironmentId());
            bool is_consistent = pbody->RemoveUserData(_userdatakey);
            if( !is_consistent ) {
                RAVELOG_WARN("inconsistency detected with fclspace user data\n");
            }
        }
    }

//    void SynchronizeGeometries(LinkConstPtr plink, boost::shared_ptr<KinBodyInfo::LINK> pLINK)
//    {
//        if( pLINK->nLastStamp != plink->GetParent()->GetUpdateStamp() ) {
//            pLINK->nLastStamp = plink->GetParent()->GetUpdateStamp();
//            FOREACHC(itgeomcoll, pLINK->vgeoms) {
//                CollisionObjectPtr pcoll = (*itgeomcoll).second;
//                Transform pose = plink->GetTransform() * (*itgeomcoll).first;
//                fcl::Vec3f newPosition = ConvertVectorToFCL(pose.trans);
//                fcl::Quaternion3f newOrientation = ConvertQuaternionToFCL(pose.rot);
//
//                pcoll->setTranslation(newPosition);
//                pcoll->setQuatRotation(newOrientation);
//                // Do not forget to recompute the AABB otherwise getAABB won't give an up to date AABB
//                pcoll->computeAABB();
//            }
//        }
//    }


    const std::set<KinBodyConstPtr>& GetEnvBodies() const {
        return _setInitializedBodies;
    }

    inline CollisionObjectPtr GetLinkBV(LinkConstPtr plink) {
        return GetLinkBV(plink->GetParent(), plink->GetIndex());
    }

    inline CollisionObjectPtr GetLinkBV(KinBodyConstPtr pbody, int index) {
        KinBodyInfoPtr pinfo = GetInfo(pbody);
        if( !!pinfo ) {
            return GetLinkBV(pinfo, index);
        } else {
            RAVELOG_WARN(str(boost::format("KinBody %s is not initialized in fclspace %s, env %d")%pbody->GetName()%_userdatakey%_penv->GetId()));
            return CollisionObjectPtr();
        }
    }

    inline CollisionObjectPtr GetLinkBV(KinBodyInfoPtr pinfo, int index) {
        return pinfo->vlinks.at(index)->linkBV.second;
    }


    inline LinkInfoPtr GetLinkInfo(LinkConstPtr plink) {
        return GetInfo(plink->GetParent())->vlinks.at(plink->GetIndex());
    }

private:
    static void _AddGeomInfoToBVHSubmodel(fcl::BVHModel<fcl::OBB>& model, KinBody::GeometryInfo const &info)
    {
        const OpenRAVE::TriMesh& mesh = info._meshcollision;
        if (mesh.vertices.empty() || mesh.indices.empty()) {
            return;
        }

        OPENRAVE_ASSERT_OP(mesh.indices.size() % 3, ==, 0);
        size_t const num_points = mesh.vertices.size();
        size_t const num_triangles = mesh.indices.size() / 3;

        std::vector<fcl::Vec3f> fcl_points(num_points);
        for (size_t ipoint = 0; ipoint < num_points; ++ipoint) {
            Vector v = info._t*mesh.vertices[ipoint];
            fcl_points[ipoint] = fcl::Vec3f(v.x, v.y, v.z);
        }

        std::vector<fcl::Triangle> fcl_triangles(num_triangles);
        for (size_t itri = 0; itri < num_triangles; ++itri) {
            int const *const tri_indices = &mesh.indices[3 * itri];
            fcl_triangles[itri] = fcl::Triangle(tri_indices[0], tri_indices[1], tri_indices[2]);
        }
        model.addSubModel(fcl_points, fcl_triangles);
    }

    static TransformCollisionPair _CreateTransformCollisionPairFromOBB(fcl::OBB const &bv) {
        CollisionGeometryPtr pbvGeom = make_shared<fcl::Box>(bv.extent[0]*2.0f, bv.extent[1]*2.0f, bv.extent[2]*2.0f);
        CollisionObjectPtr pbvColl = boost::make_shared<fcl::CollisionObject>(pbvGeom);
        fcl::Quaternion3f fclBvRot;
        fclBvRot.fromAxes(bv.axis);
        Vector bvRotation = ConvertQuaternionFromFCL(fclBvRot);
        Vector bvTranslation = ConvertVectorFromFCL(bv.center());

        return std::make_pair(Transform(bvRotation, bvTranslation), pbvColl);
    }

    // what about the tests on non-zero size (eg. box extents) ?
    static CollisionGeometryPtr _CreateFCLGeomFromGeometryInfo(const MeshFactory &mesh_factory, const KinBody::GeometryInfo &info)
    {
        switch(info._type) {

        case OpenRAVE::GT_None:
            return CollisionGeometryPtr();

        case OpenRAVE::GT_Box:
            return make_shared<fcl::Box>(info._vGeomData.x*2.0f,info._vGeomData.y*2.0f,info._vGeomData.z*2.0f);

        case OpenRAVE::GT_Sphere:
            return make_shared<fcl::Sphere>(info._vGeomData.x);

        case OpenRAVE::GT_Cylinder:
            return make_shared<fcl::Cylinder>(info._vGeomData.x, info._vGeomData.y);

        case OpenRAVE::GT_Container:
        case OpenRAVE::GT_TriMesh:
        {
            const OpenRAVE::TriMesh& mesh = info._meshcollision;
            if (mesh.vertices.empty() || mesh.indices.empty()) {
                return CollisionGeometryPtr();
            }

            OPENRAVE_ASSERT_OP(mesh.indices.size() % 3, ==, 0);
            size_t const num_points = mesh.vertices.size();
            size_t const num_triangles = mesh.indices.size() / 3;

            std::vector<fcl::Vec3f> fcl_points(num_points);
            for (size_t ipoint = 0; ipoint < num_points; ++ipoint) {
                Vector v = mesh.vertices[ipoint];
                fcl_points[ipoint] = fcl::Vec3f(v.x, v.y, v.z);
            }

            std::vector<fcl::Triangle> fcl_triangles(num_triangles);
            for (size_t itri = 0; itri < num_triangles; ++itri) {
                int const *const tri_indices = &mesh.indices[3 * itri];
                fcl_triangles[itri] = fcl::Triangle(tri_indices[0], tri_indices[1], tri_indices[2]);
            }

            return mesh_factory(fcl_points, fcl_triangles);
        }

        default:
            RAVELOG_WARN(str(boost::format("FCL doesn't support geom type %d")%info._type));
            return CollisionGeometryPtr();
        }
    }

    void _Synchronize(KinBodyInfoPtr pinfo)
    {
        KinBodyPtr pbody = pinfo->GetBody();
        if( pinfo->nLastStamp != pbody->GetUpdateStamp()) {
            vector<Transform> vtrans;
            pbody->GetLinkTransformations(vtrans);
            pinfo->nLastStamp = pbody->GetUpdateStamp();
            BOOST_ASSERT( pbody->GetLinks().size() == pinfo->vlinks.size() );
            BOOST_ASSERT( vtrans.size() == pinfo->vlinks.size() );
            for(size_t i = 0; i < vtrans.size(); ++i) {
                CollisionObjectPtr pcoll = pinfo->vlinks[i]->linkBV.second;
                if( !pcoll ) {
                    continue;
                }
                Transform pose = vtrans[i] * pinfo->vlinks[i]->linkBV.first;
                fcl::Vec3f newPosition = ConvertVectorToFCL(pose.trans);
                fcl::Quaternion3f newOrientation = ConvertQuaternionToFCL(pose.rot);

                pcoll->setTranslation(newPosition);
                pcoll->setQuatRotation(newOrientation);
                // Do not forget to recompute the AABB otherwise getAABB won't give an up to date AABB
                pcoll->computeAABB();

                //pinfo->vlinks[i]->nLastStamp = pinfo->nLastStamp;
                FOREACHC(itgeomcoll, pinfo->vlinks[i]->vgeoms) {
                    CollisionObjectPtr pcoll = (*itgeomcoll).second;
                    Transform pose = vtrans[i] * (*itgeomcoll).first;
                    fcl::Vec3f newPosition = ConvertVectorToFCL(pose.trans);
                    fcl::Quaternion3f newOrientation = ConvertQuaternionToFCL(pose.rot);

                    pcoll->setTranslation(newPosition);
                    pcoll->setQuatRotation(newOrientation);
                    // Do not forget to recompute the AABB otherwise getAABB won't give an up to date AABB
                    pcoll->computeAABB();
                }
            }

            // Does this have any use ?
            if( !!_synccallback ) {
                _synccallback(pinfo);
            }
        }
    }

    void _ResetCurrentGeometryCallback(boost::weak_ptr<KinBodyInfo> _pinfo)
    {
        KinBodyInfoPtr pinfo = _pinfo.lock();
        KinBodyPtr pbody = pinfo->GetBody();
        //RAVELOG_VERBOSE_FORMAT("Resetting current geometry for kinbody %s (in env %d, key %s)", pbody->GetName()%_penv->GetId()%_userdatakey);
        if( !!pinfo && pinfo->_geometrygroup.size() == 0 ) {
            pinfo->nGeometryUpdateStamp++;
            InitKinBody(pbody, pinfo);
        }
        _cachedpinfo[pbody->GetEnvironmentId()].erase(std::string());
    }

    void _ResetGeometryGroupsCallback(boost::weak_ptr<KinBodyInfo> _pinfo)
    {
        KinBodyInfoPtr pinfo = _pinfo.lock();
        KinBodyPtr pbody = pinfo->GetBody();
        //RAVELOG_VERBOSE_FORMAT("Resetting geometry groups for kinbody %s (in env %d, key %s)", pbody->GetName()%_penv->GetId()%_userdatakey);
        if( !!pinfo && pinfo->_geometrygroup.size() > 0 ) {
            pinfo->nGeometryUpdateStamp++;
            InitKinBody(pbody, pinfo);
        }
        KinBodyInfoPtr pinfoCurrentGeometry = _cachedpinfo[pbody->GetEnvironmentId()][std::string()];
        _cachedpinfo.erase(pbody->GetEnvironmentId());
        if( !!pinfoCurrentGeometry ) {
            _cachedpinfo[pbody->GetEnvironmentId()][std::string()] = pinfoCurrentGeometry;
        }
    }

    void _ResetLinkEnableCallback(boost::weak_ptr<KinBodyInfo> _pinfo) {
        KinBodyInfoPtr pinfo = _pinfo.lock();
        if( !!pinfo ) {
            pinfo->nLinkUpdateStamp++;
        }
    }

    void _ResetActiveDOFsCallback(boost::weak_ptr<KinBodyInfo> _pinfo) {
        KinBodyInfoPtr pinfo = _pinfo.lock();
        if( !!pinfo ) {
            pinfo->nActiveDOFUpdateStamp++;
        }
    }

    void _ResetAttachedBodyCallback(boost::weak_ptr<KinBodyInfo> _pinfo) {
        KinBodyInfoPtr pinfo = _pinfo.lock();
        if( !!pinfo ) {
            pinfo->nAttachedBodiesUpdateStamp++;
        }
    }


    EnvironmentBasePtr _penv;
    std::string _userdatakey;
    std::string _geometrygroup;
    SynchronizeCallbackFn _synccallback;

    std::string _bvhRepresentation;
    MeshFactory _meshFactory;

    std::set<KinBodyConstPtr> _setInitializedBodies; ///< Set of the kinbody initialized in this space
    std::map< int, std::map< std::string, KinBodyInfoPtr > > _cachedpinfo; ///< Associates to each body id and geometry group name the corresponding kinbody info if already initialized and not currently set as user data
};

#ifdef RAVE_REGISTER_BOOST
#include BOOST_TYPEOF_REGISTRATION_GROUP()
BOOST_TYPEOF_REGISTER_TYPE(FCLSpace)
BOOST_TYPEOF_REGISTER_TYPE(FCLSpace::KinBodyInfo)
BOOST_TYPEOF_REGISTER_TYPE(FCLSpace::KinBodyInfo::LINK)
#endif

}

#endif<|MERGE_RESOLUTION|>--- conflicted
+++ resolved
@@ -246,19 +246,7 @@
 
             if( link->vgeoms.size() == 0 ) {
                 RAVELOG_WARN_FORMAT("Initializing link %s/%s with 0 geometries",pbody->GetName()%(*itlink)->GetName());
-            }
-<<<<<<< HEAD
-
-//            if( link->vgeoms.size() == 1) {
-//                // set the unique geometry as its own bounding volume
-//                link->linkBV = link->vgeoms[0];
-//            } else {
-=======
-            else if( link->vgeoms.size() == 1) {
-                // set the unique geometry as its own bounding volume
-                link->linkBV = link->vgeoms[0];
             } else {
->>>>>>> ee6a1eba
                 // create the bounding volume for the link
                 KinBody::Link::Geometry _tmpgeometry(boost::shared_ptr<KinBody::Link>(), *begingeom);
                 fcl::AABB enclosingBV = ConvertAABBToFcl(_tmpgeometry.ComputeAABB(Transform()));
@@ -271,7 +259,7 @@
                 Transform trans(Vector(1,0,0,0),ConvertVectorFromFCL(0.5 * (enclosingBV.min_ + enclosingBV.max_)));
                 pfclcollBV->setUserData(link.get());
                 link->linkBV = std::make_pair(trans, pfclcollBV);
-//            }
+            }
 
             //link->nLastStamp = pinfo->nLastStamp;
             link->bodylinkname = pbody->GetName() + "/" + (*itlink)->GetName();
