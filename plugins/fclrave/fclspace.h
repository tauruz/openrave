// -*- coding: utf-8 -*-
#ifndef OPENRAVE_FCL_SPACE
#define OPENRAVE_FCL_SPACE

#include <boost/shared_ptr.hpp>
#include <memory> // c++11
#include <vector>

namespace fclrave {

typedef KinBody::LinkConstPtr LinkConstPtr;
typedef std::pair<LinkConstPtr, LinkConstPtr> LinkPair;
typedef boost::weak_ptr<const KinBody> KinBodyConstWeakPtr;
using OpenRAVE::ORE_Assert;

// Warning : this is the only place where we use std::shared_ptr (for compatibility with fcl)
typedef std::shared_ptr<fcl::CollisionGeometry> CollisionGeometryPtr;
typedef boost::shared_ptr<fcl::CollisionObject> CollisionObjectPtr;
typedef boost::function<CollisionGeometryPtr (std::vector<fcl::Vec3f> const &points, std::vector<fcl::Triangle> const &triangles) > MeshFactory;
typedef std::vector<fcl::CollisionObject *> CollisionGroup;
typedef boost::shared_ptr<CollisionGroup> CollisionGroupPtr;
typedef std::pair<Transform, CollisionObjectPtr> TransformCollisionPair;


// Helper functions for conversions from OpenRAVE to FCL

Vector ConvertVectorFromFCL(fcl::Vec3f const &v)
{
    return Vector(v[0], v[1], v[2]);
}

fcl::Vec3f ConvertVectorToFCL(Vector const &v)
{
    return fcl::Vec3f(v.x, v.y, v.z);
}
fcl::Quaternion3f ConvertQuaternionToFCL(Vector const &v)
{
    return fcl::Quaternion3f(v[0], v[1], v[2], v[3]);
}

Vector ConvertQuaternionFromFCL(fcl::Quaternion3f const &v) {
    return Vector(v.getW(), v.getX(), v.getY(), v.getZ());
}

template <class T>
CollisionGeometryPtr ConvertMeshToFCL(std::vector<fcl::Vec3f> const &points,std::vector<fcl::Triangle> const &triangles)
{
    std::shared_ptr< fcl::BVHModel<T> > const model = make_shared<fcl::BVHModel<T> >();
    model->beginModel(triangles.size(), points.size());
    model->addSubModel(points, triangles);
    model->endModel();
    return model;
}

/// \brief fcl spaces manages the individual collision objects and sets up callbacks to track their changes.
///
/// It does not know or manage the broadphase manager
class FCLSpace : public boost::enable_shared_from_this<FCLSpace>
{
public:
    inline boost::weak_ptr<FCLSpace> weak_space() {
        return shared_from_this();
    }

    // corresponds to FCLUserData
    class KinBodyInfo : public boost::enable_shared_from_this<KinBodyInfo>, public OpenRAVE::UserData
    {
public:
        struct LINK
        {
            LINK(KinBody::LinkPtr plink) : _plink(plink) {
            }

            virtual ~LINK() {
                Reset();
            }

            void Reset() {
                if( !!linkBV.second ) {
                    if( !!GetLink() ) {
                        RAVELOG_VERBOSE_FORMAT("resetting link %s:%s col=0x%x", GetLink()->GetName()%GetLink()->GetParent()->GetName()%(uint64_t)linkBV.second.get());
                    }
                    else {
                        RAVELOG_VERBOSE_FORMAT("resetting unknown link col=0x%x", (uint64_t)linkBV.second.get());
                    }
                    linkBV.second->setUserData(nullptr); // reset the user data since someone can hold a ref to the collision object and continue using it
                }
                linkBV.second.reset();

                FOREACH(itgeompair, vgeoms) {
                    (*itgeompair).second->setUserData(nullptr);
                    (*itgeompair).second.reset();
                }
                vgeoms.resize(0);
            }

            KinBody::LinkPtr GetLink() {
                return _plink.lock();
            }

            KinBody::LinkWeakPtr _plink;

            //int nLastStamp; ///< Tracks if the collision geometries are up to date wrt the body update stamp. This is for narrow phase collision
            TransformCollisionPair linkBV; ///< pair of the transformation and collision object corresponding to a bounding OBB for the link
            std::vector<TransformCollisionPair> vgeoms; ///< vector of transformations and collision object; one per geometries
            std::string bodylinkname; // for debugging purposes
        };

        KinBodyInfo() : nLastStamp(0), nLinkUpdateStamp(0), nGeometryUpdateStamp(0), nAttachedBodiesUpdateStamp(0), nActiveDOFUpdateStamp(0)
        {
        }

        virtual ~KinBodyInfo() {
            Reset();
        }

        void Reset()
        {
            FOREACH(itlink, vlinks) {
                (*itlink)->Reset();
            }
            vlinks.resize(0);
            _geometrycallback.reset();
            _geometrygroupcallback.reset();
            _linkenablecallback.reset();
        }

        KinBodyPtr GetBody()
        {
            return _pbody.lock();
        }

        KinBodyWeakPtr _pbody;
        int nLastStamp;  ///< KinBody::GetUpdateStamp() when last synchronized ("is transform up to date")
        int nLinkUpdateStamp; ///< update stamp for link enable state (increases every time link enables change)
        int nGeometryUpdateStamp; ///< update stamp for geometry update state (increases every time geometry enables change)
        int nAttachedBodiesUpdateStamp; ///< update stamp for when attached bodies change of this body
        int nActiveDOFUpdateStamp; ///< update stamp for when active dofs change of this body

        vector< boost::shared_ptr<LINK> > vlinks; ///< info for every link of the kinbody

        OpenRAVE::UserDataPtr _bodyAttachedCallback; ///< handle for the callback called when a body is attached or detached
        OpenRAVE::UserDataPtr _activeDOFsCallback; ///< handle for the callback called when a the activeDOFs have changed
        std::list<OpenRAVE::UserDataPtr> _linkEnabledCallbacks;

        OpenRAVE::UserDataPtr _geometrycallback; ///< handle for the callback called when the current geometry of the kinbody changed ( Prop_LinkGeometry )
        OpenRAVE::UserDataPtr _geometrygroupcallback; ///< handle for the callback called when some geometry group of one of the links of this kinbody changed ( Prop_LinkGeometryGroup )
        OpenRAVE::UserDataPtr _linkenablecallback; ///< handle for the callback called when some link enable status of this kinbody has changed so that the envManager is updated ( Prop_LinkEnable )

        std::string _geometrygroup; ///< name of the geometry group tracked by this kinbody info ; if empty, tracks the current geometries
    };

    typedef boost::shared_ptr<KinBodyInfo> KinBodyInfoPtr;
    typedef boost::shared_ptr<KinBodyInfo const> KinBodyInfoConstPtr;
    typedef boost::weak_ptr<KinBodyInfo> KinBodyInfoWeakPtr;
    typedef boost::shared_ptr<FCLSpace::KinBodyInfo::LINK> LinkInfoPtr;
    typedef boost::function<void (KinBodyInfoPtr)> SynchronizeCallbackFn;

    FCLSpace(EnvironmentBasePtr penv, const std::string& userdatakey)
        : _penv(penv), _userdatakey(userdatakey)
    {
        // After many test, OBB seems to be the only real option (followed by kIOS which is needed for distance checking)
        SetBVHRepresentation("OBB");
    }

    virtual ~FCLSpace()
    {
        DestroyEnvironment();
    }

    void DestroyEnvironment()
    {
        RAVELOG_VERBOSE("destroying fcl collision environment\n");
        FOREACH(itbody, _setInitializedBodies) {
            KinBodyInfoPtr pinfo = GetInfo(*itbody);
            if( !!pinfo ) {
                pinfo->Reset();
            }
            bool is_consistent = (*itbody)->RemoveUserData(_userdatakey);
            if( !is_consistent ) {
                RAVELOG_WARN("inconsistency detected with fclspace user data\n");
            }
        }
        _setInitializedBodies.clear();
    }

    KinBodyInfoPtr InitKinBody(KinBodyConstPtr pbody, KinBodyInfoPtr pinfo = KinBodyInfoPtr())
    {
      // Which operation needs the lock in this function ?
        EnvironmentMutex::scoped_lock lock(pbody->GetEnv()->GetMutex());

        if( !pinfo ) {
            pinfo.reset(new KinBodyInfo());
            pinfo->_geometrygroup = _geometrygroup;
        }

        pinfo->Reset();
        pinfo->_pbody = boost::const_pointer_cast<KinBody>(pbody);
        // make sure that synchronization do occur !
        pinfo->nLastStamp = pbody->GetUpdateStamp() - 1;

        pinfo->vlinks.reserve(pbody->GetLinks().size());
        FOREACHC(itlink, pbody->GetLinks()) {

            boost::shared_ptr<KinBodyInfo::LINK> link(new KinBodyInfo::LINK(*itlink));


            typedef boost::range_detail::any_iterator<KinBody::GeometryInfo, boost::forward_traversal_tag, KinBody::GeometryInfo const&, std::ptrdiff_t> GeometryInfoIterator;
            GeometryInfoIterator begingeom, endgeom;

            // Glue code for a unified access to geometries
            if(pinfo->_geometrygroup.size() > 0 && (*itlink)->GetGroupNumGeometries(pinfo->_geometrygroup) >= 0) {
                const std::vector<KinBody::GeometryInfoPtr>& vgeometryinfos = (*itlink)->GetGeometriesFromGroup(pinfo->_geometrygroup);
                typedef boost::function<KinBody::GeometryInfo const& (KinBody::GeometryInfoPtr const&)> Func;
                typedef boost::transform_iterator<Func, std::vector<KinBody::GeometryInfoPtr>::const_iterator> PtrGeomInfoIterator;
                Func deref = boost::mem_fn(&KinBody::GeometryInfoPtr::operator*);
                begingeom = GeometryInfoIterator(PtrGeomInfoIterator(vgeometryinfos.begin(), deref));
                endgeom = GeometryInfoIterator(PtrGeomInfoIterator(vgeometryinfos.end(), deref));
            }
            else {
                std::vector<KinBody::Link::GeometryPtr> const &geoms = (*itlink)->GetGeometries();
                typedef boost::function<KinBody::GeometryInfo const& (KinBody::Link::GeometryPtr const&)> Func;
                typedef boost::transform_iterator<Func, std::vector<KinBody::Link::GeometryPtr>::const_iterator> PtrGeomInfoIterator;
<<<<<<< HEAD
                Func getInfo = [] (KinBody::Link::GeometryPtr const &itgeom) -> KinBody::GeometryInfo const& {
                                   return itgeom->GetInfo();
                               };
=======
                Func getInfo = [] (KinBody::Link::GeometryPtr const &itgeom) -> KinBody::GeometryInfo const& { return itgeom->GetInfo(); };
>>>>>>> 21e7c818
                begingeom = GeometryInfoIterator(PtrGeomInfoIterator(geoms.begin(), getInfo));
                endgeom = GeometryInfoIterator(PtrGeomInfoIterator(geoms.end(), getInfo));
            }

            for(GeometryInfoIterator itgeominfo = begingeom; itgeominfo != endgeom; ++itgeominfo) {
                const CollisionGeometryPtr pfclgeom = _CreateFCLGeomFromGeometryInfo(_meshFactory, *itgeominfo);

                if( !pfclgeom ) {
                    continue;
                }

                // We do not set the transformation here and leave it to _Synchronize
                CollisionObjectPtr pfclcoll = boost::make_shared<fcl::CollisionObject>(pfclgeom);
                pfclcoll->setUserData(link.get());

                link->vgeoms.push_back(TransformCollisionPair(itgeominfo->_t, pfclcoll));
            }

            if( link->vgeoms.size() == 0 ) {
                RAVELOG_ERROR_FORMAT("Initializing link %s/%s with 0 geometries",pbody->GetName()%(*itlink)->GetName());
                continue;
            }

            if( link->vgeoms.size() == 1) {
                // set the unique geometry as its own bounding volume
                link->linkBV = link->vgeoms[0];
            } else {
                // create the bounding volume for the link
                fcl::BVHModel<fcl::OBB> model;
                model.beginModel();
                // TODO : Check if I can assume that the collision mesh are already initialized
                for(GeometryInfoIterator it = begingeom; it != endgeom; ++it) {
                    _AddGeomInfoToBVHSubmodel(model, *it);
                }
                model.endModel();
                OPENRAVE_ASSERT_OP( model.getNumBVs(), !=, 0);
                link->linkBV = _CreateTransformCollisionPairFromOBB(model.getBV(0).bv);
                link->linkBV.second->setUserData(link.get());
            }

            //link->nLastStamp = pinfo->nLastStamp;
            link->bodylinkname = pbody->GetName() + "/" + (*itlink)->GetName();
            pinfo->vlinks.push_back(link);
#ifdef FCLRAVE_COLLISION_OBJECTS_STATISTICS
            RAVELOG_DEBUG_FORMAT("FCLSPACECOLLISIONOBJECT|%s|%s", link->linkBV.second.get()%link->bodylinkname);
#endif
        }

        pinfo->_geometrycallback = pbody->RegisterChangeCallback(KinBody::Prop_LinkGeometry, boost::bind(&FCLSpace::_ResetCurrentGeometryCallback,boost::bind(&OpenRAVE::utils::sptr_from<FCLSpace>, weak_space()),boost::weak_ptr<KinBodyInfo>(pinfo)));
        pinfo->_geometrygroupcallback = pbody->RegisterChangeCallback(KinBody::Prop_LinkGeometryGroup, boost::bind(&FCLSpace::_ResetGeometryGroupsCallback,boost::bind(&OpenRAVE::utils::sptr_from<FCLSpace>, weak_space()),boost::weak_ptr<KinBodyInfo>(pinfo)));
        pinfo->_linkenablecallback = pbody->RegisterChangeCallback(KinBody::Prop_LinkEnable, boost::bind(&FCLSpace::_ResetLinkEnableCallback, boost::bind(&OpenRAVE::utils::sptr_from<FCLSpace>, weak_space()), boost::weak_ptr<KinBodyInfo>(pinfo)));
        pinfo->_activeDOFsCallback = pbody->RegisterChangeCallback(KinBody::Prop_RobotActiveDOFs, boost::bind(&FCLSpace::_ResetActiveDOFsCallback, boost::bind(&OpenRAVE::utils::sptr_from<FCLSpace>, weak_space()), boost::weak_ptr<KinBodyInfo>(pinfo)));

        // if the attachedBodies callback is not set, we set it
        pinfo->_bodyAttachedCallback = pbody->RegisterChangeCallback(KinBody::Prop_BodyAttached, boost::bind(&FCLSpace::_ResetAttachedBodyCallback, boost::bind(&OpenRAVE::utils::sptr_from<FCLSpace>, weak_space()), boost::weak_ptr<KinBodyInfo>(pinfo)));

        pbody->SetUserData(_userdatakey, pinfo);
        _setInitializedBodies.insert(pbody);

        //Do I really need to synchronize anything at that point ?
        _Synchronize(pinfo);

        return pinfo;
    }

    bool HasNamedGeometry(KinBodyConstPtr pbody, const std::string& groupname) {
        // The empty string corresponds to current geometries so all kinbodies have it
        if( groupname.size() == 0 ) {
            return true;
        }
        FOREACH(itlink, pbody->GetLinks()) {
            if( (*itlink)->GetGroupNumGeometries(groupname) >= 0 ) {
                return true;
            }
        }
        return false;
    }


    // TODO : body should have geometry group "a" after SetGeometryGroup("a") ; SetBodyGeometryGroup(body, "b") ; SetBodyGeometryGroup("a")
    bool SetGeometryGroup(const std::string& groupname)
    {
<<<<<<< HEAD
        // should always do this since bodies can have different geometry groups set
        _geometrygroup = groupname;
        FOREACHC(itbody, _setInitializedBodies) {
            SetBodyGeometryGroup(*itbody, groupname);
=======
        bool bmodified = false;
        if(groupname != _geometrygroup) {
            _geometrygroup = groupname;

            FOREACHC(itbody, _setInitializedBodies) {
                bmodified |= SetBodyGeometryGroup(*itbody, groupname);
            }
>>>>>>> 21e7c818
        }
        return bmodified;
    }

    const std::string& GetGeometryGroup() const
    {
        return _geometrygroup;
    }


    bool SetBodyGeometryGroup(KinBodyConstPtr pbody, const std::string& groupname) {
        if( HasNamedGeometry(pbody, groupname) ) {
            // Save the already existing KinBodyInfoPtr for the old geometry group
            KinBodyInfoPtr poldinfo = GetInfo(pbody);
            if( poldinfo->_geometrygroup == groupname ) {
                return false;
            }

            poldinfo->nGeometryUpdateStamp += 1;
            _cachedpinfo[(pbody)->GetEnvironmentId()][poldinfo->_geometrygroup] = poldinfo;

            KinBodyInfoPtr pinfo = _cachedpinfo[pbody->GetEnvironmentId()][groupname];
            if(!pinfo) {
                RAVELOG_VERBOSE_FORMAT("FCLSpace : creating geometry %s for kinbody %s (id = %d) (env = %d)", groupname%pbody->GetName()%pbody->GetEnvironmentId()%_penv->GetId());
                pinfo.reset(new KinBodyInfo);
                pinfo->_geometrygroup = groupname;
                InitKinBody(pbody, pinfo);
            }
            else {
                RAVELOG_VERBOSE_FORMAT("FCLSpace : switching to geometry %s for kinbody %s (id = %d) (env = %d)", groupname%pbody->GetName()%pbody->GetEnvironmentId()%_penv->GetId());
                // Set the current user data to use the KinBodyInfoPtr associated to groupname
                pbody->SetUserData(_userdatakey, pinfo);

                // Revoke the information inside the cache so that a potentially outdated object does not survive
                _cachedpinfo[(pbody)->GetEnvironmentId()].erase(groupname);
            }
<<<<<<< HEAD
=======
            // Notify to the environment manager that this kinbody must be added
            _ExcludeBodyFromEnv(pbody);
            return true;
>>>>>>> 21e7c818
        }
        return false;
    }

    const std::string& GetBodyGeometryGroup(KinBodyConstPtr pbody) const {
        static const std::string empty;
        KinBodyInfoPtr pinfo = GetInfo(pbody);
        if( !!pinfo ) {
            return pinfo->_geometrygroup;
        } else {
            return empty;
        }
    }

    // TODO : Already existing geometry not updated !
    // This will certainly be a problem if we change it in the middle of a program (i.e. when doing distance checking)
    // Is that the behaviour we want ?
    void SetBVHRepresentation(std::string const &type)
    {
        if (type == "AABB") {
            _bvhRepresentation = type;
            _meshFactory = &ConvertMeshToFCL<fcl::AABB>;
        } else if (type == "OBB") {
            _bvhRepresentation = type;
            _meshFactory = &ConvertMeshToFCL<fcl::OBB>;
        } else if (type == "RSS") {
            _bvhRepresentation = type;
            _meshFactory = &ConvertMeshToFCL<fcl::RSS>;
        } else if (type == "OBBRSS") {
            _bvhRepresentation = type;
            _meshFactory = &ConvertMeshToFCL<fcl::OBBRSS>;
        } else if (type == "kDOP16") {
            _bvhRepresentation = type;
            _meshFactory = &ConvertMeshToFCL< fcl::KDOP<16> >;
        } else if (type == "kDOP18") {
            _bvhRepresentation = type;
            _meshFactory = &ConvertMeshToFCL< fcl::KDOP<18> >;
        } else if (type == "kDOP24") {
            _bvhRepresentation = type;
            _meshFactory = &ConvertMeshToFCL< fcl::KDOP<24> >;
        } else if (type == "kIOS") {
            _bvhRepresentation = type;
            _meshFactory = &ConvertMeshToFCL<fcl::kIOS>;
        } else {
            RAVELOG_WARN(str(boost::format("Unknown BVH representation '%s'.") % type));
        }
    }

    std::string const& GetBVHRepresentation() const {
        return _bvhRepresentation;
    }


    void Synchronize()
    {
        // We synchronize only the initialized bodies, which differs from oderave
        FOREACH(itbody, _setInitializedBodies) {
            Synchronize(*itbody);
        }
    }

    void Synchronize(KinBodyConstPtr pbody)
    {
        KinBodyInfoPtr pinfo = GetInfo(pbody);
        if( !pinfo ) {
            return;
        }
        BOOST_ASSERT( pinfo->GetBody() == pbody);
        _Synchronize(pinfo);
    }

    void SetSynchronizationCallback(const SynchronizeCallbackFn& synccallback) {
        _synccallback = synccallback;
    }

    KinBodyInfoPtr GetInfo(KinBodyConstPtr pbody) const
    {
        return boost::dynamic_pointer_cast<KinBodyInfo>(pbody->GetUserData(_userdatakey));
    }

    std::pair<KinBodyInfoPtr, bool> GetCreateInfo(KinBodyConstPtr pbody)
    {
        KinBodyInfoPtr pinfo = this->GetInfo(pbody);
        bool bcreated = false;
        if( !pinfo ) {
            pinfo = InitKinBody(pbody, KinBodyInfoPtr());
            bcreated = true;
        }
        return std::make_pair(pinfo, bcreated);
    }

    void RemoveUserData(KinBodyConstPtr pbody) {
        if( !!pbody ) {
            RAVELOG_VERBOSE(str(boost::format("FCL User data removed from env %d : %s") % _penv->GetId() % pbody->GetName()));
            _setInitializedBodies.erase(pbody);
            KinBodyInfoPtr pinfo = GetInfo(pbody);
            if( !!pinfo ) {
                pinfo->Reset();
            }
            _cachedpinfo.erase(pbody->GetEnvironmentId());
            bool is_consistent = pbody->RemoveUserData(_userdatakey);
            if( !is_consistent ) {
                RAVELOG_WARN("inconsistency detected with fclspace user data\n");
            }
        }
    }

<<<<<<< HEAD
//    void SynchronizeGeometries(LinkConstPtr plink, boost::shared_ptr<KinBodyInfo::LINK> pLINK)
//    {
//        if( pLINK->nLastStamp != plink->GetParent()->GetUpdateStamp() ) {
//            pLINK->nLastStamp = plink->GetParent()->GetUpdateStamp();
//            FOREACHC(itgeomcoll, pLINK->vgeoms) {
//                CollisionObjectPtr pcoll = (*itgeomcoll).second;
//                Transform pose = plink->GetTransform() * (*itgeomcoll).first;
//                fcl::Vec3f newPosition = ConvertVectorToFCL(pose.trans);
//                fcl::Quaternion3f newOrientation = ConvertQuaternionToFCL(pose.rot);
//
//                pcoll->setTranslation(newPosition);
//                pcoll->setQuatRotation(newOrientation);
//                // Do not forget to recompute the AABB otherwise getAABB won't give an up to date AABB
//                pcoll->computeAABB();
//            }
//        }
//    }
=======
    void InvalidateCachedManagers() {
        FOREACH(itbody, _setInitializedBodies) {
            KinBodyInfoPtr pinfo = GetInfo(*itbody);
            BOOST_ASSERT( !!pinfo );
            // We may not need this anymore...
            pinfo->_ResetBodyManagers();
        }
        _envManagerInstance.reset();
        _cachedpinfo.clear();
    }

    void SynchronizeGeometries(LinkConstPtr plink, boost::shared_ptr<KinBodyInfo::LINK> pLINK) {
        if( pLINK->nLastStamp < plink->GetParent()->GetUpdateStamp() ) {
            pLINK->nLastStamp = plink->GetParent()->GetUpdateStamp();
            FOREACHC(itgeomcoll, pLINK->vgeoms) {
                CollisionObjectPtr pcoll = (*itgeomcoll).second;
                Transform pose = plink->GetTransform() * (*itgeomcoll).first;
                fcl::Vec3f newPosition = ConvertVectorToFCL(pose.trans);
                fcl::Quaternion3f newOrientation = ConvertQuaternionToFCL(pose.rot);

                pcoll->setTranslation(newPosition);
                pcoll->setQuatRotation(newOrientation);
                // Do not forget to recompute the AABB otherwise getAABB won't give an up to date AABB
                pcoll->computeAABB();
            }
        }
    }
>>>>>>> 21e7c818


    const std::set<KinBodyConstPtr>& GetEnvBodies() const {
        return _setInitializedBodies;
    }

    inline CollisionObjectPtr GetLinkBV(LinkConstPtr plink) {
        return GetLinkBV(plink->GetParent(), plink->GetIndex());
    }

    inline CollisionObjectPtr GetLinkBV(KinBodyConstPtr pbody, int index) {
        KinBodyInfoPtr pinfo = GetInfo(pbody);
        if( !!pinfo ) {
            return GetLinkBV(pinfo, index);
        } else {
            RAVELOG_WARN(str(boost::format("KinBody %s is not initialized in fclspace %s, env %d")%pbody->GetName()%_userdatakey%_penv->GetId()));
            return CollisionObjectPtr();
        }
    }

    inline CollisionObjectPtr GetLinkBV(KinBodyInfoPtr pinfo, int index) {
        return pinfo->vlinks.at(index)->linkBV.second;
    }

    /// \brief add enabled links to group.
    ///
    /// \return true if at least one link was added
    bool CollectEnabledLinkBVs(KinBodyConstPtr pbody, KinBodyInfoPtr pinfo, CollisionGroup& group) {
        // not necessary at the moment
        // group.reserve(group.size() + pbody->GetLinks().size());
        bool badded = false;
        FOREACH(itlink, pbody->GetLinks()) {
            if( ((*itlink)->IsEnabled()) ) {
                // not a very good idea to access it directly for code maintenance
                group.push_back(GetLinkBV(pinfo, (*itlink)->GetIndex()).get());
                badded = true;
            }
        }
        return badded;
    }

    inline LinkInfoPtr GetLinkInfo(LinkConstPtr plink) {
        return GetInfo(plink->GetParent())->vlinks.at(plink->GetIndex());
    }

private:
    static void _AddGeomInfoToBVHSubmodel(fcl::BVHModel<fcl::OBB>& model, KinBody::GeometryInfo const &info)
    {
        const OpenRAVE::TriMesh& mesh = info._meshcollision;
        if (mesh.vertices.empty() || mesh.indices.empty()) {
            return;
        }

        OPENRAVE_ASSERT_OP(mesh.indices.size() % 3, ==, 0);
        size_t const num_points = mesh.vertices.size();
        size_t const num_triangles = mesh.indices.size() / 3;

        std::vector<fcl::Vec3f> fcl_points(num_points);
        for (size_t ipoint = 0; ipoint < num_points; ++ipoint) {
            Vector v = info._t*mesh.vertices[ipoint];
            fcl_points[ipoint] = fcl::Vec3f(v.x, v.y, v.z);
        }

        std::vector<fcl::Triangle> fcl_triangles(num_triangles);
        for (size_t itri = 0; itri < num_triangles; ++itri) {
            int const *const tri_indices = &mesh.indices[3 * itri];
            fcl_triangles[itri] = fcl::Triangle(tri_indices[0], tri_indices[1], tri_indices[2]);
        }
        model.addSubModel(fcl_points, fcl_triangles);
    }

    static TransformCollisionPair _CreateTransformCollisionPairFromOBB(fcl::OBB const &bv) {
        CollisionGeometryPtr pbvGeom = make_shared<fcl::Box>(bv.extent[0]*2.0f, bv.extent[1]*2.0f, bv.extent[2]*2.0f);
        CollisionObjectPtr pbvColl = boost::make_shared<fcl::CollisionObject>(pbvGeom);
        fcl::Quaternion3f fclBvRot;
        fclBvRot.fromAxes(bv.axis);
        Vector bvRotation = ConvertQuaternionFromFCL(fclBvRot);
        Vector bvTranslation = ConvertVectorFromFCL(bv.center());

        return std::make_pair(Transform(bvRotation, bvTranslation), pbvColl);
    }

    // what about the tests on non-zero size (eg. box extents) ?
    static CollisionGeometryPtr _CreateFCLGeomFromGeometryInfo(const MeshFactory &mesh_factory, const KinBody::GeometryInfo &info)
    {
        switch(info._type) {

        case OpenRAVE::GT_None:
            return CollisionGeometryPtr();

        case OpenRAVE::GT_Box:
            return make_shared<fcl::Box>(info._vGeomData.x*2.0f,info._vGeomData.y*2.0f,info._vGeomData.z*2.0f);

        case OpenRAVE::GT_Sphere:
            return make_shared<fcl::Sphere>(info._vGeomData.x);

        case OpenRAVE::GT_Cylinder:
            return make_shared<fcl::Cylinder>(info._vGeomData.x, info._vGeomData.y);

        case OpenRAVE::GT_Container:
        case OpenRAVE::GT_TriMesh:
        {
            const OpenRAVE::TriMesh& mesh = info._meshcollision;
            if (mesh.vertices.empty() || mesh.indices.empty()) {
                return CollisionGeometryPtr();
            }

            OPENRAVE_ASSERT_OP(mesh.indices.size() % 3, ==, 0);
            size_t const num_points = mesh.vertices.size();
            size_t const num_triangles = mesh.indices.size() / 3;

            std::vector<fcl::Vec3f> fcl_points(num_points);
            for (size_t ipoint = 0; ipoint < num_points; ++ipoint) {
                Vector v = mesh.vertices[ipoint];
                fcl_points[ipoint] = fcl::Vec3f(v.x, v.y, v.z);
            }

            std::vector<fcl::Triangle> fcl_triangles(num_triangles);
            for (size_t itri = 0; itri < num_triangles; ++itri) {
                int const *const tri_indices = &mesh.indices[3 * itri];
                fcl_triangles[itri] = fcl::Triangle(tri_indices[0], tri_indices[1], tri_indices[2]);
            }

            return mesh_factory(fcl_points, fcl_triangles);
        }

        default:
            RAVELOG_WARN(str(boost::format("FCL doesn't support geom type %d")%info._type));
            return CollisionGeometryPtr();
        }
    }

    void _Synchronize(KinBodyInfoPtr pinfo)
    {
        KinBodyPtr pbody = pinfo->GetBody();
        if( pinfo->nLastStamp != pbody->GetUpdateStamp()) {
            vector<Transform> vtrans;
            pbody->GetLinkTransformations(vtrans);
            pinfo->nLastStamp = pbody->GetUpdateStamp();
            BOOST_ASSERT( pbody->GetLinks().size() == pinfo->vlinks.size() );
            BOOST_ASSERT( vtrans.size() == pinfo->vlinks.size() );
            for(size_t i = 0; i < vtrans.size(); ++i) {
                CollisionObjectPtr pcoll = pinfo->vlinks[i]->linkBV.second;
                Transform pose = vtrans[i] * pinfo->vlinks[i]->linkBV.first;
                fcl::Vec3f newPosition = ConvertVectorToFCL(pose.trans);
                fcl::Quaternion3f newOrientation = ConvertQuaternionToFCL(pose.rot);

                pcoll->setTranslation(newPosition);
                pcoll->setQuatRotation(newOrientation);
                // Do not forget to recompute the AABB otherwise getAABB won't give an up to date AABB
                pcoll->computeAABB();

                //pinfo->vlinks[i]->nLastStamp = pinfo->nLastStamp;
                FOREACHC(itgeomcoll, pinfo->vlinks[i]->vgeoms) {
                    CollisionObjectPtr pcoll = (*itgeomcoll).second;
                    Transform pose = vtrans[i] * (*itgeomcoll).first;
                    fcl::Vec3f newPosition = ConvertVectorToFCL(pose.trans);
                    fcl::Quaternion3f newOrientation = ConvertQuaternionToFCL(pose.rot);

                    pcoll->setTranslation(newPosition);
                    pcoll->setQuatRotation(newOrientation);
                    // Do not forget to recompute the AABB otherwise getAABB won't give an up to date AABB
                    pcoll->computeAABB();
                }
            }

            // Does this have any use ?
            if( !!_synccallback ) {
                _synccallback(pinfo);
            }
        }
    }

    void _ResetCurrentGeometryCallback(boost::weak_ptr<KinBodyInfo> _pinfo)
    {
        KinBodyInfoPtr pinfo = _pinfo.lock();
        KinBodyPtr pbody = pinfo->GetBody();
        //RAVELOG_VERBOSE_FORMAT("Resetting current geometry for kinbody %s (in env %d, key %s)", pbody->GetName()%_penv->GetId()%_userdatakey);
        if( !!pinfo && pinfo->_geometrygroup.size() == 0 ) {
            pinfo->nGeometryUpdateStamp++;
            InitKinBody(pbody, pinfo);
        }
        _cachedpinfo[pbody->GetEnvironmentId()].erase(std::string());
    }

    void _ResetGeometryGroupsCallback(boost::weak_ptr<KinBodyInfo> _pinfo)
    {
        KinBodyInfoPtr pinfo = _pinfo.lock();
        KinBodyPtr pbody = pinfo->GetBody();
        //RAVELOG_VERBOSE_FORMAT("Resetting geometry groups for kinbody %s (in env %d, key %s)", pbody->GetName()%_penv->GetId()%_userdatakey);
        if( !!pinfo && pinfo->_geometrygroup.size() > 0 ) {
            pinfo->nGeometryUpdateStamp++;
            InitKinBody(pbody, pinfo);
        }
        KinBodyInfoPtr pinfoCurrentGeometry = _cachedpinfo[pbody->GetEnvironmentId()][std::string()];
        _cachedpinfo.erase(pbody->GetEnvironmentId());
        if( !!pinfoCurrentGeometry ) {
            _cachedpinfo[pbody->GetEnvironmentId()][std::string()] = pinfoCurrentGeometry;
        }
    }

    void _ResetLinkEnableCallback(boost::weak_ptr<KinBodyInfo> _pinfo) {
        KinBodyInfoPtr pinfo = _pinfo.lock();
        if( !!pinfo ) {
            pinfo->nLinkUpdateStamp++;
        }
    }

    void _ResetActiveDOFsCallback(boost::weak_ptr<KinBodyInfo> _pinfo) {
        KinBodyInfoPtr pinfo = _pinfo.lock();
        if( !!pinfo ) {
            pinfo->nActiveDOFUpdateStamp++;
        }
    }

    void _ResetAttachedBodyCallback(boost::weak_ptr<KinBodyInfo> _pinfo) {
        KinBodyInfoPtr pinfo = _pinfo.lock();
        if( !!pinfo ) {
            pinfo->nAttachedBodiesUpdateStamp++;
        }
    }


    EnvironmentBasePtr _penv;
    std::string _userdatakey;
    std::string _geometrygroup;
    SynchronizeCallbackFn _synccallback;

    std::string _bvhRepresentation;
    MeshFactory _meshFactory;

    std::set<KinBodyConstPtr> _setInitializedBodies; ///< Set of the kinbody initialized in this space
    std::map< int, std::map< std::string, KinBodyInfoPtr > > _cachedpinfo; ///< Associates to each body id and geometry group name the corresponding kinbody info if already initialized and not currently set as user data
};

#ifdef RAVE_REGISTER_BOOST
#include BOOST_TYPEOF_REGISTRATION_GROUP()
BOOST_TYPEOF_REGISTER_TYPE(FCLSpace)
BOOST_TYPEOF_REGISTER_TYPE(FCLSpace::KinBodyInfo)
BOOST_TYPEOF_REGISTER_TYPE(FCLSpace::KinBodyInfo::LINK)
#endif

}

#endif<|MERGE_RESOLUTION|>--- conflicted
+++ resolved
@@ -221,13 +221,9 @@
                 std::vector<KinBody::Link::GeometryPtr> const &geoms = (*itlink)->GetGeometries();
                 typedef boost::function<KinBody::GeometryInfo const& (KinBody::Link::GeometryPtr const&)> Func;
                 typedef boost::transform_iterator<Func, std::vector<KinBody::Link::GeometryPtr>::const_iterator> PtrGeomInfoIterator;
-<<<<<<< HEAD
                 Func getInfo = [] (KinBody::Link::GeometryPtr const &itgeom) -> KinBody::GeometryInfo const& {
                                    return itgeom->GetInfo();
                                };
-=======
-                Func getInfo = [] (KinBody::Link::GeometryPtr const &itgeom) -> KinBody::GeometryInfo const& { return itgeom->GetInfo(); };
->>>>>>> 21e7c818
                 begingeom = GeometryInfoIterator(PtrGeomInfoIterator(geoms.begin(), getInfo));
                 endgeom = GeometryInfoIterator(PtrGeomInfoIterator(geoms.end(), getInfo));
             }
@@ -310,20 +306,11 @@
     // TODO : body should have geometry group "a" after SetGeometryGroup("a") ; SetBodyGeometryGroup(body, "b") ; SetBodyGeometryGroup("a")
     bool SetGeometryGroup(const std::string& groupname)
     {
-<<<<<<< HEAD
+        bool bmodified = false;
         // should always do this since bodies can have different geometry groups set
         _geometrygroup = groupname;
         FOREACHC(itbody, _setInitializedBodies) {
-            SetBodyGeometryGroup(*itbody, groupname);
-=======
-        bool bmodified = false;
-        if(groupname != _geometrygroup) {
-            _geometrygroup = groupname;
-
-            FOREACHC(itbody, _setInitializedBodies) {
-                bmodified |= SetBodyGeometryGroup(*itbody, groupname);
-            }
->>>>>>> 21e7c818
+            bmodified |= SetBodyGeometryGroup(*itbody, groupname);
         }
         return bmodified;
     }
@@ -360,12 +347,7 @@
                 // Revoke the information inside the cache so that a potentially outdated object does not survive
                 _cachedpinfo[(pbody)->GetEnvironmentId()].erase(groupname);
             }
-<<<<<<< HEAD
-=======
-            // Notify to the environment manager that this kinbody must be added
-            _ExcludeBodyFromEnv(pbody);
             return true;
->>>>>>> 21e7c818
         }
         return false;
     }
@@ -473,7 +455,6 @@
         }
     }
 
-<<<<<<< HEAD
 //    void SynchronizeGeometries(LinkConstPtr plink, boost::shared_ptr<KinBodyInfo::LINK> pLINK)
 //    {
 //        if( pLINK->nLastStamp != plink->GetParent()->GetUpdateStamp() ) {
@@ -491,35 +472,6 @@
 //            }
 //        }
 //    }
-=======
-    void InvalidateCachedManagers() {
-        FOREACH(itbody, _setInitializedBodies) {
-            KinBodyInfoPtr pinfo = GetInfo(*itbody);
-            BOOST_ASSERT( !!pinfo );
-            // We may not need this anymore...
-            pinfo->_ResetBodyManagers();
-        }
-        _envManagerInstance.reset();
-        _cachedpinfo.clear();
-    }
-
-    void SynchronizeGeometries(LinkConstPtr plink, boost::shared_ptr<KinBodyInfo::LINK> pLINK) {
-        if( pLINK->nLastStamp < plink->GetParent()->GetUpdateStamp() ) {
-            pLINK->nLastStamp = plink->GetParent()->GetUpdateStamp();
-            FOREACHC(itgeomcoll, pLINK->vgeoms) {
-                CollisionObjectPtr pcoll = (*itgeomcoll).second;
-                Transform pose = plink->GetTransform() * (*itgeomcoll).first;
-                fcl::Vec3f newPosition = ConvertVectorToFCL(pose.trans);
-                fcl::Quaternion3f newOrientation = ConvertQuaternionToFCL(pose.rot);
-
-                pcoll->setTranslation(newPosition);
-                pcoll->setQuatRotation(newOrientation);
-                // Do not forget to recompute the AABB otherwise getAABB won't give an up to date AABB
-                pcoll->computeAABB();
-            }
-        }
-    }
->>>>>>> 21e7c818
 
 
     const std::set<KinBodyConstPtr>& GetEnvBodies() const {
