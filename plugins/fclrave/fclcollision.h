--- conflicted
+++ resolved
@@ -438,11 +438,7 @@
         if( !plink2parent ) {
             throw OPENRAVE_EXCEPTION_FORMAT("Failed to get link %s parent", plink2parent->GetName(), OpenRAVE::ORE_InvalidArguments);
         }
-<<<<<<< HEAD
-        
-=======
-
->>>>>>> f1b10cc2
+
         _fclspace->SynchronizeWithAttached(plink1parent);
         if( plink1parent != plink2parent ) {
             _fclspace->SynchronizeWithAttached(plink2parent);
@@ -1088,9 +1084,6 @@
         it->second->Synchronize();
         //it->second->PrintStatus(OpenRAVE::Level_Info);
         //RAVELOG_VERBOSE_FORMAT("env=%d, returning env manager cache %x (self=%d)", GetEnv()->GetId()%it->second.get()%_bIsSelfCollisionChecker);
-<<<<<<< HEAD
-        return it->second->GetManager();
-=======
         return *it->second;
     }
 
@@ -1140,7 +1133,6 @@
             RAVELOG_WARN_FORMAT("env=%d, self=%d, link %s:%s (enabled=%d) ", GetEnv()->GetId()%_bIsSelfCollisionChecker%link.GetParent()->GetName()%link.GetName()%link.IsEnabled());
             _bParentlessCollisionObject = false;
         }
->>>>>>> f1b10cc2
     }
 
     int _options;
