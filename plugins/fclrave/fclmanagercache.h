// -*- coding: utf-8 -*-
#ifndef OPENRAVE_FCL_MANAGERCACHE
#define OPENRAVE_FCL_MANAGERCACHE

#include "plugindefs.h"
#include "fclspace.h"

namespace fclrave {

typedef boost::shared_ptr<fcl::BroadPhaseCollisionManager> BroadPhaseCollisionManagerPtr;
typedef boost::weak_ptr<fcl::BroadPhaseCollisionManager> BroadPhaseCollisionManagerWeakPtr;

struct EnvironmentState
{
    std::vector< std::pair<int, uint64_t> > bodyids; ///< the bodies with the enabled/disabled links inside
};

/// \brief A broadphase collision manager together with cache data of the bodies it contains
///
/// used to maintain the correct state of the broadphase manager
class FCLCollisionManagerInstance : public boost::enable_shared_from_this<FCLCollisionManagerInstance>
{
    ///< cache data of body that is managed
    struct KinBodyCache
    {
        KinBodyCache() : nLastStamp(0), nLinkUpdateStamp(0), nGeometryUpdateStamp(0), nAttachedBodiesUpdateStamp(0), nActiveDOFUpdateStamp(0), linkmask(0) {
        }
        KinBodyCache(KinBodyConstPtr pbody, FCLSpace::KinBodyInfoPtr pinfo) {
            pwbody = pbody;
            pwinfo = pinfo;
            nLastStamp = pinfo->nLastStamp;
            nLinkUpdateStamp = pinfo->nLinkUpdateStamp;
            nGeometryUpdateStamp = pinfo->nGeometryUpdateStamp;
            geometrygroup = pinfo->_geometrygroup;
            nAttachedBodiesUpdateStamp = pinfo->nAttachedBodiesUpdateStamp;
            nActiveDOFUpdateStamp = pinfo->nActiveDOFUpdateStamp;
            linkmask = pbody->GetLinkEnableStatesMask();
        }
        ~KinBodyCache() {
            if( vcolobjs.size() > 0 ) { // should never happen
                KinBodyConstPtr pbody = pwbody.lock();
                std::string name;
                if( !!pbody ) {
                    name = pbody->GetName();
                }
                RAVELOG_WARN_FORMAT("there are %d fcl collision objects left for body %s", vcolobjs.size()%name);
            }
        }

        KinBodyConstWeakPtr pwbody; ///< weak pointer to body
        FCLSpace::KinBodyInfoWeakPtr pwinfo; ///< weak pointer to info
        int nLastStamp; ///< copyied from FCLSpace::KinBodyInfo when body was last updated
        int nLinkUpdateStamp; ///< copied from FCLSpace::KinBodyInfo when body was last updated
        int nGeometryUpdateStamp; ///< copied from FCLSpace::KinBodyInfo when geometry was last updated
        int nAttachedBodiesUpdateStamp; /// copied from FCLSpace::KinBodyInfo when attached bodies was last updated
        int nActiveDOFUpdateStamp; ///< update stamp when the active dof changed
        uint64_t linkmask; ///< links that are currently inside the manager
        std::vector<CollisionObjectPtr> vcolobjs; ///< collision objects used for each link (use link index). have to hold pointers so that KinBodyInfo does not remove them!
        std::string geometrygroup; ///< cached geometry group
    };

public:
    FCLCollisionManagerInstance(FCLSpace& fclspace, BroadPhaseCollisionManagerPtr pmanager) : _fclspace(fclspace), pmanager(pmanager) {
        _lastSyncTimeStamp = OpenRAVE::utils::GetMilliTime();
    }
    ~FCLCollisionManagerInstance() {
        if( _tmpbuffer.size() > 0 ) {
            RAVELOG_WARN_FORMAT("_tmpbuffer has left over objects %d", _tmpbuffer.size());
        }
        _tmpbuffer.resize(0);
        
        pmanager->clear();
        // should clear all vcolobjs notifying the destructor that manager has the objects unregistered
        FOREACH(it, mapCachedBodies) {
            it->second.vcolobjs.resize(0);
        }
        mapCachedBodies.clear();
    }

    /// \brief sets up manager for body checking
    ///
    /// \param bTrackActiveDOF true if should be tracking the active dof
    void InitBodyManager(KinBodyConstPtr pbody, bool bTrackActiveDOF)
    {
        _ptrackingbody = pbody;
        std::set<KinBodyConstPtr> attachedBodies;
        pbody->GetAttached(attachedBodies);
        _bTrackActiveDOF = false;
        if( bTrackActiveDOF && pbody->IsRobot() ) {
            RobotBaseConstPtr probot = OpenRAVE::RaveInterfaceConstCast<RobotBase>(pbody);
            if( !!probot ) {
                _UpdateActiveLinks(probot);
                _bTrackActiveDOF = true;
            }
        }
        //RAVELOG_VERBOSE_FORMAT("init with body %s, activedof=%d", pbody->GetName()%(int)bTrackActiveDOF);

        pmanager->clear();
        _tmpbuffer.resize(0);
        // should clear all vcolobjs notifying the destructor that manager has the objects unregistered
        FOREACH(it, mapCachedBodies) {
            it->second.vcolobjs.resize(0);
        }
        std::vector<CollisionObjectPtr> vcolobjs;
        mapCachedBodies.clear();
        FOREACH(itbody, attachedBodies) {
            FCLSpace::KinBodyInfoPtr pinfo = _fclspace.GetInfo(*itbody);
            bool bsetUpdateStamp = false;
            uint64_t linkmask = 0;
            vcolobjs.resize(0); // reset any existing collision objects
            vcolobjs.resize((*itbody)->GetLinks().size());
            FOREACH(itlink, (*itbody)->GetLinks()) {
                if( (*itlink)->IsEnabled() && (*itbody != pbody || !_bTrackActiveDOF || _vTrackingActiveLinks.at((*itlink)->GetIndex())) ) {
                    CollisionObjectPtr pcol = _fclspace.GetLinkBV(pinfo, (*itlink)->GetIndex());
                    vcolobjs[(*itlink)->GetIndex()] = pcol;
                    if( !!pcol ) {
                        _tmpbuffer.push_back(pcol.get());
                    }
                    bsetUpdateStamp = true;
                    linkmask |= ((uint64_t)1 << (uint64_t)(*itlink)->GetIndex());
                }
            }
            if( bsetUpdateStamp ) {
                //RAVELOG_VERBOSE_FORMAT("adding body %s linkmask=0x%x, _tmpbuffer.size()=%d", (*itbody)->GetName()%linkmask%_tmpbuffer.size());
                mapCachedBodies[(*itbody)->GetEnvironmentId()] = KinBodyCache(*itbody, pinfo);
                mapCachedBodies[(*itbody)->GetEnvironmentId()].linkmask = linkmask;
                mapCachedBodies[(*itbody)->GetEnvironmentId()].vcolobjs.swap(vcolobjs);
            }
        }
        if( _tmpbuffer.size() > 0 ) {
#ifdef FCLRAVE_DEBUG_COLLISION_OBJECTS
            SaveCollisionObjectDebugInfos();
#endif
            pmanager->registerObjects(_tmpbuffer); // bulk update
        }
        pmanager->setup();
    }

    /// \brief sets up manager for environment checking
    void InitEnvironment(const std::set<KinBodyConstPtr>& excludedbodies)
    {
        _ptrackingbody.reset();
        _setExcludeBodyIds.clear();
        pmanager->clear();
        mapCachedBodies.clear();
        FOREACH(itbody, excludedbodies) {
            _setExcludeBodyIds.insert((*itbody)->GetEnvironmentId());
        }
        pmanager->setup();
    }

    /// \brief makes sure that all the bodies are currently in the scene (if they are not explicitly excluded)
    void EnsureBodies(const std::set<KinBodyConstPtr>& vbodies)
    {
        _tmpbuffer.resize(0);
        std::vector<CollisionObjectPtr> vcolobjs;
        FOREACH(itbody, vbodies) {
            int bodyid = (*itbody)->GetEnvironmentId();
            if( _setExcludeBodyIds.count(bodyid) == 0 ) {
                std::map<int, KinBodyCache>::iterator it = mapCachedBodies.find(bodyid);
                if( it == mapCachedBodies.end() ) {
                    FCLSpace::KinBodyInfoPtr pinfo = _fclspace.GetInfo(*itbody);
                    uint64_t linkmask=0;
                    if( _AddBody(*itbody, pinfo, vcolobjs, linkmask, false) ) { // new collision objects are already added to _tmpbuffer
                        mapCachedBodies[bodyid] = KinBodyCache(*itbody, pinfo);
                        mapCachedBodies[bodyid].vcolobjs.swap(vcolobjs);
                        mapCachedBodies[bodyid].linkmask = linkmask;
                    }
                }
            }
        }
        if( _tmpbuffer.size() > 0 ) {
#ifdef FCLRAVE_DEBUG_COLLISION_OBJECTS
            SaveCollisionObjectDebugInfos();
#endif
            pmanager->registerObjects(_tmpbuffer); // bulk update
        }
    }

    /// \brief ensures that pbody is being tracked inside the manager
//    void EnsureBody(KinBodyConstPtr pbody)
//    {
//        _tmpbuffer.resize(0);
//        std::map<int, KinBodyCache>::iterator it = mapCachedBodies.find(pbody->GetEnvironmentId());
//        if( it == mapCachedBodies.end() ) {
//            std::vector<CollisionObjectPtr> vcolobjs;
//            FCLSpace::KinBodyInfoPtr pinfo = _fclspace.GetInfo(pbody);
//            uint64_t linkmask=0;
//            if( _AddBody(pbody, pinfo, vcolobjs, linkmask, false) ) { // new collision objects are already added to _tmpbuffer
//                mapCachedBodies[(pbody)->GetEnvironmentId()] = KinBodyCache(pbody, pinfo);
//                mapCachedBodies[(pbody)->GetEnvironmentId()].vcolobjs.swap(vcolobjs);
//                mapCachedBodies[(pbody)->GetEnvironmentId()].linkmask = linkmask;
//            }
//        }
//        if( _tmpbuffer.size() > 0 ) {
//#ifdef FCLRAVE_DEBUG_COLLISION_OBJECTS
//            SaveCollisionObjectDebugInfos();
//#endif
//            pmanager->registerObjects(_tmpbuffer); // bulk update
//        }
//
//    }

    /// \brief remove tracking of the body, return true if body was removed
    bool RemoveBody(KinBodyConstPtr pbody)
    {
        if( !!pbody ) {
            RAVELOG_VERBOSE_FORMAT("%u removing body %s", _lastSyncTimeStamp%pbody->GetName());
        }
        std::map<int, KinBodyCache>::iterator it = mapCachedBodies.find(pbody->GetEnvironmentId());
        if( it != mapCachedBodies.end() ) {
            FOREACH(itcol, it->second.vcolobjs) {
                if( !!itcol->get() ) {
                    pmanager->unregisterObject(itcol->get());
                }
            }
            it->second.vcolobjs.resize(0);
            mapCachedBodies.erase(it);
            return true;
        }

        return false;
    }

    /// \brief Synchronizes the element of the manager instance whose update stamps are outdated
    void Synchronize()
    {
        _tmpbuffer.resize(0);
        _lastSyncTimeStamp = OpenRAVE::utils::GetMilliTime();
        bool bcallsetup = false;
        bool bAttachedBodiesChanged = false;
        std::map<int, KinBodyCache>::iterator itcache = mapCachedBodies.begin();
        KinBodyConstPtr ptrackingbody = _ptrackingbody.lock();
        if( !!ptrackingbody && _bTrackActiveDOF ) {
            std::map<int, KinBodyCache>::iterator it = mapCachedBodies.find(ptrackingbody->GetEnvironmentId());
            if( it == mapCachedBodies.end() ) {
                RAVELOG_WARN_FORMAT("%u tracking body not in current cached bodies (body %s) (env %d)", _lastSyncTimeStamp%ptrackingbody->GetName()%ptrackingbody->GetEnv()->GetId());
            }
            else {
                FCLSpace::KinBodyInfoPtr pnewinfo = _fclspace.GetInfo(ptrackingbody); // necessary in case pinfos were swapped!
                if( it->second.nActiveDOFUpdateStamp != pnewinfo->nActiveDOFUpdateStamp ) {
                    if( ptrackingbody->IsRobot() ) {
                        RobotBaseConstPtr probot = OpenRAVE::RaveInterfaceConstCast<RobotBase>(ptrackingbody);
                        if( !!probot ) {
                            _UpdateActiveLinks(probot);
                        }
                    }
                }
            }
        }

        while(itcache != mapCachedBodies.end()) {
            KinBodyConstPtr pbody = itcache->second.pwbody.lock();
            FCLSpace::KinBodyInfoPtr pinfo = itcache->second.pwinfo.lock();

            if( !pbody || pbody->GetEnvironmentId() == 0 ) {
                // should happen when parts are removed
                RAVELOG_VERBOSE_FORMAT("%u manager contains invalid body %s, removing for now (env %d)", _lastSyncTimeStamp%(!pbody ? std::string() : pbody->GetName())%(!pbody ? -1 : pbody->GetEnv()->GetId()));
                FOREACH(itcolobj, itcache->second.vcolobjs) {
                    if( !!itcolobj->get() ) {
                        pmanager->unregisterObject(itcolobj->get());
                    }
                }
                itcache->second.vcolobjs.resize(0);
                mapCachedBodies.erase(itcache++);
                continue;
            }

            FCLSpace::KinBodyInfoPtr pnewinfo = _fclspace.GetInfo(pbody); // necessary in case pinfos were swapped!
            if( pinfo != pnewinfo ) {
                // everything changed!
                RAVELOG_VERBOSE_FORMAT("%u body %s entire KinBodyInfo changed", _lastSyncTimeStamp%pbody->GetName());
                FOREACH(itcolobj, itcache->second.vcolobjs) {
                    if( !!itcolobj->get() ) {
                        pmanager->unregisterObject(itcolobj->get());
                    }
                }
                itcache->second.vcolobjs.resize(0);
                _AddBody(pbody, pnewinfo, itcache->second.vcolobjs, itcache->second.linkmask, _bTrackActiveDOF&&pbody==ptrackingbody);
                itcache->second.pwinfo = pnewinfo;
                //itcache->second.ResetStamps();
                // need to update the stamps here so that we do not try to unregisterObject below and get into an error
                itcache->second.nLastStamp = pnewinfo->nLastStamp;
                itcache->second.nLinkUpdateStamp = pnewinfo->nLinkUpdateStamp;
                itcache->second.nGeometryUpdateStamp = pnewinfo->nGeometryUpdateStamp;
                itcache->second.nAttachedBodiesUpdateStamp = -1;
                itcache->second.nActiveDOFUpdateStamp = pnewinfo->nActiveDOFUpdateStamp;
                itcache->second.geometrygroup = pnewinfo->_geometrygroup;
                pinfo = pnewinfo;
                if( _tmpbuffer.size() > 0 ) {
#ifdef FCLRAVE_DEBUG_COLLISION_OBJECTS
                    SaveCollisionObjectDebugInfos();
#endif
                    pmanager->registerObjects(_tmpbuffer); // bulk update
                    _tmpbuffer.resize(0);
                }
            }

            if( pinfo->nLinkUpdateStamp != itcache->second.nLinkUpdateStamp ) {
                //RAVELOG_VERBOSE_FORMAT("%u body %s (%d) for cache changed link %d != %d", _lastSyncTimeStamp%pbody->GetName()%pbody->GetEnvironmentId()%pinfo->nLinkUpdateStamp%itcache->second.nLinkUpdateStamp);
                // links changed
                uint64_t newlinkmask = pbody->GetLinkEnableStatesMask();
                if( _bTrackActiveDOF && ptrackingbody == pbody ) {
                    for(size_t itestlink = 0; itestlink < _vTrackingActiveLinks.size(); ++itestlink) {
                        if( !_vTrackingActiveLinks[itestlink] ) {
                            newlinkmask &= ~((uint64_t)1 << (uint64_t)itestlink);
                        }
                    }
                }

                uint64_t changed = itcache->second.linkmask ^ newlinkmask;
                if( changed ) {
                    for(uint64_t ilink = 0; ilink < pinfo->vlinks.size(); ++ilink) {
                        if( changed & ((uint64_t)1<<ilink) ) {
                            if( newlinkmask & ((uint64_t)1<<ilink) ) {
                                CollisionObjectPtr pcolobj = _fclspace.GetLinkBV(pinfo, ilink);
                                if( !!pcolobj ) {
#ifdef FCLRAVE_USE_REPLACEOBJECT
#ifdef FCLRAVE_DEBUG_COLLISION_OBJECTS
                                    SaveCollisionObjectDebugInfos(pcolobj.get());
#endif
                                    if( !!itcache->second.vcolobjs.at(ilink) ) {
                                        pmanager->replaceObject(itcache->second.vcolobjs.at(ilink).get(), pcolobj.get(), false);
                                    }
                                    else {
                                        pmanager->registerObject(pcolobj.get());
                                    }
#else

                                    // no replace
                                    if( !!itcache->second.vcolobjs.at(ilink) ) {
                                        pmanager->unregisterObject(itcache->second.vcolobjs.at(ilink).get());
                                    }
#ifdef FCLRAVE_DEBUG_COLLISION_OBJECTS
                                    SaveCollisionObjectDebugInfos(pcolobj.get());
#endif
                                    pmanager->registerObject(pcolobj.get());
#endif
                                    bcallsetup = true;
                                }
                                else {
                                    if( !!itcache->second.vcolobjs.at(ilink) ) {
                                        pmanager->unregisterObject(itcache->second.vcolobjs.at(ilink).get());
                                    }
                                }
                                itcache->second.vcolobjs.at(ilink) = pcolobj;
                            }
                            else {
                                if( !!itcache->second.vcolobjs.at(ilink) ) {
                                    pmanager->unregisterObject(itcache->second.vcolobjs.at(ilink).get());
                                    itcache->second.vcolobjs.at(ilink).reset();
                                }
                            }
                        }
                    }
                }

                itcache->second.linkmask = newlinkmask;
                itcache->second.nLinkUpdateStamp = pinfo->nLinkUpdateStamp;
            }
            if( pinfo->nGeometryUpdateStamp != itcache->second.nGeometryUpdateStamp ) {

                if( itcache->second.geometrygroup.size() == 0 || itcache->second.geometrygroup != pinfo->_geometrygroup ) {
                    RAVELOG_VERBOSE_FORMAT("%u body %s (%d) for cache changed geometry %d != %d", _lastSyncTimeStamp%pbody->GetName()%pbody->GetEnvironmentId()%pinfo->nGeometryUpdateStamp%itcache->second.nGeometryUpdateStamp);
                    // vcolobjs most likely changed
                    for(uint64_t ilink = 0; ilink < pinfo->vlinks.size(); ++ilink) {
                        if( itcache->second.linkmask & ((uint64_t)1<<ilink) ) {
                            CollisionObjectPtr pcolobj = _fclspace.GetLinkBV(pinfo, ilink);
                            if( !!pcolobj ) {
#ifdef FCLRAVE_USE_REPLACEOBJECT
#ifdef FCLRAVE_DEBUG_COLLISION_OBJECTS
                                SaveCollisionObjectDebugInfos(pcolobj.get());
#endif
                                if( !!itcache->second.vcolobjs.at(ilink) ) {
                                    pmanager->replaceObject(itcache->second.vcolobjs.at(ilink).get(), pcolobj.get(), false);
                                }
                                else {
                                    pmanager->registerObject(pcolobj.get());
                                }
#else

                                // no replace
                                if( !!itcache->second.vcolobjs.at(ilink) ) {
                                    pmanager->unregisterObject(itcache->second.vcolobjs.at(ilink).get());
                                }
#ifdef FCLRAVE_DEBUG_COLLISION_OBJECTS
                                SaveCollisionObjectDebugInfos(pcolobj.get());
#endif
                                pmanager->registerObject(pcolobj.get());
#endif
                                bcallsetup = true;
                                itcache->second.vcolobjs.at(ilink) = pcolobj;
                            }
                            else {
                                if( !!itcache->second.vcolobjs.at(ilink) ) {
                                    pmanager->unregisterObject(itcache->second.vcolobjs.at(ilink).get());
                                    itcache->second.vcolobjs.at(ilink).reset();
                                }
                            }
                        }
                    }
                    itcache->second.geometrygroup = pinfo->_geometrygroup;
                }
                itcache->second.nGeometryUpdateStamp = pinfo->nGeometryUpdateStamp;
            }
            if( pinfo->nLastStamp != itcache->second.nLastStamp ) {
<<<<<<< HEAD
                // RAVELOG_VERBOSE_FORMAT("%u body %s (%d) for cache changed transform %d != %d", _lastSyncTimeStamp%pbody->GetName()%pbody->GetEnvironmentId()%pinfo->nLastStamp%itcache->second.nLastStamp);
=======
                //RAVELOG_VERBOSE_FORMAT("%u body %s (%d) for cache changed transform %d != %d", _lastSyncTimeStamp%pbody->GetName()%pbody->GetEnvironmentId()%pinfo->nLastStamp%itcache->second.nLastStamp);
>>>>>>> 24ac3c6c
                // transform changed
                for(uint64_t ilink = 0; ilink < pinfo->vlinks.size(); ++ilink) {
                    if( itcache->second.linkmask & ((uint64_t)1<<ilink) ) {
                        if( !!itcache->second.vcolobjs.at(ilink) ) {
#ifdef FCLRAVE_USE_BULK_UPDATE
                            pmanager->update(itcache->second.vcolobjs.at(ilink).get(), false);
#else
                            // Performance issue !!
                            pmanager->update(itcache->second.vcolobjs.at(ilink).get());
#endif
                            bcallsetup = true;
                        }
                    }
                }

                itcache->second.nLastStamp = pinfo->nLastStamp;
            }
            if( pinfo->nAttachedBodiesUpdateStamp != itcache->second.nAttachedBodiesUpdateStamp ) {
                // bodies changed!
                if( !!ptrackingbody ) {
                    bAttachedBodiesChanged = true;
                }

                itcache->second.nAttachedBodiesUpdateStamp = pinfo->nAttachedBodiesUpdateStamp;
            }

            ++itcache;
        }

        if( bAttachedBodiesChanged && !!ptrackingbody ) {
            // since tracking have to update all the bodies
            std::set<KinBodyConstPtr> attachedBodies;
            ptrackingbody->GetAttached(attachedBodies);
            std::vector<CollisionObjectPtr> vcolobjs;

            // add any new bodies
            FOREACH(itbody, attachedBodies) {
                if( mapCachedBodies.find((*itbody)->GetEnvironmentId()) == mapCachedBodies.end() ) {
                    FCLSpace::KinBodyInfoPtr pinfo = _fclspace.GetInfo(*itbody);
                    uint64_t linkmask = 0;
                    vcolobjs.resize(0);
                    if( _AddBody(*itbody, pinfo, vcolobjs, linkmask, _bTrackActiveDOF&&(*itbody == ptrackingbody)) ) {
                        mapCachedBodies[(*itbody)->GetEnvironmentId()] = KinBodyCache(*itbody, pinfo);
                        mapCachedBodies[(*itbody)->GetEnvironmentId()].vcolobjs.swap(vcolobjs);
                        mapCachedBodies[(*itbody)->GetEnvironmentId()].linkmask = linkmask;
                        bcallsetup = true;
                    }
                }
            }

            // remove bodies not attached anymore
            itcache = mapCachedBodies.begin();
            while(itcache != mapCachedBodies.end()) {
                KinBodyConstPtr pbody = itcache->second.pwbody.lock();
                // could be the case that the same pointer was re-added to the environment so have to check the environment id
                if( !pbody || attachedBodies.count(pbody) == 0 || pbody->GetEnvironmentId() != itcache->first ) {
                    //RAVELOG_VERBOSE_FORMAT("%u removing old cache %d", _lastSyncTimeStamp%itcache->first);
                    // not in attached bodies so should remove
                    FOREACH(itcol, itcache->second.vcolobjs) {
                        if( !!itcol->get() ) {
                            pmanager->unregisterObject(itcol->get());
                        }
                    }
                    itcache->second.vcolobjs.resize(0);
                    mapCachedBodies.erase(itcache++);
                }
                else {
                    ++itcache;
                }
            }
        }
        if( _tmpbuffer.size() > 0 ) {
#ifdef FCLRAVE_DEBUG_COLLISION_OBJECTS
            SaveCollisionObjectDebugInfos();
#endif
            pmanager->registerObjects(_tmpbuffer); // bulk update
        }
        if( bcallsetup ) {
            pmanager->setup();
        }
    }

    inline BroadPhaseCollisionManagerPtr GetManager() const {
        return pmanager;
    }

    inline uint32_t GetLastSyncTimeStamp() const {
        return _lastSyncTimeStamp;
    }

    inline const std::set<int>& GetExcludeBodyIds() const {
        return _setExcludeBodyIds;
    }

    void PrintStatus(uint32_t debuglevel)
    {
        if( IS_DEBUGLEVEL(debuglevel) ) {
            std::stringstream ss;
            ss << "bodies=[";
            FOREACH(it, mapCachedBodies) {
                KinBodyConstPtr pbody = it->second.pwbody.lock();
                if( !!pbody ) {
                    ss << pbody->GetName() << ", ";
                }
            }
            ss << "]";
            OpenRAVE::RavePrintfA(ss.str(), debuglevel);
        }
    }

private:
    /// \brief adds a body to the manager, returns true if something was added
    ///
    /// should not add anything to mapCachedBodies! append to _tmpbuffer
    bool _AddBody(KinBodyConstPtr pbody, FCLSpace::KinBodyInfoPtr pinfo, std::vector<CollisionObjectPtr>& vcolobjs, uint64_t& linkmask, bool bTrackActiveDOF)
    {
        vcolobjs.resize(0); // reset so that existing collision objects can go away
        vcolobjs.resize(pbody->GetLinks().size());
        bool bsetUpdateStamp = false;
        linkmask = 0;
        FOREACH(itlink, (pbody)->GetLinks()) {
            if( (*itlink)->IsEnabled() && (!bTrackActiveDOF || _vTrackingActiveLinks.at((*itlink)->GetIndex())) ) {
                //pinfo->vlinks.at((*itlink)->GetIndex()).listRegisteredManagers.push_back(shared_from_this());
                CollisionObjectPtr pcol = _fclspace.GetLinkBV(pinfo, (*itlink)->GetIndex());
                if( !!pcol ) {
                    _tmpbuffer.push_back(pcol.get());
                    vcolobjs[(*itlink)->GetIndex()] = pcol;
                    linkmask |= ((uint64_t)1 << (uint64_t)(*itlink)->GetIndex());
                    bsetUpdateStamp = true;
                }
            }
        }
        return bsetUpdateStamp;
    }

    void _UpdateActiveLinks(RobotBaseConstPtr probot)
    {
        _vTrackingActiveLinks.resize(probot->GetLinks().size());
        for(size_t i = 0; i < probot->GetLinks().size(); ++i) {
            int isLinkActive = 0;
            FOREACH(itindex, probot->GetActiveDOFIndices()) {
                if( probot->DoesAffect(probot->GetJointFromDOFIndex(*itindex)->GetJointIndex(), i) ) {
                    isLinkActive = 1;
                    break;
                }
            }
            _vTrackingActiveLinks[i] = isLinkActive;
        }
    }

    FCLSpace& _fclspace; ///< reference for speed
    BroadPhaseCollisionManagerPtr pmanager;
    std::map<int, KinBodyCache> mapCachedBodies; ///< pair of (body id, (weak body, updatestamp)) where the key is KinBody::GetEnvironmentId
    uint32_t _lastSyncTimeStamp; ///< timestamp when last synchronized

    std::set<int> _setExcludeBodyIds; ///< any bodies that should not be considered inside the manager, used with environment mode
    CollisionGroup _tmpbuffer; ///< cache

    KinBodyConstWeakPtr _ptrackingbody; ///< if set, then only tracking the attached bodies if this body
    std::vector<int> _vTrackingActiveLinks; ///< indices of which links are active for tracking body

    bool _bTrackActiveDOF; ///< if true and _ptrackingbody is valid, then should be tracking the active dof of the _ptrackingbody

#ifdef FCLRAVE_DEBUG_COLLISION_OBJECTS
    void SaveCollisionObjectDebugInfos() {
        FOREACH(itpcollobj, _tmpbuffer) {
            SaveCollisionObjectDebugInfos(*itpcollobj);
        }
    }

    void SaveCollisionObjectDebugInfos(fcl::CollisionObject* pcollobj) {
        FCLSpace::KinBodyInfo::LINK* pLINK = static_cast<FCLSpace::KinBodyInfo::LINK*>(pcollobj->getUserData());
        _mapDebugCollisionObjects.insert(std::make_pair(pcollobj, std::make_pair(pLINK->bodylinkname, _fclspace.GetInfo(pLINK->GetLink()->GetParent())->_geometrygroup)));
    }

    std::map< fcl::CollisionObject*, std::pair<std::string, std::string> > _mapDebugCollisionObjects;
#endif
};

typedef boost::shared_ptr<FCLCollisionManagerInstance> FCLCollisionManagerInstancePtr;
typedef boost::weak_ptr<FCLCollisionManagerInstance> FCLCollisionManagerInstanceWeakPtr;

} // end namespace fclrave

#endif<|MERGE_RESOLUTION|>--- conflicted
+++ resolved
@@ -68,7 +68,7 @@
             RAVELOG_WARN_FORMAT("_tmpbuffer has left over objects %d", _tmpbuffer.size());
         }
         _tmpbuffer.resize(0);
-        
+
         pmanager->clear();
         // should clear all vcolobjs notifying the destructor that manager has the objects unregistered
         FOREACH(it, mapCachedBodies) {
@@ -404,11 +404,7 @@
                 itcache->second.nGeometryUpdateStamp = pinfo->nGeometryUpdateStamp;
             }
             if( pinfo->nLastStamp != itcache->second.nLastStamp ) {
-<<<<<<< HEAD
-                // RAVELOG_VERBOSE_FORMAT("%u body %s (%d) for cache changed transform %d != %d", _lastSyncTimeStamp%pbody->GetName()%pbody->GetEnvironmentId()%pinfo->nLastStamp%itcache->second.nLastStamp);
-=======
                 //RAVELOG_VERBOSE_FORMAT("%u body %s (%d) for cache changed transform %d != %d", _lastSyncTimeStamp%pbody->GetName()%pbody->GetEnvironmentId()%pinfo->nLastStamp%itcache->second.nLastStamp);
->>>>>>> 24ac3c6c
                 // transform changed
                 for(uint64_t ilink = 0; ilink < pinfo->vlinks.size(); ++ilink) {
                     if( itcache->second.linkmask & ((uint64_t)1<<ilink) ) {
