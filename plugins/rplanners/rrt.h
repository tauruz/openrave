--- conflicted
+++ resolved
@@ -508,12 +508,7 @@
         if( _vgoalpaths.size() == 0 ) {
             std::string description = str(boost::format(_("env=%d, plan failed in %fs, iter=%d, nMaxIterations=%d"))%GetEnv()->GetId()%(0.001f*(float)(utils::GetMilliTime()-basetime))%(iter/3)%_parameters->_nMaxIterations);
             RAVELOG_WARN(description);
-<<<<<<< HEAD
-            _plannerError = PlannerBase::PlannerError(description);
-            return PS_Failed;
-=======
             return PlannerStatus(description, PS_Failed);
->>>>>>> 3430ea2d
         }
 
         vector<GOALPATH>::iterator itbest = _vgoalpaths.begin();
