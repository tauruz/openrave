// -*- coding: utf-8 -*-
// Copyright (C) 2012-2015 Rosen Diankov <rosen.diankov@gmail.com>
//
// This program is free software: you can redistribute it and/or modify
// it under the terms of the GNU Lesser General Public License as published by
// the Free Software Foundation, either version 3 of the License, or
// at your option) any later version.
//
// This program is distributed in the hope that it will be useful,
// but WITHOUT ANY WARRANTY; without even the implied warranty of
// MERCHANTABILITY or FITNESS FOR A PARTICULAR PURPOSE.  See the
// GNU Lesser General Public License for more details.
//
// You should have received a copy of the GNU Lesser General Public License
// along with this program.  If not, see <http://www.gnu.org/licenses/>.
#include "openraveplugindefs.h"
#include <fstream>

#include <openrave/planningutils.h>

#include "manipconstraints.h"
#include "ParabolicPathSmooth/DynamicPath.h"

namespace rplanners {

namespace ParabolicRamp = ParabolicRampInternal;

class ParabolicSmoother : public PlannerBase, public ParabolicRamp::FeasibilityCheckerBase, public ParabolicRamp::RandomNumberGeneratorBase
{
    class MyRampFeasibilityChecker : public ParabolicRamp::RampFeasibilityChecker
    {
public:
        MyRampFeasibilityChecker(ParabolicRamp::FeasibilityCheckerBase* feas) : ParabolicRamp::RampFeasibilityChecker(feas) {
        }

        /// \brief checks a ramp for collisions.
        ParabolicRamp::CheckReturn Check2(const ParabolicRamp::ParabolicRampND& rampnd, int options, std::vector<ParabolicRamp::ParabolicRampND>& outramps)
        {
            // only set constraintchecked if all necessary constraints are checked
            if( (options & constraintsmask) == constraintsmask ) {
                rampnd.constraintchecked = 1;
            }
            OPENRAVE_ASSERT_OP(tol.size(), ==, rampnd.ramps.size());
            for(size_t i = 0; i < tol.size(); ++i) {
                OPENRAVE_ASSERT_OP(tol[i], >, 0);
            }

            _ExtractSwitchTimes(rampnd, vswitchtimes, true);
            ParabolicRamp::CheckReturn ret0 = feas->ConfigFeasible2(rampnd.x0, rampnd.dx0, options);
            if( ret0.retcode != 0 ) {
                return ret0;
            }
            ParabolicRamp::CheckReturn ret1 = feas->ConfigFeasible2(rampnd.x1, rampnd.dx1, options);
            if( ret1.retcode != 0 ) {
                return ret1;
            }

            // check if configurations are feasible for all the switch times.
            _vsearchsegments.resize(vswitchtimes.size(), 0);
            for(size_t i = 0; i < _vsearchsegments.size(); ++i) {
                _vsearchsegments[i] = i;
            }
            int midindex = _vsearchsegments.size()/2;
            std::swap(_vsearchsegments[0], _vsearchsegments[midindex]); // put the mid point as the first point to be considered
            for(size_t i = 0; i < vswitchtimes.size(); ++i) {
                dReal switchtime = vswitchtimes[_vsearchsegments[i]];
                rampnd.Evaluate(switchtime,q0);
                if( feas->NeedDerivativeForFeasibility() ) {
                    rampnd.Derivative(switchtime,dq0);
                }
                ParabolicRamp::CheckReturn retconf = feas->ConfigFeasible2(q0, dq0, options);
                if( retconf.retcode != 0 ) {
                    return retconf;
                }
            }

            outramps.resize(0);

            // check each of the ramps sequentially
            q0 = rampnd.x0;
            dq0 = rampnd.dx0;
            q1.resize(q0.size());
            dq1.resize(dq0.size());
            for(size_t iswitch = 1; iswitch < vswitchtimes.size(); ++iswitch) {
                rampnd.Evaluate(vswitchtimes.at(iswitch),q1);
                dReal elapsedtime = vswitchtimes.at(iswitch)-vswitchtimes.at(iswitch-1);

                // unfortunately due to constraints, rampnd.Derivative(vswitchtimes.at(iswitch),dq1); might not be consistent with q0, q1, dq0, and elapsedtime, so recompute it here
                if( feas->NeedDerivativeForFeasibility() ) {
                    rampnd.Derivative(vswitchtimes.at(iswitch),dq1);
                    dReal expectedelapsedtime = 0;
                    dReal totalweight = 0;
                    for(size_t idof = 0; idof < dq0.size(); ++idof) {
                        dReal avgvel = 0.5*(dq0[idof] + dq1[idof]);
                        if( RaveFabs(avgvel) > g_fEpsilon ) {
                            // need to weigh appropriately or else small differences in q1-q0 can really affect the result.
                            dReal fweight = RaveFabs(q1[idof] - q0[idof]);
                            expectedelapsedtime += fweight*(q1[idof] - q0[idof])/avgvel;
                            totalweight += fweight;
                        }
                    }
                    if( totalweight > g_fEpsilon ) {
                        // find a better elapsed time
                        dReal newelapsedtime = expectedelapsedtime/totalweight;
                        if( RaveFabs(newelapsedtime) > ParabolicRamp::EpsilonT ) {
                            // RAVELOG_VERBOSE_FORMAT("changing ramp elapsed time %.15e -> %.15e", elapsedtime%newelapsedtime);
                            elapsedtime = newelapsedtime;
                            if( elapsedtime > g_fEpsilon ) {
                                dReal ielapsedtime = 1/elapsedtime;
                                for(size_t idof = 0; idof < dq0.size(); ++idof) {
                                    dq1[idof] = 2*ielapsedtime*(q1[idof] - q0[idof]) - dq0[idof];
                                }
                            }
                            else {
                                // elapsed time is non-existent, so have the same velocity?
                                dq1 = dq0;
                            }
                        }
                    }
                }

                // have to recompute a new
                ParabolicRamp::CheckReturn retseg = feas->SegmentFeasible2(q0,q1, dq0, dq1, elapsedtime, options, segmentoutramps);
                if( retseg.retcode != 0 ) {
                    return retseg;
                }

                if( segmentoutramps.size() > 0 ) {
                    if( IS_DEBUGLEVEL(Level_Verbose) ) {
                        for(size_t idof = 0; idof < q0.size(); ++idof) {
                            if( RaveFabs(q1[idof]-segmentoutramps.back().x1[idof]) > ParabolicRamp::EpsilonX ) {
                                // RAVELOG_VERBOSE_FORMAT("ramp end point does not finish at desired position values %f, so rejecting", (q0[idof]-rampnd.x1[idof]));
                                RAVELOG_VERBOSE_FORMAT("ramp end point does not finish at desired position values %f, so rejecting", (q1[idof]-rampnd.x1[idof]));
                            }
                            if( RaveFabs(dq1[idof]-segmentoutramps.back().dx1[idof]) > ParabolicRamp::EpsilonV ) {
                                // RAVELOG_VERBOSE_FORMAT("ramp end point does not finish at desired velocity values %e, so reforming ramp", (dq0[idof]-rampnd.dx1[idof]));
                                RAVELOG_VERBOSE_FORMAT("ramp end point does not finish at desired velocity values %e, so reforming ramp", (dq1[idof]-segmentoutramps.back().dx1[idof]));
                            }
                        }
                    }

                    outramps.insert(outramps.end(), segmentoutramps.begin(), segmentoutramps.end());
                    // the last ramp in segmentoutramps might not be exactly equal to q1/dq1!
                    q0 = segmentoutramps.back().x1;
                    dq0 = segmentoutramps.back().dx1;
                }
            }

            // have to make sure that the last ramp's ending velocity is equal to db
            //bool bDifferentPosition = false;
            bool bDifferentVelocity = false;
            for(size_t idof = 0; idof < q0.size(); ++idof) {
                if( RaveFabs(q0[idof]-rampnd.x1[idof]) > ParabolicRamp::EpsilonX ) {
                    RAVELOG_DEBUG_FORMAT("ramp end point does not finish at desired position values %f, so rejecting", (q0[idof]-rampnd.x1[idof]));
                    return ParabolicRamp::CheckReturn(CFO_FinalValuesNotReached);
                }
                if( RaveFabs(dq0[idof]-rampnd.dx1[idof]) > ParabolicRamp::EpsilonV ) {
                    RAVELOG_VERBOSE_FORMAT("ramp end point does not finish at desired velocity values %e, so reforming ramp", (dq0[idof]-rampnd.dx1[idof]));
                    bDifferentVelocity = true;
                }
            }

            ParabolicRamp::CheckReturn finalret(0);
            finalret.bDifferentVelocity = bDifferentVelocity;
            return finalret;
        }

private:
        std::vector<dReal> vswitchtimes;
        std::vector<dReal> q0, q1, dq0, dq1;
        std::vector<uint8_t> _vsearchsegments; ///< 1 if searched
        std::vector<ParabolicRamp::ParabolicRampND> segmentoutramps;
    };

public:
    ParabolicSmoother(EnvironmentBasePtr penv, std::istream& sinput) : PlannerBase(penv), _feasibilitychecker(this)
    {
        __description = ":Interface Author: Rosen Diankov\n\nInterface to `Indiana University Intelligent Motion Laboratory <http://www.iu.edu/~motion/software.html>`_ parabolic smoothing library (Kris Hauser).\n\n**Note:** The original trajectory will not be preserved at all, don't use this if the robot has to hit all points of the trajectory.\n";
        _bmanipconstraints = false;
        _constraintreturn.reset(new ConstraintFilterReturn());
        _logginguniformsampler = RaveCreateSpaceSampler(GetEnv(),"mt19937");
        if( !!_logginguniformsampler ) {
            _logginguniformsampler->SetSeed(utils::GetMicroTime());
        }
        _usingNewHeuristics = 1;
    }

    virtual bool InitPlan(RobotBasePtr pbase, PlannerParametersConstPtr params)
    {
        EnvironmentMutex::scoped_lock lock(GetEnv()->GetMutex());
        _parameters.reset(new ConstraintTrajectoryTimingParameters());
        _parameters->copy(params);
        return _InitPlan();
    }

    virtual bool InitPlan(RobotBasePtr pbase, std::istream& isParameters)
    {
        EnvironmentMutex::scoped_lock lock(GetEnv()->GetMutex());
        _parameters.reset(new ConstraintTrajectoryTimingParameters());
        isParameters >> *_parameters;
        return _InitPlan();
    }

    bool _InitPlan()
    {
        _zerovelpoints.resize(0);

        if( _parameters->_nMaxIterations <= 0 ) {
            _parameters->_nMaxIterations = 100;
        }
        _bUsePerturbation = true;

        _bmanipconstraints = _parameters->manipname.size() > 0 && (_parameters->maxmanipspeed>0 || _parameters->maxmanipaccel>0);

        // initialize workspace constraints on manipulators
        if(_bmanipconstraints ) {
            if( !_manipconstraintchecker ) {
                _manipconstraintchecker.reset(new ManipConstraintChecker(GetEnv()));
            }
            _manipconstraintchecker->Init(_parameters->manipname, _parameters->_configurationspecification, _parameters->maxmanipspeed, _parameters->maxmanipaccel);
        }
        if( !_uniformsampler ) {
            _uniformsampler = RaveCreateSpaceSampler(GetEnv(),"mt19937");
        }
        _uniformsampler->SetSeed(_parameters->_nRandomGeneratorSeed);
        _dumplevel = Level_Verbose;
        return !!_uniformsampler;
    }

    virtual PlannerParametersConstPtr GetParameters() const {
        return _parameters;
    }

    virtual PlannerStatus PlanPath(TrajectoryBasePtr ptraj)
    {
#ifdef OPENRAVE_TIMING_DEBUGGING
        ncheckmanipconstraints = 0;
#endif
        BOOST_ASSERT(!!_parameters && !!ptraj);
        
        if( ptraj->GetNumWaypoints() < 2 ) {
            return PS_Failed;
        }

        // should always set the seed since smoother can be called with different trajectories even though InitPlan was only called once
        if( !!_uniformsampler ) {
            _uniformsampler->SetSeed(_parameters->_nRandomGeneratorSeed);
        }

        if( IS_DEBUGLEVEL(Level_Verbose) ) {
            // store the trajectory
            uint32_t randnum;
            if( !!_logginguniformsampler ) {
                randnum = _logginguniformsampler->SampleSequenceOneUInt32();
            }
            else {
                randnum = RaveRandomInt();
            }
            string filename = str(boost::format("%s/parabolicsmoother%d.parameters.xml")%RaveGetHomeDirectory()%(randnum%1000));
            ofstream f(filename.c_str());
            f << std::setprecision(std::numeric_limits<dReal>::digits10+1);     /// have to do this or otherwise precision gets lost
            f << *_parameters;
            RAVELOG_VERBOSE_FORMAT("saved parabolic parameters to %s", filename);
        }
        _DumpTrajectory(ptraj, _dumplevel);

        // save velocities
        std::vector<KinBody::KinBodyStateSaverPtr> vstatesavers;
        std::vector<KinBodyPtr> vusedbodies;
        _parameters->_configurationspecification.ExtractUsedBodies(GetEnv(), vusedbodies);
        if( vusedbodies.size() == 0 ) {
            RAVELOG_WARN("there are no used bodies in this configuration\n");
        }

        FOREACH(itbody, vusedbodies) {
            KinBody::KinBodyStateSaverPtr statesaver;
            if( (*itbody)->IsRobot() ) {
                statesaver.reset(new RobotBase::RobotStateSaver(RaveInterfaceCast<RobotBase>(*itbody), KinBody::Save_LinkTransformation|KinBody::Save_LinkEnable|KinBody::Save_ActiveDOF|KinBody::Save_ActiveManipulator|KinBody::Save_LinkVelocities));
            }
            else {
                statesaver.reset(new KinBody::KinBodyStateSaver(*itbody, KinBody::Save_LinkTransformation|KinBody::Save_LinkEnable|KinBody::Save_ActiveDOF|KinBody::Save_ActiveManipulator|KinBody::Save_LinkVelocities));
            }
            vstatesavers.push_back(statesaver);
        }

        uint32_t basetime = utils::GetMilliTime();
        ConfigurationSpecification posspec = _parameters->_configurationspecification;
        ConfigurationSpecification velspec = posspec.ConvertToVelocitySpecification();
        ConfigurationSpecification timespec;
        timespec.AddDeltaTimeGroup();

        std::vector<ConfigurationSpecification::Group>::const_iterator itcompatposgroup = ptraj->GetConfigurationSpecification().FindCompatibleGroup(posspec._vgroups.at(0), false);
        OPENRAVE_ASSERT_FORMAT(itcompatposgroup != ptraj->GetConfigurationSpecification()._vgroups.end(), "failed to find group %s in passed in trajectory", posspec._vgroups.at(0).name, ORE_InvalidArguments);

        ConstraintTrajectoryTimingParametersConstPtr parameters = boost::dynamic_pointer_cast<ConstraintTrajectoryTimingParameters const>(GetParameters());

        ParabolicRamp::DynamicPath &dynamicpath=_cachedynamicpath;
        dynamicpath.ramps.resize(0); // clear
        OPENRAVE_ASSERT_OP(parameters->_vConfigVelocityLimit.size(),==,parameters->_vConfigAccelerationLimit.size());
        OPENRAVE_ASSERT_OP((int)parameters->_vConfigVelocityLimit.size(),==,parameters->GetDOF());
        dynamicpath.Init(parameters->_vConfigVelocityLimit,parameters->_vConfigAccelerationLimit);
        dynamicpath._multidofinterp = _parameters->_multidofinterp;
        dynamicpath.SetJointLimits(parameters->_vConfigLowerLimit,parameters->_vConfigUpperLimit);

        bool bRampIsPerfectlyModeled = false;
        ParabolicRamp::Vector q(_parameters->GetDOF());
        vector<dReal> &vtrajpoints=_cachetrajpoints;
        if (_parameters->_hastimestamps && itcompatposgroup->interpolation == "quadratic" ) {
            RAVELOG_VERBOSE("Initial traj is piecewise quadratic\n");
            // assumes that the traj has velocity data and is consistent, so convert the original trajectory in a sequence of ramps, and preserve velocity
            vector<dReal> x0, x1, dx0, dx1, ramptime;
            ptraj->GetWaypoint(0,x0,posspec);
            ptraj->GetWaypoint(0,dx0,velspec);
            dynamicpath.ramps.resize(ptraj->GetNumWaypoints()-1);
            size_t iramp = 0;
            for(size_t i=0; i+1<ptraj->GetNumWaypoints(); i++) {
                ptraj->GetWaypoint(i+1,ramptime,timespec);
                if (ramptime.at(0) > g_fEpsilonLinear) {
                    ptraj->GetWaypoint(i+1,x1,posspec);
                    ptraj->GetWaypoint(i+1,dx1,velspec);
                    dynamicpath.ramps[iramp].SetPosVelTime(x0,dx0,x1,dx1,ramptime.at(0));
                    x0.swap(x1);
                    dx0.swap(dx1);
                    iramp += 1;
                }
            }
            dynamicpath.ramps.resize(iramp);
            bRampIsPerfectlyModeled = true;
        }
        else if (_parameters->_hastimestamps && itcompatposgroup->interpolation == "cubic" ) {
            RAVELOG_VERBOSE("Initial traj is piecewise cubic\n");
            // assumes that the traj has velocity data and is consistent, so convert the original trajectory in a sequence of ramps, and preserve velocity
            vector<dReal> x0, x1, dx0, dx1, ramptime;
            ptraj->GetWaypoint(0,x0,posspec);
            ptraj->GetWaypoint(0,dx0,velspec);
            dynamicpath.ramps.resize(ptraj->GetNumWaypoints()-1);
            size_t iramp = 0;
            for(size_t i=0; i+1<ptraj->GetNumWaypoints(); i++) {
                ptraj->GetWaypoint(i+1,ramptime,timespec);
                if (ramptime.at(0) > g_fEpsilonLinear) {
                    ptraj->GetWaypoint(i+1,x1,posspec);
                    ptraj->GetWaypoint(i+1,dx1,velspec);

                    // if the 3rd cubic coeff is 0, treat as tested parabolic ramp, otherwise have to re-compute it.
                    dReal ideltatime = 1.0/ramptime.at(0);
                    dReal ideltatime2 = ideltatime*ideltatime;
                    bool bIsParabolic = true;
                    for(size_t j = 0; j < x0.size(); ++j) {
                        dReal coeff = (-2.0*ideltatime*(x1[j] - x0[j]) + (dx1[j]+dx0[j]))*ideltatime2;
                        if( RaveFabs(coeff) > 1e-5 ) {
                            RAVELOG_VERBOSE_FORMAT("env=%d, ramp %d/%d dof %d cubic coeff=%15e is non-zero", GetEnv()->GetId()%iramp%dynamicpath.ramps.size()%j%coeff);
                            bIsParabolic = false;
                        }
                    }

                    dynamicpath.ramps[iramp].SetPosVelTime(x0,dx0,x1,dx1,ramptime.at(0));
                    if( bIsParabolic ) {
                        if( !_parameters->verifyinitialpath ) {
                            dynamicpath.ramps[iramp].constraintchecked = 1;
                        }
                    }
                    else {
                        // only check time based constraints since most of the collision checks here will change due to a different path. however it's important to have the ramp start with reasonable velocities/accelerations.
                        if( !_ValidateRamp(dynamicpath.ramps[iramp], CFO_CheckTimeBasedConstraints, iramp, dynamicpath.ramps.size()) ) {
                            RAVELOG_WARN("failed to initialize from cubic ramps\n");
                            _DumpTrajectory(ptraj, Level_Debug);
                            return PS_Failed;

                        }
                    }

                    x0.swap(x1);
                    dx0.swap(dx1);
                    iramp += 1;
                }
            }
            dynamicpath.ramps.resize(iramp);
        }
        else {
            if( itcompatposgroup->interpolation.size() == 0 || itcompatposgroup->interpolation == "linear" ) {
                bRampIsPerfectlyModeled = true;
            }
            RAVELOG_VERBOSE_FORMAT("initial numwaypoints before removing collinear ones = %d", ptraj->GetNumWaypoints());
            // linear ramp or unknown
            vector<ParabolicRamp::Vector> &path=_cachepath; path.resize(0);
            if( path.capacity() < ptraj->GetNumWaypoints() ) {
                path.reserve(ptraj->GetNumWaypoints());
            }
            // linear piecewise trajectory
            ptraj->GetWaypoints(0,ptraj->GetNumWaypoints(),vtrajpoints,_parameters->_configurationspecification);
            for(size_t i = 0; i < ptraj->GetNumWaypoints(); ++i) {
                std::copy(vtrajpoints.begin()+i*_parameters->GetDOF(),vtrajpoints.begin()+(i+1)*_parameters->GetDOF(),q.begin());
                if( path.size() >= 2 ) {
                    // check if collinear by taking angle
                    const ParabolicRamp::Vector& x0 = path[path.size()-2];
                    const ParabolicRamp::Vector& x1 = path[path.size()-1];
                    dReal dotproduct=0,x0length2=0,x1length2=0;
                    for(size_t i = 0; i < q.size(); ++i) {
                        dReal dx0=x0[i]-q[i];
                        dReal dx1=x1[i]-q[i];
                        dotproduct += dx0*dx1;
                        x0length2 += dx0*dx0;
                        x1length2 += dx1*dx1;
                    }
                    if( RaveFabs(dotproduct * dotproduct - x0length2*x1length2) < 100*ParabolicRamp::EpsilonX*ParabolicRamp::EpsilonX ) {
                        path.back() = q;
                        continue;
                    }
                }
                // check if the point is not the same as the previous point
                if( path.size() > 0 ) {
                    dReal d = 0;
                    for(size_t i = 0; i < q.size(); ++i) {
                        d += RaveFabs(q[i]-path.back().at(i));
                    }
                    if( d <= q.size()*std::numeric_limits<dReal>::epsilon() ) {
                        continue;
                    }
                }
                path.push_back(q);
            }
            //dynamicpath.SetMilestones(path);   //now the trajectory starts and stops at every milestone
            if( !_SetMilestones(dynamicpath.ramps, path) ) {
                RAVELOG_WARN("failed to initialize ramps\n");
                _DumpTrajectory(ptraj, Level_Debug);
                return PS_Failed;
            }
            RAVELOG_DEBUG("Finish initializing the trajectory (via _SetMilestones)");
        }

        // if ramp is not perfectly modeled, then have to verify!
        if( !_parameters->verifyinitialpath && bRampIsPerfectlyModeled ) {
            // disable verification
            FOREACH(itramp, dynamicpath.ramps) {
                itramp->constraintchecked = 1;
            }
        }

        try {
            _bUsePerturbation = true;
            RAVELOG_DEBUG_FORMAT("env=%d, initial path size=%d, duration=%f, pointtolerance=%f, multidof=%d, manipname=%s, maxmanipspeed=%f, maxmanipaccel=%f", GetEnv()->GetId()%dynamicpath.ramps.size()%dynamicpath.GetTotalTime()%parameters->_pointtolerance%parameters->_multidofinterp%parameters->manipname%parameters->maxmanipspeed%parameters->maxmanipaccel);
            _feasibilitychecker.tol = parameters->_vConfigResolution;
            FOREACH(it, _feasibilitychecker.tol) {
                *it *= parameters->_pointtolerance;
            }

            _progress._iteration = 0;
            if( _CallCallbacks(_progress) == PA_Interrupt ) {
                return PS_Interrupted;
            }

            int numshortcuts=0;
            dReal dummyDur1 = 0, dummyDur2 = 0;
            FOREACH(itramp, dynamicpath.ramps) {
                dummyDur1 += itramp->endTime;
            }
            if( !!parameters->_setstatevaluesfn || !!parameters->_setstatefn ) {
                // no idea what a good mintimestep is... _parameters->_fStepLength*0.5?
                //numshortcuts = dynamicpath.Shortcut(parameters->_nMaxIterations,_feasibilitychecker,this, parameters->_fStepLength*0.99);
                if (!_usingNewHeuristics) {
                    numshortcuts = _Shortcut(dynamicpath, parameters->_nMaxIterations,this, parameters->_fStepLength*0.99);
                }
                else {
                    numshortcuts = _Shortcut2(dynamicpath, parameters->_nMaxIterations,this, parameters->_fStepLength*0.99);
                }
                if( numshortcuts < 0 ) {
                    return PS_Interrupted;
                }
            }
            FOREACH(itramp, dynamicpath.ramps) {
                dummyDur2 += itramp->endTime;
            }
            RAVELOG_DEBUG_FORMAT("after shortcutting: duration %.15e -> %.15e, diff = %.15e", dummyDur1%dummyDur2%(dummyDur1 - dummyDur2));

#ifdef OPENRAVE_TIMING_DEBUGGING
            RAVELOG_VERBOSE_FORMAT("calling checkmanipconstraints %d times, using %.15e sec. = %.15e sec./call", ncheckmanipconstraints%checkmaniptime%(checkmaniptime/ncheckmanipconstraints));
#endif

            ++_progress._iteration;
            if( _CallCallbacks(_progress) == PA_Interrupt ) {
                return PS_Interrupted;
            }

            ConfigurationSpecification newspec = posspec;
            newspec.AddDerivativeGroups(1,true);
            int waypointoffset = newspec.AddGroup("iswaypoint", 1, "next");

            int timeoffset=-1;
            FOREACH(itgroup,newspec._vgroups) {
                if( itgroup->name == "deltatime" ) {
                    timeoffset = itgroup->offset;
                }
                else if( velspec.FindCompatibleGroup(*itgroup) != velspec._vgroups.end() ) {
                    itgroup->interpolation = "linear";
                }
                else if( posspec.FindCompatibleGroup(*itgroup) != posspec._vgroups.end() ) {
                    itgroup->interpolation = "quadratic";
                }
            }

            // have to write to another trajectory
            if( !_dummytraj || _dummytraj->GetXMLId() != ptraj->GetXMLId() ) {
                _dummytraj = RaveCreateTrajectory(GetEnv(), ptraj->GetXMLId());
            }
            _dummytraj->Init(newspec);

            // separate all the acceleration switches into individual points
            vtrajpoints.resize(newspec.GetDOF());
            OPENRAVE_ASSERT_OP((int)dynamicpath.ramps.at(0).x0.size(), ==, _parameters->GetDOF());
            ConfigurationSpecification::ConvertData(vtrajpoints.begin(),newspec,dynamicpath.ramps.at(0).x0.begin(), posspec,1,GetEnv(),true);
            ConfigurationSpecification::ConvertData(vtrajpoints.begin(),newspec,dynamicpath.ramps.at(0).dx0.begin(),velspec,1,GetEnv(),false);
            vtrajpoints.at(waypointoffset) = 1;
            vtrajpoints.at(timeoffset) = 0;
            _dummytraj->Insert(_dummytraj->GetNumWaypoints(),vtrajpoints);
            vector<dReal> &vswitchtimes=_cacheswitchtimes;
            ParabolicRamp::Vector vconfig;
            std::vector<ParabolicRamp::ParabolicRampND>& temprampsnd=_cacheoutramps;
            ParabolicRamp::ParabolicRampND rampndtrimmed;
            dReal fTrimEdgesTime = parameters->_fStepLength*2; // 2 controller timesteps is enough?
            dReal fExpectedDuration = 0;
            for(size_t irampindex = 0; irampindex < dynamicpath.ramps.size(); ++irampindex) {
                const ParabolicRamp::ParabolicRampND& rampnd = dynamicpath.ramps[irampindex];
                temprampsnd.resize(1);
                temprampsnd[0] = rampnd;
                // double-check the current ramps, ignore first and last ramps since they connect to the initial and goal positions, and those most likely they cannot be fixed .
                if(!rampnd.constraintchecked ) {
                    //(irampindex > 0 && irampindex+1 < dynamicpath.ramps.size())
                    rampndtrimmed = rampnd;
                    bool bTrimmed = false;
                    bool bCheck = true;
                    if( irampindex == 0 ) {
                        if( rampnd.endTime <= fTrimEdgesTime+g_fEpsilonLinear ) {
                            // ramp is too short so ignore checking
                            bCheck = false;
                        }
                        else {
                            // don't check points close to the initial configuration because of jittering
                            rampndtrimmed.TrimFront(fTrimEdgesTime);
                            bTrimmed = true;
                        }
                    }
                    else if( irampindex+1 == dynamicpath.ramps.size() ) {
                        if( rampnd.endTime <= fTrimEdgesTime+g_fEpsilonLinear ) {
                            // ramp is too short so ignore checking
                            bCheck = false;
                        }
                        else {
                            // don't check points close to the final configuration because of jittering
                            rampndtrimmed.TrimBack(fTrimEdgesTime);
                            bTrimmed = true;
                        }
                    }
                    // part of original trajectory which might not have been processed with perturbations, so ignore perturbations
                    _bUsePerturbation = false;
                    std::vector<ParabolicRamp::ParabolicRampND> outramps;
                    if( bCheck ) {
                        ParabolicRamp::CheckReturn checkret = _feasibilitychecker.Check2(rampndtrimmed, 0xffff, outramps);

                        if( checkret.retcode != 0 ) { // probably don't need to check bDifferentVelocity
                            std::vector<std::vector<ParabolicRamp::ParabolicRamp1D> > tempramps1d;
                            // try to time scale, perhaps collision and dynamics will change
                            // go all the way up to 2.0 multiplier: 1.05*1.1*1.15*1.2*1.25 ~= 2
                            bool bSuccess = false;
                            dReal endTime = rampndtrimmed.endTime;
                            dReal incr = 0.05*endTime;
                            // (Puttichai) now go up to 3.0 multiplier
                            // (Puttichai) try using an increment instead of a multiplier
                            size_t maxIncrement = 30;
                            for(size_t idilate = 0; idilate < maxIncrement; ++idilate ) {
                                RAVELOG_VERBOSE_FORMAT("env=%d, ramp %d, idilate=%d/%d", GetEnv()->GetId()%irampindex%idilate%maxIncrement);
                                tempramps1d.resize(0);
                                if( ParabolicRamp::SolveAccelBounded(rampndtrimmed.x0, rampndtrimmed.dx0, rampndtrimmed.x1, rampndtrimmed.dx1, endTime,  parameters->_vConfigAccelerationLimit, parameters->_vConfigVelocityLimit, parameters->_vConfigLowerLimit, parameters->_vConfigUpperLimit, tempramps1d, _parameters->_multidofinterp, rampndtrimmed.dx0.size()) ) {

                                    temprampsnd.resize(0);
                                    CombineRamps(tempramps1d, temprampsnd);

                                    if( temprampsnd[0].endTime > endTime*10 ) {
                                        RAVELOG_WARN_FORMAT("new end time=%fs is really big compared to old %fs!", temprampsnd[0].endTime%endTime);
                                        break;
                                    }

                                    endTime = temprampsnd[0].endTime;

                                    // not necessary to trim again!?
                                    //                                if( irampindex == 0 ) {
                                    //                                    temprampsnd[0].TrimFront(fTrimEdgesTime);
                                    //                                }
                                    //                                else if( irampindex+1 == dynamicpath.ramps.size() ) {
                                    //                                    temprampsnd[0].TrimBack(fTrimEdgesTime);
                                    //                                }
                                    bool bHasBadRamp=false;
                                    RAVELOG_VERBOSE_FORMAT("old endtime=%.15e, new endtime=%.15e", rampndtrimmed.endTime%endTime);
                                    FOREACH(itnewrampnd, temprampsnd) {
                                        ParabolicRamp::CheckReturn newrampret = _feasibilitychecker.Check2(*itnewrampnd, 0xffff, outramps);
                                        if( newrampret.retcode != 0 ) { // probably don't need to check bDifferentVelocity
                                            RAVELOG_VERBOSE_FORMAT("env=%d, has bad ramp retcode=0x%x", GetEnv()->GetId()%newrampret.retcode);

                                            bHasBadRamp = true;
                                            break;
                                        }
                                    }
                                    if( !bHasBadRamp ) {
                                        if( bTrimmed ) {
                                            // have to retime the original ramp without trimming
                                            // keep in mind that new ramps might be slower than endTime
                                            if( !ParabolicRamp::SolveAccelBounded(rampnd.x0, rampnd.dx0, rampnd.x1, rampnd.dx1, endTime,  parameters->_vConfigAccelerationLimit, parameters->_vConfigVelocityLimit, parameters->_vConfigLowerLimit, parameters->_vConfigUpperLimit, tempramps1d, _parameters->_multidofinterp, rampndtrimmed.dx0.size()) ) {
                                                break;
                                            }
                                            temprampsnd.resize(0);
                                            CombineRamps(tempramps1d, temprampsnd);
                                            endTime = temprampsnd[0].endTime;
                                        }
                                        bSuccess = true;
                                        break;
                                    }
                                }

                                // have to be very careful when incrementing endTime, sometimes it's small epsilons that preven the ramps from being computed and incrementing too much might make the trajectory duration jump by 100x!
                                if( idilate > 2 ) {
                                    endTime += incr;
                                }
                                else {
                                    endTime += ParabolicRamp::EpsilonT;
                                }
                            }
                            if( !bSuccess ) {
                                if( IS_DEBUGLEVEL(Level_Verbose) ) {
                                    std::stringstream ss; ss << std::setprecision(std::numeric_limits<dReal>::digits10+1);
                                    ss << "x0=[";
                                    FOREACHC(itvalue, rampndtrimmed.x0) {
                                        ss << *itvalue << ",";
                                    }
                                    ss << "]; x1=[";
                                    FOREACHC(itvalue, rampndtrimmed.x1) {
                                        ss << *itvalue << ",";
                                    }
                                    ss << "]; dx0=[";
                                    FOREACHC(itvalue, rampndtrimmed.dx0) {
                                        ss << *itvalue << ",";
                                    }
                                    ss << "]; dx1=[";
                                    FOREACHC(itvalue, rampndtrimmed.dx1) {
                                        ss << *itvalue << ",";
                                    }
                                    ss << "]; deltatime=" << rampndtrimmed.endTime;
                                    ss << "; xmin=[";
                                    FOREACHC(itvalue, parameters->_vConfigLowerLimit) {
                                        ss << *itvalue << ",";
                                    }
                                    ss << "]; xmax=[";
                                    FOREACHC(itvalue, parameters->_vConfigUpperLimit) {
                                        ss << *itvalue << ",";
                                    }
                                    ss << "]; vellimits=[";
                                    FOREACHC(itvalue, parameters->_vConfigVelocityLimit) {
                                        ss << *itvalue << ",";
                                    }
                                    ss << "]; accellimits=[";
                                    FOREACHC(itvalue, parameters->_vConfigAccelerationLimit) {
                                        ss << *itvalue << ",";
                                    }
                                    ss << "];";
                                    RAVELOG_WARN_FORMAT("env=%d, original ramp %d/%d does not satisfy contraints. check retcode=0x%x! %s", GetEnv()->GetId()%irampindex%dynamicpath.ramps.size()%checkret.retcode%ss.str());
                                }
                                else {
                                    RAVELOG_WARN_FORMAT("env=%d, original ramp %d/%d does not satisfy contraints. check retcode=0x%x!", GetEnv()->GetId()%irampindex%dynamicpath.ramps.size()%checkret.retcode);
                                }
                                _DumpTrajectory(ptraj, Level_Verbose);
                                return PS_Failed;
                            }
                        }
                    }
                    _bUsePerturbation = true; // re-enable
                    ++_progress._iteration;
                    if( _CallCallbacks(_progress) == PA_Interrupt ) {
                        return PS_Interrupted;
                    }
                }

                FOREACH(itrampnd2, temprampsnd) {
                    fExpectedDuration += itrampnd2->endTime;
                    vswitchtimes.resize(0);
                    vswitchtimes.push_back(itrampnd2->endTime);
                    if( _parameters->_outputaccelchanges ) {
                        FOREACHC(itramp,itrampnd2->ramps) {
                            vector<dReal>::iterator it;
                            if( itramp->tswitch1 != 0 ) {
                                it = lower_bound(vswitchtimes.begin(),vswitchtimes.end(),itramp->tswitch1);
                                if( it != vswitchtimes.end() && *it != itramp->tswitch1) {
                                    vswitchtimes.insert(it,itramp->tswitch1);
                                }
                            }
                            if( itramp->tswitch1 != itramp->tswitch2 && itramp->tswitch2 != 0 ) {
                                it = lower_bound(vswitchtimes.begin(),vswitchtimes.end(),itramp->tswitch2);
                                if( it != vswitchtimes.end() && *it != itramp->tswitch2 ) {
                                    vswitchtimes.insert(it,itramp->tswitch2);
                                }
                            }
                            if( itramp->ttotal != itramp->tswitch2 && itramp->ttotal != 0 ) {
                                it = lower_bound(vswitchtimes.begin(),vswitchtimes.end(),itramp->ttotal);
                                if( it != vswitchtimes.end() && *it != itramp->ttotal ) {
                                    vswitchtimes.insert(it,itramp->ttotal);
                                }
                            }
                        }
                    }
                    vtrajpoints.resize(newspec.GetDOF()*vswitchtimes.size());
                    vector<dReal>::iterator ittargetdata = vtrajpoints.begin();
                    dReal prevtime = 0;
                    for(size_t i = 0; i < vswitchtimes.size(); ++i) {
                        itrampnd2->Evaluate(vswitchtimes[i],vconfig);
                        ConfigurationSpecification::ConvertData(ittargetdata,newspec,vconfig.begin(),posspec,1,GetEnv(),true);
                        itrampnd2->Derivative(vswitchtimes[i],vconfig);
                        ConfigurationSpecification::ConvertData(ittargetdata,newspec,vconfig.begin(),velspec,1,GetEnv(),false);
                        *(ittargetdata+timeoffset) = vswitchtimes[i]-prevtime;
                        *(ittargetdata+waypointoffset) = dReal(i+1==vswitchtimes.size());
                        ittargetdata += newspec.GetDOF();
                        prevtime = vswitchtimes[i];
                    }
                    _dummytraj->Insert(_dummytraj->GetNumWaypoints(),vtrajpoints);
                }

                if( IS_DEBUGLEVEL(Level_Verbose) ) {
                    // if verbose, do tighter bound checking
                    OPENRAVE_ASSERT_OP(RaveFabs(fExpectedDuration-_dummytraj->GetDuration()),<,0.001);
                }
            }

            // dynamic path dynamicpath.GetTotalTime() could change if timing constraints get in the way, so use fExpectedDuration
            OPENRAVE_ASSERT_OP(RaveFabs(fExpectedDuration-_dummytraj->GetDuration()),<,0.01); // maybe because of trimming, will be a little different
            RAVELOG_DEBUG_FORMAT("env=%d, after shortcutting %d times: path waypoints=%d, traj waypoints=%d, traj time=%fs", GetEnv()->GetId()%numshortcuts%dynamicpath.ramps.size()%_dummytraj->GetNumWaypoints()%_dummytraj->GetDuration());
            ptraj->Swap(_dummytraj);
        }
        catch (const std::exception& ex) {
            _DumpTrajectory(ptraj, Level_Debug);
            RAVELOG_WARN_FORMAT("env=%d, parabolic planner failed, iter=%d: %s", GetEnv()->GetId()%_progress._iteration%ex.what());
            return PS_Failed;
        }
        RAVELOG_DEBUG_FORMAT("env=%d, path optimizing - computation time=%fs", GetEnv()->GetId()%(0.001f*(float)(utils::GetMilliTime()-basetime)));
        //====================================================================================================
        if (IS_DEBUGLEVEL(Level_Debug)) {
            RAVELOG_DEBUG("start sampling the trajectory (verification purpose) after shortcutting");
            // Actually _VerifySampling() gets called every time we sample a trajectory. The function
            // already checks _Validate* at every traj point. Therefore, in order to just verify, we
            // need to call ptraj->Sample just once.
            // RAVELOG_DEBUG_FORMAT("_timoffset = %d", ptraj->_timeoffset);
            std::vector<dReal> dummy;
            try {
                ptraj->Sample(dummy, 0);
                RAVELOG_DEBUG("sampling for verification successful");
            }
            catch (const std::exception& ex) {
                RAVELOG_WARN_FORMAT("sampling for verification failed: %s", ex.what());
                _DumpTrajectory(ptraj, Level_Debug);
            }
        }
        //====================================================================================================
        return _ProcessPostPlanners(RobotBasePtr(),ptraj);
    }

    virtual int ConfigFeasible(const ParabolicRamp::Vector& a, const ParabolicRamp::Vector& da, int options)
    {
        if( _bUsePerturbation ) {
            options |= CFO_CheckWithPerturbation;
        }
        try {
            return _parameters->CheckPathAllConstraints(a,a, da, da, 0, IT_OpenStart, options);
        }
        catch(const std::exception& ex) {
            // some constraints assume initial conditions for a and b are followed, however at this point a and b are sa
            RAVELOG_WARN_FORMAT("env=%d, rrtparams path constraints threw an exception: %s", GetEnv()->GetId()%ex.what());
            return 0xffff; // could be anything
        }
    }

    virtual ParabolicRamp::CheckReturn ConfigFeasible2(const ParabolicRamp::Vector& a, const ParabolicRamp::Vector& da, int options)
    {
        if( _bUsePerturbation ) {
            options |= CFO_CheckWithPerturbation;
        }
        try {
            int ret = _parameters->CheckPathAllConstraints(a,a, da, da, 0, IT_OpenStart, options);
            ParabolicRamp::CheckReturn checkret(ret);
            if( ret == CFO_CheckTimeBasedConstraints ) {
                checkret.fTimeBasedSurpassMult = 0.8; // don't have any other info, so just pick a multiple
            }
            return checkret;
        }
        catch(const std::exception& ex) {
            // some constraints assume initial conditions for a and b are followed, however at this point a and b are sa
            RAVELOG_WARN_FORMAT("env=%d, rrtparams path constraints threw an exception: %s", GetEnv()->GetId()%ex.what());
            return 0xffff; // could be anything...
        }
    }

    /// \brief checks a parabolic ramp and outputs smaller set of ramps. Because of manipulator constraints, the outramps's ending values might not be equal to b/db!
    virtual ParabolicRamp::CheckReturn SegmentFeasible2(const ParabolicRamp::Vector& a,const ParabolicRamp::Vector& b, const ParabolicRamp::Vector& da,const ParabolicRamp::Vector& db, dReal timeelapsed, int options, std::vector<ParabolicRamp::ParabolicRampND>& outramps)
    {
        outramps.resize(0);
        if( timeelapsed <= ParabolicRamp::EpsilonT ) {
            return ConfigFeasible2(a, da, options);
        }

        if( _bUsePerturbation ) {
            options |= CFO_CheckWithPerturbation;
        }
        bool bExpectModifiedConfigurations = _parameters->fCosManipAngleThresh > -1+g_fEpsilonLinear;
        if(bExpectModifiedConfigurations || _bmanipconstraints) {
            options |= CFO_FillCheckedConfiguration;
            _constraintreturn->Clear();
        }
        try {
            int ret = _parameters->CheckPathAllConstraints(a,b,da, db, timeelapsed, IT_OpenStart, options, _constraintreturn);
            if( ret != 0 ) {
                ParabolicRamp::CheckReturn checkret(ret);
                if( ret == CFO_CheckTimeBasedConstraints ) {
                    checkret.fTimeBasedSurpassMult = 0.8; // don't have any other info, so just pick a multiple
                }
                return checkret;
            }
        }
        catch(const std::exception& ex) {
            // some constraints assume initial conditions for a and b are followed, however at this point a and b are sa
            RAVELOG_WARN_FORMAT("env=%d, rrtparams path constraints threw an exception: %s", GetEnv()->GetId()%ex.what());
            return ParabolicRamp::CheckReturn(0xffff); // could be anything
        }
        // Test for collision and/or dynamics has succeeded, now test for manip constraint
        if( bExpectModifiedConfigurations ) {
            // the configurations are getting constrained, therefore the path checked is not equal to the simply interpolated path by (a,b, da, db).
            if( _constraintreturn->_configurationtimes.size() > 0 ) {
                OPENRAVE_ASSERT_OP(_constraintreturn->_configurations.size(),==,_constraintreturn->_configurationtimes.size()*a.size());
                outramps.resize(0);
                if( outramps.capacity() < _constraintreturn->_configurationtimes.size() ) {
                    outramps.reserve(_constraintreturn->_configurationtimes.size());
                }

                std::vector<dReal> curvel = da, newvel(a.size());
                std::vector<dReal> curpos = a, newpos(a.size());
                // _constraintreturn->_configurationtimes[0] is actually the end of the first segment since interval is IT_OpenStart
                std::vector<dReal>::const_iterator it = _constraintreturn->_configurations.begin();
                dReal curtime = 0;
                for(size_t itime = 0; itime < _constraintreturn->_configurationtimes.size(); ++itime, it += a.size()) {
                    std::copy(it, it+a.size(), newpos.begin());
                    dReal deltatime = _constraintreturn->_configurationtimes[itime]-curtime;
                    if( deltatime > g_fEpsilon ) {
                        dReal ideltatime = 1.0/deltatime;
                        for(size_t idof = 0; idof < newvel.size(); ++idof) {
                            newvel[idof] = 2*(newpos[idof] - curpos[idof])*ideltatime - curvel[idof];
                            if( RaveFabs(newvel[idof]) > _parameters->_vConfigVelocityLimit.at(idof)+ParabolicRamp::EpsilonV ) {
                                if( 0.9*_parameters->_vConfigVelocityLimit.at(idof) < 0.1*RaveFabs(newvel[idof]) ) {
                                    RAVELOG_WARN_FORMAT("new velocity for dof %d is too high %f > %f", idof%newvel[idof]%_parameters->_vConfigVelocityLimit.at(idof));
                                }
                                RAVELOG_VERBOSE_FORMAT("env=%d, retcode = 0x4; idof = %d; newvel[idof] = %.15e; vellimit = %.15e; g_fEpsilon = %.15e", GetEnv()->GetId()%idof%newvel[idof]%_parameters->_vConfigVelocityLimit.at(idof)%ParabolicRamp::EpsilonV);
                                return ParabolicRamp::CheckReturn(CFO_CheckTimeBasedConstraints, 0.9*_parameters->_vConfigVelocityLimit.at(idof)/RaveFabs(newvel[idof]));
                            }
                        }
                        ParabolicRamp::ParabolicRampND outramp;
                        outramp.SetPosVelTime(curpos, curvel, newpos, newvel, deltatime);
                        bool bAccelChanged = false;
                        // due to epsilon inaccuracies, have to clamp the max accel depending on _vConfigAccelerationLimit
                        for(size_t idof = 0; idof < outramp.ramps.size(); ++idof) {
                            if( outramp.ramps[idof].a1 < -_parameters->_vConfigAccelerationLimit[idof] ) {
                                RAVELOG_VERBOSE_FORMAT("env=%d, idof=%d, a1 changed: %15e -> %.15e, diff = %.15e", GetEnv()->GetId()%idof%outramp.ramps[idof].a1%(-_parameters->_vConfigAccelerationLimit[idof])%(outramp.ramps[idof].a1 + _parameters->_vConfigAccelerationLimit[idof]));
                                outramp.ramps[idof].a1 = -_parameters->_vConfigAccelerationLimit[idof];
                                bAccelChanged = true;
                            }
                            else if( outramp.ramps[idof].a1 > _parameters->_vConfigAccelerationLimit[idof] ) {
                                RAVELOG_VERBOSE_FORMAT("env=%d, idof=%d, a1 changed: %15e -> %.15e, diff = %.15e", GetEnv()->GetId()%idof%outramp.ramps[idof].a1%(_parameters->_vConfigAccelerationLimit[idof])%(outramp.ramps[idof].a1 - _parameters->_vConfigAccelerationLimit[idof]));
                                outramp.ramps[idof].a1 = _parameters->_vConfigAccelerationLimit[idof];
                                bAccelChanged = true;
                            }
                            if( outramp.ramps[idof].a2 < -_parameters->_vConfigAccelerationLimit[idof] ) {
                                RAVELOG_VERBOSE_FORMAT("env=%d, idof=%d, a2 changed: %15e -> %.15e, diff = %.15e", GetEnv()->GetId()%idof%outramp.ramps[idof].a2%(-_parameters->_vConfigAccelerationLimit[idof])%(outramp.ramps[idof].a2 + _parameters->_vConfigAccelerationLimit[idof]));
                                outramp.ramps[idof].a2 = -_parameters->_vConfigAccelerationLimit[idof];
                                bAccelChanged = true;
                            }
                            else if( outramp.ramps[idof].a2 > _parameters->_vConfigAccelerationLimit[idof] ) {
                                RAVELOG_VERBOSE_FORMAT("env=%d, idof=%d, a2 changed: %15e -> %.15e, diff = %.15e", GetEnv()->GetId()%idof%outramp.ramps[idof].a2%(_parameters->_vConfigAccelerationLimit[idof])%(outramp.ramps[idof].a2 - _parameters->_vConfigAccelerationLimit[idof]));
                                outramp.ramps[idof].a2 = _parameters->_vConfigAccelerationLimit[idof];
                                bAccelChanged = true;
                            }
                        }
                        if( bAccelChanged ) {
                            RAVELOG_VERBOSE_FORMAT("env=%d, deltatime = %.15e", GetEnv()->GetId()%deltatime);
                            if( !outramp.IsValid() ) {
                                RAVELOG_WARN_FORMAT("env=%d, ramp becomes invalid after changing acceleration limits", GetEnv()->GetId());
                                return ParabolicRamp::CheckReturn(CFO_CheckTimeBasedConstraints, 0.9); //?
                            }
                        }

                        outramp.constraintchecked = 1;
                        outramps.push_back(outramp);
                        curtime = _constraintreturn->_configurationtimes[itime];
                        curpos.swap(newpos);
                        curvel.swap(newvel);
                    }
                }

                // have to make sure that the last ramp's ending velocity is equal to db
                //bool bDifferentVelocity = false;
                for(size_t idof = 0; idof < curpos.size(); ++idof) {
                    if( RaveFabs(curpos[idof]-b[idof])+g_fEpsilon > ParabolicRamp::EpsilonX ) {
                        RAVELOG_WARN_FORMAT("env=%d, curpos[%d] (%.15e) != b[%d] (%.15e)", GetEnv()->GetId()%idof%curpos[idof]%idof%b[idof]);
                        return ParabolicRamp::CheckReturn(CFO_StateSettingError);
                    }
                }

                // // have to make sure that the last ramp's ending velocity is equal to db
                // bool bDifferentVelocity = false;
                // for(size_t idof = 0; idof < curvel.size(); ++idof) {
                //     if( RaveFabs(curvel[idof]-db[idof])+g_fEpsilon > ParabolicRamp::EpsilonV ) {
                //         bDifferentVelocity = true;
                //         break;
                //     }
                // }
                // if( bDifferentVelocity ) {
                //     // see if last ramp's time can be modified to accomodate the velocity
                //     ParabolicRamp::ParabolicRampND& outramp = outramps.at(outramps.size()-1);
                //     outramp.SetPosVelTime(outramp.x0, outramp.dx0, b, db, deltatime);
                //     outramp.constraintchecked = 1;
                //     outramps.push_back(outramp);
                //     curtime = _constraintreturn->_configurationtimes[itime];
                //     curpos.swap(newpos);
                //     curvel.swap(newvel);

                // }
            }
        }

        if( outramps.size() == 0 ) {
            ParabolicRamp::ParabolicRampND newramp;
            newramp.SetPosVelTime(a, da, b, db, timeelapsed);
            newramp.constraintchecked = 1;
            outramps.push_back(newramp);
        }

        if( _bmanipconstraints && (options & CFO_CheckTimeBasedConstraints) ) {
            try {
#ifdef OPENRAVE_TIMING_DEBUGGING
                ncheckmanipconstraints += 1;
                tcheckmanipstart = utils::GetMicroTime();
#endif
                ParabolicRamp::CheckReturn retmanip;
                if (!_usingNewHeuristics) {
                    retmanip = _manipconstraintchecker->CheckManipConstraints2(outramps);
                }
                else {
                    retmanip = _manipconstraintchecker->CheckManipConstraints3(outramps);
                }
#ifdef OPENRAVE_TIMING_DEBUGGING
                tcheckmanipend = utils::GetMicroTime();
                checkmaniptime += 0.000001f*(float)(tcheckmanipend - tcheckmanipstart);
#endif
                if( retmanip.retcode != 0 ) {
                    // RAVELOG_VERBOSE_FORMAT("env=%d, from CheckManipConstraints2: retcode = %d", GetEnv()->GetId()%retmanip.retcode);
                    return retmanip;
                }
            }
            catch(const std::exception& ex) {
                RAVELOG_WARN_FORMAT("CheckManipConstraints2 (modified=%d) threw an exception: %s", ((int)bExpectModifiedConfigurations)%ex.what());
                return 0xffff; // could be anything
            }
        }

        return ParabolicRamp::CheckReturn(0);
    }

    virtual ParabolicRamp::Real Rand()
    {
        return _uniformsampler->SampleSequenceOneReal(IT_OpenEnd);
    }

    virtual bool NeedDerivativeForFeasibility()
    {
        // always enable since CheckPathAllConstraints needs to interpolate quadratically
        return true;
    }

protected:
    /// \brief converts a path of linear points to a ramp that initially satisfies the constraints
    bool _SetMilestones(std::vector<ParabolicRamp::ParabolicRampND>& ramps, const vector<ParabolicRamp::Vector>& vpath)
    {
        _zerovelpoints.resize(0);
        if( _zerovelpoints.capacity() < vpath.size() ) {
            _zerovelpoints.reserve(vpath.size());
        }

        size_t numdof = _parameters->GetDOF();
        ramps.resize(0);
        if(vpath.size()==1) {
            ramps.push_back(ParabolicRamp::ParabolicRampND());
            ramps.front().SetConstant(vpath[0]);
        }
        else if( vpath.size() > 1 ) {
            // only check time based constraints since most of the collision checks here will change due to a different path. however it's important to have the ramp start with reasonable velocities/accelerations.
            int options = CFO_CheckTimeBasedConstraints;
            if(!_parameters->verifyinitialpath) {
                options = options & (~CFO_CheckEnvCollisions) & (~CFO_CheckSelfCollisions); // no collision checking
                RAVELOG_VERBOSE_FORMAT("env=%d, Initial path verification is disabled using options=0x%x", GetEnv()->GetId()%options);
            }
            std::vector<dReal> vzero(numdof, 0.0);

            // in several cases when there are manipulator constraints, 0.5*(x0+x1) will not follow the constraints, instead of failing the plan, try to recompute a better midpoint
            std::vector<ParabolicRamp::Vector> vnewpath;
            std::vector<uint8_t> vforceinitialchecking(vpath.size(), 0);

            if( !!_parameters->_neighstatefn ) {
                std::vector<dReal> xmid(numdof), xmiddelta(numdof);
                vnewpath = vpath;
                int nConsecutiveExpansions = 0;
                size_t iwaypoint = 0;
                while(iwaypoint+1 < vnewpath.size() ) {
                    for(size_t idof = 0; idof < numdof; ++idof) {
                        xmiddelta.at(idof) = 0.5*(vnewpath[iwaypoint+1].at(idof) - vnewpath[iwaypoint].at(idof));
                    }
                    xmid = vnewpath[iwaypoint];
                    if( _parameters->SetStateValues(xmid) != 0 ) {
                        RAVELOG_WARN_FORMAT("env=%d, could not set values of path %d/%d", GetEnv()->GetId()%iwaypoint%vnewpath.size());
                        return false;
                    }
                    if( !_parameters->_neighstatefn(xmid, xmiddelta, NSO_OnlyHardConstraints) ) {
                        RAVELOG_WARN_FORMAT("env=%d, failed to get the neighbor of the midpoint of path %d/%d", GetEnv()->GetId()%iwaypoint%vnewpath.size());
                        return false;
                    }
                    // if the distance between xmid and the real midpoint is big, then have to add another point in vnewpath
                    dReal dist = 0;
                    for(size_t idof = 0; idof < numdof; ++idof) {
                        dReal fexpected = 0.5*(vnewpath[iwaypoint+1].at(idof) + vnewpath[iwaypoint].at(idof));
                        dReal ferror = fexpected - xmid[idof];
                        dist += ferror*ferror;
                    }
                    if( dist > 0.00001 ) {
                        RAVELOG_DEBUG_FORMAT("env=%d, adding extra midpoint at %d/%d since dist^2=%f", GetEnv()->GetId()%iwaypoint%vnewpath.size()%dist);
                        OPENRAVE_ASSERT_OP(xmid.size(),==,numdof);
                        vnewpath.insert(vnewpath.begin()+iwaypoint+1, xmid);
                        vforceinitialchecking[iwaypoint+1] = 1; // next point
                        vforceinitialchecking.insert(vforceinitialchecking.begin()+iwaypoint+1, 1); // just inserted point
                        nConsecutiveExpansions += 2;
                        if( nConsecutiveExpansions > 10 ) {
                            RAVELOG_WARN_FORMAT("env=%d, too many consecutive expansions, %d/%d is bad", GetEnv()->GetId()%iwaypoint%vnewpath.size());
                            return false;
                        }
                        continue;
                    }
                    if( nConsecutiveExpansions > 0 ) {
                        nConsecutiveExpansions--;
                    }
                    iwaypoint += 1;
                }
            }
            else {
                vnewpath=vpath;
            }

            ramps.resize(vnewpath.size()-1);
            for(size_t i=0; i+1<vnewpath.size(); i++) {
                ParabolicRamp::ParabolicRampND& ramp = ramps[i];
                OPENRAVE_ASSERT_OP(vnewpath[i].size(),==,numdof);
                ramp.x0 = vnewpath[i];
                ramp.x1 = vnewpath[i+1];
                ramp.dx0 = vzero;
                ramp.dx1 = vzero;
                if( !_ValidateRamp(ramp, options, i, vnewpath.size()) ) {
                    return false;
                }
                if( !_parameters->verifyinitialpath && !vforceinitialchecking.at(i) ) {
                    // disable future verification
                    ramp.constraintchecked = 1;
                }
                {
                    if (_zerovelpoints.size() == 0) {
                        _zerovelpoints.push_back(ramp.endTime);
                    }
                    else {
                        _zerovelpoints.push_back(ramp.endTime + _zerovelpoints.back());
                    }
                }
            }
            _zerovelpoints.pop_back(); // remove the last point in the trajerctory since that cannot be optimized
        }
        return true;
    }

    /// \brief validates a ramp with options
    bool _ValidateRamp(ParabolicRamp::ParabolicRampND& ramp, int options, int iramp=-1, int numramps=-1)
    {
        std::vector<dReal> &vswitchtimes=_cacheswitchtimes;
        std::vector<dReal> &x0=_x0cache, &x1=_x1cache, &dx0=_dx0cache, &dx1=_dx1cache;
        std::vector<dReal>& vellimits=_cachevellimits, &accellimits=_cacheaccellimits;
        vellimits = _parameters->_vConfigVelocityLimit;
        accellimits = _parameters->_vConfigAccelerationLimit;
        std::vector<ParabolicRamp::ParabolicRampND> &outramps=_cacheoutramps;
        //dReal fmult = 0.9;
        ParabolicRamp::CheckReturn retseg(0);
        for(size_t itry = 0; itry < 30; ++itry) {
            bool res=ramp.SolveMinTimeLinear(accellimits, vellimits);
            _ExtractSwitchTimes(ramp, vswitchtimes);
            ramp.Evaluate(0, x0);
            ramp.Derivative(0, dx0);
            dReal fprevtime = 0;
            size_t iswitch = 0;
            for(iswitch = 0; iswitch < vswitchtimes.size(); ++iswitch) {
                ramp.Evaluate(vswitchtimes.at(iswitch), x1);
                ramp.Derivative(vswitchtimes.at(iswitch), dx1);
                retseg = SegmentFeasible2(x0, x1, dx0, dx1, vswitchtimes.at(iswitch) - fprevtime, options, outramps);
//                        if( retseg.retcode == CFO_StateSettingError ) {
//                            // there's a bug with the checker function. given that this ramp has been validated to be ok and we're just checking time based constraints, can pass it
//                            std::stringstream ss; ss << std::setprecision(std::numeric_limits<dReal>::digits10+1);
//                            ss << "x0=[";
//                            SerializeValues(ss, x0);
//                            ss << "]; x1=[";
//                            SerializeValues(ss, x1);
//                            ss << "]; dx0=[";
//                            SerializeValues(ss, dx0);
//                            ss << "]; dx1=[";
//                            SerializeValues(ss, dx1);
//                            ss << "]; deltatime=" << (vswitchtimes.at(iswitch) - fprevtime);
//                            RAVELOG_WARN_FORMAT("env=%d, initial ramp starting at %d/%d, switchtime=%f (%d/%d), returned a state error 0x%x; %s ignoring since we only care about time based constraints....", GetEnv()->GetId()%i%vnewpath.size()%vswitchtimes.at(iswitch)%iswitch%vswitchtimes.size()%retseg.retcode%ss.str());
//                            //retseg.retcode = 0;
//                        }
                if( retseg.retcode != 0 ) {
                    break;
                }
                x0.swap(x1);
                dx0.swap(dx1);
                fprevtime = vswitchtimes[iswitch];
            }
            if( retseg.retcode == 0 ) {
                break;
            }
            else if( retseg.retcode == CFO_CheckTimeBasedConstraints ) {
                // slow the ramp down and try again
                RAVELOG_VERBOSE_FORMAT("env=%d, slowing down ramp %d/%d by %.15e since too fast, try %d", GetEnv()->GetId()%iramp%numramps%retseg.fTimeBasedSurpassMult%itry);
                for(size_t j = 0; j < vellimits.size(); ++j) {
                    vellimits.at(j) *= retseg.fTimeBasedSurpassMult;
                    accellimits.at(j) *= retseg.fTimeBasedSurpassMult;
                }
            }
            else {
                std::stringstream ss; ss << std::setprecision(std::numeric_limits<dReal>::digits10+1);
                ss << "x0=[";
                SerializeValues(ss, x0);
                ss << "]; x1=[";
                SerializeValues(ss, x1);
                ss << "]; dx0=[";
                SerializeValues(ss, dx0);
                ss << "]; dx1=[";
                SerializeValues(ss, dx1);
                ss << "]; deltatime=" << (vswitchtimes.at(iswitch) - fprevtime);
                RAVELOG_WARN_FORMAT("initial ramp starting at %d/%d, switchtime=%f (%d/%d), returned error 0x%x; %s giving up....", iramp%numramps%vswitchtimes.at(iswitch)%iswitch%vswitchtimes.size()%retseg.retcode%ss.str());
                return false;
            }
        }
        if( retseg.retcode != 0 ) {
            // couldn't find anything...
            return false;
        }
        return true;
    }

    int _Shortcut(ParabolicRamp::DynamicPath& dynamicpath, int numIters, ParabolicRamp::RandomNumberGeneratorBase* rng, dReal mintimestep)
    {
#ifdef OPENRAVE_TIMING_DEBUGGING
        ninterpolations = 0;
        interpolationtime = 0;
        nslowdownloops = 0;
        slowdownlooptime = 0;
        nchecks = 0;
        checktime = 0;
#endif
        uint32_t fileindex;
        if( !!_logginguniformsampler ) {
            fileindex = _logginguniformsampler->SampleSequenceOneUInt32();
        }
        else {
            fileindex = RaveRandomInt();
        }
        fileindex = fileindex%10000; // to be used throughout the shortcutting process
        _DumpDynamicPath(dynamicpath, _dumplevel, fileindex, 0); // save the dynamicpath before shortcutting

        std::vector<ParabolicRamp::ParabolicRampND>& ramps = dynamicpath.ramps;
        int shortcuts = 0;
        vector<dReal> rampStartTime(ramps.size());
        dReal endTime=0;
        for(size_t i=0; i<ramps.size(); i++) {
            rampStartTime[i] = endTime;
            endTime += ramps[i].endTime;
        }
        dReal originalEndTime = endTime;
        dReal dummyEndTime;

        /*
           shortcutprogress keeps track of the shortcutting progress. The format will be the following:

           first_total_duration maxiters
           successful_shortcut_iter t0 t1 totalduration_before totalduration_after
           x0
           x1
           v0
           v1
           xmin
           xmax
           vellimits
           accellimits
           successful_shortcut_iter t0 t1 totalduration_before totalduration_after
           x0
           x1
           v0
           v1
           xmin
           xmax
           vellimits
           accellimits
           :
           :
           successful_shortcut_iter t0 t1 totalduration_before totalduration_after
           x0
           x1
           v0
           v1
           xmin
           xmax
           vellimits
           accellimits
         */
        std::stringstream shortcutprogress;
        std::string sep;
        if (IS_DEBUGLEVEL(Level_Verbose)) {
            shortcutprogress << std::setprecision(std::numeric_limits<dReal>::digits10 + 1);
            shortcutprogress << originalEndTime << " " << numIters;
        }

        ParabolicRamp::Vector x0, x1, dx0, dx1;
        ParabolicRamp::DynamicPath &intermediate=_cacheintermediate, &intermediate2=_cacheintermediate2;
        std::vector<dReal>& vellimits=_cachevellimits, &accellimits=_cacheaccellimits;
        vellimits.resize(_parameters->_vConfigVelocityLimit.size());
        accellimits.resize(_parameters->_vConfigAccelerationLimit.size());
        std::vector<ParabolicRamp::ParabolicRampND>& accumoutramps=_cacheaccumoutramps, &outramps=_cacheoutramps, &outramps2=_cacheoutramps2;

        int numslowdowns = 0; // total number of times a ramp has been slowed down.
        bool bExpectModifiedConfigurations = _parameters->fCosManipAngleThresh > -1+g_fEpsilonLinear;

        dReal fiSearchVelAccelMult = 1.0/_parameters->fSearchVelAccelMult; // for slowing down when timing constraints
        dReal fstarttimemult = 1.0; // the start velocity/accel multiplier for the velocity and acceleration computations. If manip speed/accel or dynamics constraints are used, then this will track the last successful multipler. Basically if the last successful one is 0.1, it's very unlikely than a muliplier of 0.8 will meet the constraints the next time.

        size_t nItersFromPrevSuccessful = 0;
        size_t nCutoffIters = 10000;
        dReal score = 1;
        dReal currentBestScore = 1.0;
        dReal cutoffRatio = 0;//1e-3;
#ifdef OPENRAVE_TIMING_DEBUGGING
        uint32_t tshortcutstart = utils::GetMicroTime();
#endif
        int iters=0;
        for(iters=0; iters<numIters; iters++) {
            nItersFromPrevSuccessful += 1;
            if (nItersFromPrevSuccessful > nCutoffIters) {
                // No progress for already nCutOffIters. Stop right away.
                break;
            }

            dReal t1=rng->Rand()*endTime,t2=rng->Rand()*endTime;
            if( iters == 0 ) {
                t1 = 0;
                t2 = endTime;
            }
            if(t1 > t2) {
                ParabolicRamp::Swap(t1,t2);
            }
            RAVELOG_VERBOSE_FORMAT("env = %d, shortcut iter = %d/%d, shortcutting from t1 = %.15e to t2 = %.15e", GetEnv()->GetId()%iters%numIters%t1%t2);
            if( t2 - t1 < mintimestep ) {
                continue;
            }
            int i1 = std::upper_bound(rampStartTime.begin(),rampStartTime.end(),t1)-rampStartTime.begin()-1;
            int i2 = std::upper_bound(rampStartTime.begin(),rampStartTime.end(),t2)-rampStartTime.begin()-1;
            // i1 can be equal to i2 and that is valid and should be rechecked again

            uint32_t iIterProgress = 0; // used for debug purposes
            try {
                //same ramp
                dReal u1 = t1-rampStartTime.at(i1); // at the same time check for boundaries
                dReal u2 = t2-rampStartTime.at(i2); // at the same time check for boundaries
                OPENRAVE_ASSERT_OP(u1, >=, 0);
                OPENRAVE_ASSERT_OP(u1, <=, ramps[i1].endTime+ParabolicRamp::EpsilonT);
                OPENRAVE_ASSERT_OP(u2, >=, 0);
                OPENRAVE_ASSERT_OP(u2, <=, ramps[i2].endTime+ParabolicRamp::EpsilonT);
                u1 = ParabolicRamp::Min(u1,ramps[i1].endTime);
                u2 = ParabolicRamp::Min(u2,ramps[i2].endTime);
                ramps[i1].Evaluate(u1,x0);
                if( _parameters->SetStateValues(x0) != 0 ) {
                    continue;
                }
                iIterProgress += 0x10000000;
                _parameters->_getstatefn(x0);
                iIterProgress += 0x10000000;
                ramps[i2].Evaluate(u2,x1);
                iIterProgress += 0x10000000;
                if( _parameters->SetStateValues(x1) != 0 ) {
                    continue;
                }
                iIterProgress += 0x10000000;
                _parameters->_getstatefn(x1);
                ramps[i1].Derivative(u1,dx0);
                ramps[i2].Derivative(u2,dx1);
                ++_progress._iteration;

                bool bsuccess = false;

                vellimits = _parameters->_vConfigVelocityLimit;
                accellimits = _parameters->_vConfigAccelerationLimit;
                if( _bmanipconstraints && !!_manipconstraintchecker ) {
                    if( _parameters->SetStateValues(x0) != 0 ) {
                        RAVELOG_VERBOSE("state set error\n");
                        continue;
                    }
                    _manipconstraintchecker->GetMaxVelocitiesAccelerations(dx0, vellimits, accellimits);
                    if( _parameters->SetStateValues(x1) != 0 ) {
                        RAVELOG_VERBOSE("state set error\n");
                        continue;
                    }
                    _manipconstraintchecker->GetMaxVelocitiesAccelerations(dx1, vellimits, accellimits);
                }
                for(size_t j = 0; j < _parameters->_vConfigVelocityLimit.size(); ++j) {
                    // have to watch out that velocities don't drop under dx0 & dx1!
                    dReal fminvel = max(RaveFabs(dx0[j]), RaveFabs(dx1[j]));
                    if( vellimits[j] < fminvel ) {
                        vellimits[j] = fminvel;
                    }
                    else {
                        dReal f = max(fminvel, _parameters->_vConfigVelocityLimit[j]*fstarttimemult);
                        if( vellimits[j] > f ) {
                            vellimits[j] = f;
                        }
                    }
                    {
                        dReal f = _parameters->_vConfigAccelerationLimit[j]*fstarttimemult;
                        if( accellimits[j] > f ) {
                            accellimits[j] = f;
                        }
                    }
                }

                dReal fcurmult = fstarttimemult;

#ifdef OPENRAVE_TIMING_DEBUGGING
                tloopstart = utils::GetMicroTime();
#endif
                size_t islowdowntry = 0;
                for(islowdowntry = 0; islowdowntry < 4; ++islowdowntry ) {
#ifdef OPENRAVE_TIMING_DEBUGGING
                    tinterpstart = utils::GetMicroTime();
#endif
                    bool res=ParabolicRamp::SolveMinTime(x0, dx0, x1, dx1, accellimits, vellimits, _parameters->_vConfigLowerLimit, _parameters->_vConfigUpperLimit, intermediate, _parameters->_multidofinterp);
#ifdef OPENRAVE_TIMING_DEBUGGING
                    tinterpend = utils::GetMicroTime();
                    interpolationtime += 0.000001f*(float)(tinterpend - tinterpstart);
                    ninterpolations += 1;
#endif
                    iIterProgress += 0x1000;
                    if(!res) {
                        break;
                    }
                    // check the new ramp time makes significant steps
                    dReal newramptime = intermediate.GetTotalTime();
                    if( newramptime+mintimestep > t2-t1 ) {
                        // reject since it didn't make significant improvement
                        RAVELOG_VERBOSE_FORMAT("env=%d, shortcut iter=%d rejected times [%f, %f]. final trajtime=%fs", GetEnv()->GetId()%iters%t1%t2%(endTime-(t2-t1)+newramptime));
                        break;
                    }
                    else {
                        RAVELOG_VERBOSE_FORMAT("env=%d, shortcut iter=%d t1 = %.15e; t2 = %.15e; newramptime = %.15e; tdiff = %.15e", GetEnv()->GetId()%iters%t1%t2%newramptime%(t2-t1));
                    }

                    if( _CallCallbacks(_progress) == PA_Interrupt ) {
                        return -1;
                    }

                    iIterProgress += 0x1000;
                    accumoutramps.resize(0);
                    ParabolicRamp::CheckReturn retcheck(0);
                    for(size_t iramp=0; iramp<intermediate.ramps.size(); iramp++) {
                        iIterProgress += 0x10;
                        if( iramp > 0 ) {
                            intermediate.ramps[iramp].x0 = intermediate.ramps[iramp-1].x1; // to remove noise?
                            intermediate.ramps[iramp].dx0 = intermediate.ramps[iramp-1].dx1; // to remove noise?
                        }
                        if( _parameters->SetStateValues(intermediate.ramps[iramp].x1) != 0 ) {
                            retcheck.retcode = CFO_StateSettingError;
                            break;
                        }
                        _parameters->_getstatefn(intermediate.ramps[iramp].x1);
                        // have to resolve for the ramp since the positions might have changed?
                        //                for(size_t j = 0; j < intermediate.rams[iramp].x1.size(); ++j) {
                        //                    intermediate.ramps[iramp].SolveFixedSwitchTime();
                        //                }

                        iIterProgress += 0x10;
#ifdef OPENRAVE_TIMING_DEBUGGING
                        tcheckstart = utils::GetMicroTime();
#endif
                        retcheck = _feasibilitychecker.Check2(intermediate.ramps[iramp], 0xffff, outramps);
#ifdef OPENRAVE_TIMING_DEBUGGING
                        tcheckend = utils::GetMicroTime();
                        checktime += 0.000001f*(float)(tcheckend - tcheckstart);
                        nchecks += 1;
#endif

                        iIterProgress += 0x10;
                        if( retcheck.retcode != 0) {
                            break;
                        }

                        // if SegmentFeasible2 is modifying the original ramps due to jacobian project constraints inside of CheckPathAllConstraints, then have to reset the velocity and accel limits so that they are above the waypoints of the intermediate ramps.
                        if( bExpectModifiedConfigurations ) {
                            for(size_t i=0; i+1<outramps.size(); i++) {
                                for(size_t j = 0; j < outramps[i].x1.size(); ++j) {
                                    // have to watch out that velocities don't drop under dx0 & dx1!
                                    dReal fminvel = max(RaveFabs(outramps[i].dx0[j]), RaveFabs(outramps[i].dx1[j]));
                                    if( vellimits[j] < fminvel ) {
                                        vellimits[j] = fminvel;
                                    }

                                    // maybe do accel limits depending on (dx1-dx0)/elapsedtime?
                                }
                            }
                        }

                        if( IS_DEBUGLEVEL(Level_Verbose) ) {
                            for(size_t i=0; i+1<outramps.size(); i++) {
                                for(size_t j = 0; j < outramps[i].x1.size(); ++j) {
                                    OPENRAVE_ASSERT_OP(RaveFabs(outramps[i].x1[j]-outramps[i+1].x0[j]), <=, ParabolicRamp::EpsilonX);
                                    OPENRAVE_ASSERT_OP(RaveFabs(outramps[i].dx1[j]-outramps[i+1].dx0[j]), <=, ParabolicRamp::EpsilonV);
                                }
                            }
                        }

                        if( retcheck.bDifferentVelocity && outramps.size() > 0 ) {
                            ParabolicRamp::ParabolicRampND& outramp = outramps.at(outramps.size()-1);
                            dReal allowedstretchtime = (t2 - t1) - (newramptime + mintimestep);

#ifdef OPENRAVE_TIMING_DEBUGGING
                            tinterpstart = utils::GetMicroTime();
#endif
                            bool res=ParabolicRamp::SolveMinTime(outramp.x0, outramp.dx0, intermediate.ramps[iramp].x1, intermediate.ramps[iramp].dx1, accellimits, vellimits, _parameters->_vConfigLowerLimit, _parameters->_vConfigUpperLimit, intermediate2, _parameters->_multidofinterp);
#ifdef OPENRAVE_TIMING_DEBUGGING
                            tinterpend = utils::GetMicroTime();
                            interpolationtime += 0.000001f*(float)(tinterpend - tinterpstart);
                            ninterpolations += 1;
#endif

                            if( !res ) {
                                RAVELOG_WARN("failed to SolveMinTime for different vel ramp\n");
                                retcheck.retcode = CFO_FinalValuesNotReached;
                                break;
                            }
                            if( RaveFabs(intermediate2.GetTotalTime()-outramp.endTime) > allowedstretchtime) {
                                RAVELOG_VERBOSE_FORMAT("env=%d, intermediate2 ramp duration is too long %fs", GetEnv()->GetId()%intermediate2.GetTotalTime());
                                retcheck.retcode = CFO_FinalValuesNotReached;
                                break;
                            }

                            // Check the newly interpolated segment. Note that intermediate2 should have ramps.size() == 1.
                            OPENRAVE_ASSERT_OP(intermediate2.ramps.size(), ==, 1);
#ifdef OPENRAVE_TIMING_DEBUGGING
                            tcheckstart = utils::GetMicroTime();
#endif
                            retcheck = _feasibilitychecker.Check2(intermediate2.ramps[0], 0xffff, outramps2);
#ifdef OPENRAVE_TIMING_DEBUGGING
                            tcheckend = utils::GetMicroTime();
                            checktime += 0.000001f*(float)(tcheckend - tcheckstart);
                            nchecks += 1;
#endif

                            if (retcheck.retcode != 0) {
                                RAVELOG_WARN_FORMAT("env=%d, the final SolveMinTime generated infeasible segment retcode = 0x%x", GetEnv()->GetId()%retcheck.retcode);
                                // TODO probably never get here, so remove if not necessary
                                ParabolicRamp::ParabolicRampND &temp2 = intermediate2.ramps[0];
                                std::vector<dReal> &xmin = _parameters->_vConfigLowerLimit, &xmax = _parameters->_vConfigUpperLimit, &vmax = _parameters->_vConfigVelocityLimit, &amax = _parameters->_vConfigAccelerationLimit;
                                std::vector<std::vector<ParabolicRamp::ParabolicRamp1D> > tempramps1d;
                                std::vector<ParabolicRamp::ParabolicRampND> temprampsnd;
                                dReal endtime = temp2.endTime;
                                size_t maxIncrement = 3;
                                for (size_t idilation = 0; idilation < maxIncrement; ++idilation) {
                                    RAVELOG_VERBOSE_FORMAT("env=%d, idilation = %d/%d", GetEnv()->GetId()%idilation%maxIncrement);
                                    bool res2 = ParabolicRamp::SolveAccelBounded(temp2.x0, temp2.dx0, temp2.x1, temp2.dx1, endtime, amax, vmax, xmin, xmax, tempramps1d, 0, 6);
                                    if (res2) {
                                        temprampsnd.resize(0);
                                        CombineRamps(tempramps1d, temprampsnd);
                                        if (temprampsnd[0].endTime > endTime*10) {
                                            RAVELOG_WARN_FORMAT("env=%d, new endtime (%.15e) is too big compared to prev endtime (%.15e)", GetEnv()->GetId()%temprampsnd[0].endTime%endtime);
                                            break;
                                        }
                                        endtime = temprampsnd[0].endTime;
                                        if (!(endtime < outramp.endTime + allowedstretchtime)) {
                                            // endtime has become too long that the shortcut is longer than t2 - t1
                                            break;
                                        }
                                        // Check feasibility
                                        bool bhasbadramp = false;
                                        RAVELOG_VERBOSE_FORMAT("env=%d, original endtime = %.15e; new endtime = %.15e", GetEnv()->GetId()%outramp.endTime%endtime);
                                        FOREACH(itnewrampnd, temprampsnd) {
                                            retcheck = _feasibilitychecker.Check2(*itnewrampnd, 0xffff, outramps2);
                                            if (retcheck.retcode != 0) {
                                                RAVELOG_VERBOSE_FORMAT("env=%d, has bad ramp: retcode = 0x%x", GetEnv()->GetId()%retcheck.retcode);
                                                bhasbadramp = true;
                                                break;
                                            }
                                            if (retcheck.bDifferentVelocity) {
                                                RAVELOG_VERBOSE_FORMAT("env=%d, still ends with different velocity. terminated", GetEnv()->GetId());
                                                retcheck.retcode = CFO_FinalValuesNotReached;
                                                break;
                                            }
                                        }
                                        if (!bhasbadramp) {
                                            RAVELOG_VERBOSE_FORMAT("env=%d, idilation = %d/%d produces feasible ramp", GetEnv()->GetId()%idilation%maxIncrement);
                                            RAVELOG_VERBOSE_FORMAT("env=%d, time increment = %.15e; allowed stretched time = %.15e", GetEnv()->GetId()%(endtime - outramp.endTime)%allowedstretchtime);
                                            break;
                                        }
                                    }
                                    // Here we increase endtime by only EpsilonT. As determined
                                    // empirically, only a few increments with EpsilonT
                                    // increment would be sufficient if the segment can be
                                    // feasible at all.
                                    endtime += ParabolicRamp::EpsilonT;

                                    if (!(endtime < outramp.endTime + allowedstretchtime)) {
                                        // endtime has become too long that the shortcut is longer than t2 - t1
                                        break;
                                    }
                                }
                                ////////////////////////////////////////////////////////////////////////////////
                                break;
                            }
                            else if (retcheck.bDifferentVelocity) {
                                // Give up and continue to the next iteration.
                                RAVELOG_VERBOSE_FORMAT("env=%d, after Check2, intermediate2 does not end at the desired velocity", GetEnv()->GetId());
                                retcheck.retcode = CFO_FinalValuesNotReached;
                                break;
                            }
                            else {
                                // Otherwise, the new segment is good.
                                RAVELOG_VERBOSE_FORMAT("env=%d, the final SolveMinTime generated feasible segment, inserting it to outramps", GetEnv()->GetId());
                                outramps.pop_back();
                                outramps.insert(outramps.end(), outramps2.begin(), outramps2.end());
                            }

                        }
                        else {
                            RAVELOG_VERBOSE("new shortcut is aligned with boundary values after running Check2\n");
                        }
                        accumoutramps.insert(accumoutramps.end(), outramps.begin(), outramps.end());
                    }
                    iIterProgress += 0x1000;
                    if(retcheck.retcode == 0) {
                        bsuccess = true;
                        break;
                    }

                    if( retcheck.retcode == CFO_CheckTimeBasedConstraints ) {
                        RAVELOG_VERBOSE_FORMAT("env=%d, shortcut iter=%d, slow down ramp by fTimeBasedSurpassMult=%.15e, fcurmult=%.15e", GetEnv()->GetId()%iters%retcheck.fTimeBasedSurpassMult%fcurmult);
                        for(size_t j = 0; j < vellimits.size(); ++j) {
                            // have to watch out that velocities don't drop under dx0 & dx1!
                            dReal fminvel = max(RaveFabs(dx0[j]), RaveFabs(dx1[j]));
                            vellimits[j] = max(vellimits[j]*retcheck.fTimeBasedSurpassMult, fminvel);
                            accellimits[j] *= retcheck.fTimeBasedSurpassMult;
                        }
                        fcurmult *= retcheck.fTimeBasedSurpassMult;
                        if( fcurmult < 0.01 ) {
                            RAVELOG_DEBUG_FORMAT("env=%d, shortcut iter=%d, fcurmult is too small (%.15e) so giving up on this ramp", GetEnv()->GetId()%iters%fcurmult);
                            //retcheck = check.Check2(intermediate.ramps.at(0), 0xffff, outramps);
                            break;
                        }
                        numslowdowns += 1;
                    }
                    else {
                        RAVELOG_VERBOSE_FORMAT("env=%d, shortcut iter=%d rejected due to constraints 0x%x", GetEnv()->GetId()%iters%retcheck.retcode);
                        break;
                    }
                    iIterProgress += 0x1000;
                }
#ifdef OPENRAVE_TIMING_DEBUGGING
                nslowdownloops += (islowdowntry + 1);
                tloopend = utils::GetMicroTime();
                slowdownlooptime += 0.000001f*(float)(tloopend - tloopstart);
#endif
                if( !bsuccess ) {
                    continue;
                }

                if( accumoutramps.size() == 0 ) {
                    RAVELOG_WARN("accumulated ramps are empty!\n");
                    continue;
                }
                fstarttimemult = min(1.0, fcurmult*fiSearchVelAccelMult); // the new start time mult should be increased by one timemult

                // perform shortcut. use accumoutramps rather than intermediate.ramps!
                shortcuts++;

                if( i1 == i2 ) {
                    // the same ramp is being cut on both sides, so copy the ramp
                    ramps.insert(ramps.begin()+i1, ramps.at(i1));
                    i2 = i1+1;
                }

                ramps.at(i1).TrimBack(ramps[i1].endTime-u1); // use at for bounds checking
                ramps[i1].x1 = accumoutramps.front().x0;
                ramps[i1].dx1 = accumoutramps.front().dx0;
                ramps.at(i2).TrimFront(u2); // use at for bounds checking
                ramps[i2].x0 = accumoutramps.back().x1;
                ramps[i2].dx0 = accumoutramps.back().dx1;

                //RAVELOG_VERBOSE_FORMAT("replacing [%d, %d] with %d ramps", i1%i2%accumoutramps.size());
                // replace with accumoutramps
                if( i1+1 < i2 ) {
                    ramps.erase(ramps.begin()+i1+1, ramps.begin()+i2);
                }
                ramps.insert(ramps.begin()+i1+1,accumoutramps.begin(),accumoutramps.end());
                iIterProgress += 0x10000000;

                //check for consistency
                if( IS_DEBUGLEVEL(Level_Verbose) ) {
                    for(size_t i=0; i+1<ramps.size(); i++) {
                        for(size_t j = 0; j < ramps[i].x1.size(); ++j) {
                            OPENRAVE_ASSERT_OP(RaveFabs(ramps[i].x1[j]-ramps[i+1].x0[j]), <=, ParabolicRamp::EpsilonX);
                            OPENRAVE_ASSERT_OP(RaveFabs(ramps[i].dx1[j]-ramps[i+1].dx0[j]), <=, ParabolicRamp::EpsilonV);
                        }
                    }
                }
                iIterProgress += 0x10000000;

                //revise the timing
                rampStartTime.resize(ramps.size());
                dummyEndTime = endTime;
                endTime=0;
                for(size_t i=0; i<ramps.size(); i++) {
                    rampStartTime[i] = endTime;
                    endTime += ramps[i].endTime;
                }
                dReal diff = dummyEndTime - endTime;
                RAVELOG_VERBOSE_FORMAT("env=%d, shortcut iter=%d slowdowns=%d, endTime: %.15e -> %.15e; diff = %.15e",GetEnv()->GetId()%iters%numslowdowns%dummyEndTime%endTime%diff);

                if (IS_DEBUGLEVEL(Level_Verbose)) {
                    // Write the progress
                    shortcutprogress << str(boost::format("\n%d %.15e %.15e %.15e %.15e")%iters%t1%t2%dummyEndTime%endTime);

                    sep = "\n";
                    FOREACHC(itval, x0) {
                        shortcutprogress << sep << *itval;
                        sep = " ";
                    }
                    sep = "\n";
                    FOREACHC(itval, x1) {
                        shortcutprogress << sep << *itval;
                        sep = " ";
                    }
                    sep = "\n";
                    FOREACHC(itval, dx0) {
                        shortcutprogress << sep << *itval;
                        sep = " ";
                    }
                    sep = "\n";
                    FOREACHC(itval, dx1) {
                        shortcutprogress << sep << *itval;
                        sep = " ";
                    }
                    sep = "\n";
                    FOREACHC(itval, _parameters->_vConfigLowerLimit) {
                        shortcutprogress << sep << *itval;
                        sep = " ";
                    }
                    sep = "\n";
                    FOREACHC(itval, _parameters->_vConfigUpperLimit) {
                        shortcutprogress << sep << *itval;
                        sep = " ";
                    }
                    sep = "\n";
                    FOREACHC(itval, vellimits) {
                        shortcutprogress << sep << *itval;
                        sep = " ";
                    }
                    sep = "\n";
                    FOREACHC(itval, accellimits) {
                        shortcutprogress << sep << *itval;
                        sep = " ";
                    }
                }

                score = diff/nItersFromPrevSuccessful;
                if (score > currentBestScore) {
                    currentBestScore = score;
                }
                nItersFromPrevSuccessful = 0;
                if ((score/currentBestScore < cutoffRatio) && (shortcuts > 5)) {
                    // We have already shortcut for a bit. The progress just made is below the
                    // cutoff. If we continue, it is unlikely that we will make much more
                    // progress. So stop here.
                    break;
                }
            }
            catch(const std::exception& ex) {
                RAVELOG_WARN_FORMAT("env=%d, exception happened during shortcut iteration progress=0x%x: %s", GetEnv()->GetId()%iIterProgress%ex.what());
                // continue to next iteration...
            }
        }
#ifdef OPENRAVE_TIMING_DEBUGGING
        uint32_t tshortcutend = utils::GetMicroTime();
        dReal tshortcuttotal = 0.000001f*(float)(tshortcutend - tshortcutstart);

        if (iters == numIters) {
            RAVELOG_DEBUG_FORMAT("finished at shortcut iter=%d (normal exit), successful=%d, slowdowns=%d, endTime: %.15e -> %.15e; diff = %.15e",iters%shortcuts%numslowdowns%originalEndTime%endTime%(originalEndTime - endTime));
        }
        else if (score/currentBestScore < cutoffRatio) {
            RAVELOG_DEBUG_FORMAT("finished at shortcut iter=%d (current score falls below %.15e), successful=%d, slowdowns=%d, endTime: %.15e -> %.15e; diff = %.15e",iters%cutoffRatio%shortcuts%numslowdowns%originalEndTime%endTime%(originalEndTime - endTime));
        }
        else if (nItersFromPrevSuccessful > nCutoffIters) {
            RAVELOG_DEBUG_FORMAT("finished at shortcut iter=%d (did not make progress in the last %d iterations), successful=%d, slowdowns=%d, endTime: %.15e -> %.15e; diff = %.15e",iters%nCutoffIters%shortcuts%numslowdowns%originalEndTime%endTime%(originalEndTime - endTime));
        }
        RAVELOG_DEBUG_FORMAT("shortcutting time = %.15e s.; avg. time per iteration = %.15e s.", tshortcuttotal%(tshortcuttotal/numIters));
<<<<<<< HEAD
        _DumpDynamicPath(dynamicpath, _dumplevel, fileindex, 1);
=======
        _DumpDynamicPath(dynamicpath, Level_Verbose, fileindex, 1);
>>>>>>> 24ac3c6c

        if (IS_DEBUGLEVEL(Level_Verbose)) {
            std::string shortcutprogressfilename = str(boost::format("%s/shortcutprogress%d.xml")%RaveGetHomeDirectory()%fileindex);
            std::ofstream f(shortcutprogressfilename.c_str());
            f << shortcutprogress.str();
            RAVELOG_DEBUG_FORMAT("shortcut progress is written to %s", shortcutprogressfilename);
        }

        RAVELOG_DEBUG_FORMAT("measured %d slow-down loops, %.15e sec. = %.15e sec./loop", nslowdownloops%slowdownlooptime%(slowdownlooptime/nslowdownloops));
        RAVELOG_DEBUG_FORMAT("measured %d interpolations, %.15e sec. = %.15e sec./interpolation", ninterpolations%interpolationtime%(interpolationtime/ninterpolations));
        RAVELOG_DEBUG_FORMAT("measured %d checkings, %.15e sec. = %.15e sec./check", nchecks%checktime%(checktime/nchecks));
#endif
        return shortcuts;
    }

    int _Shortcut2(ParabolicRamp::DynamicPath& dynamicpath, int numIters, ParabolicRamp::RandomNumberGeneratorBase *rng, dReal mintimestep) {
#ifdef OPENRAVE_TIMING_DEBUGGING
        // For time measuring
        ninterpolations = 0;
        interpolationtime = 0;
        nslowdownloops = 0;
        slowdownlooptime = 0;
        nchecks = 0;
        checktime = 0;
#endif
        uint32_t fileindex;
        if( !!_logginguniformsampler ) {
            fileindex = _logginguniformsampler->SampleSequenceOneUInt32();
        }
        else {
            fileindex = RaveRandomInt();
        }
        fileindex = fileindex%10000; // to be used throughout the shortcutting process
        _DumpDynamicPath(dynamicpath, _dumplevel, fileindex, 0); // save the dynamicpath before shortcutting

        std::vector<ParabolicRamp::ParabolicRampND>& ramps = dynamicpath.ramps;
        int shortcuts = 0;
        vector<dReal> rampStartTime(ramps.size());
        dReal endTime=0;
        for(size_t i=0; i<ramps.size(); i++) {
            rampStartTime[i] = endTime;
            endTime += ramps[i].endTime;
        }
        dReal originalEndTime = endTime;
        dReal dummyEndTime;

        /*
           shortcutprogress keeps track of the shortcutting progress. The format will be the following:

           first_total_duration maxiters
           successful_shortcut_iter t0 t1 totalduration_before totalduration_after
           x0
           x1
           v0
           v1
           xmin
           xmax
           vellimits
           accellimits
           successful_shortcut_iter t0 t1 totalduration_before totalduration_after
           x0
           x1
           v0
           v1
           xmin
           xmax
           vellimits
           accellimits
           :
           :
           successful_shortcut_iter t0 t1 totalduration_before totalduration_after
           x0
           x1
           v0
           v1
           xmin
           xmax
           vellimits
           accellimits
         */
        std::stringstream shortcutprogress;
        std::string sep;
        if (IS_DEBUGLEVEL(Level_Verbose)) {
            shortcutprogress << std::setprecision(std::numeric_limits<dReal>::digits10 + 1);
            shortcutprogress << originalEndTime << " " << numIters;
        }

        ParabolicRamp::Vector x0, x1, dx0, dx1;
        ParabolicRamp::DynamicPath &intermediate = _cacheintermediate, &intermediate2 = _cacheintermediate2;
        std::vector<dReal>& vellimits = _cachevellimits, &accellimits = _cacheaccellimits;
        vellimits.resize(_parameters->_vConfigVelocityLimit.size());
        accellimits.resize(_parameters->_vConfigAccelerationLimit.size());
        std::vector<ParabolicRamp::ParabolicRampND>& accumoutramps = _cacheaccumoutramps, &outramps = _cacheoutramps, &outramps2 = _cacheoutramps2;

        dReal fstarttimevelmult = 1.0; // this is the multiplier for scaling down `initial` velocity at each shortcut. If manip constraints or dynamic
                                       // constraints are used, then this will track the most recent successful multiplier. The idea is that if the recent
                                       // successful multiplier some lower value, say 0.1, it is very unlikely that using the full velocity/acceleration
                                       // limits will succeed the next time.
        dReal fstarttimeaccelmult = 1.0;

        dReal fiSearchVelAccelMult = 1.0/_parameters->fSearchVelAccelMult;

        int numslowdowns = 0;
        bool bExpectModifiedConfigurations = _parameters->fCosManipAngleThresh > -1 + g_fEpsilonLinear; // gripper constraints enabled
        size_t nItersFromPrevSuccessful = 0;
        size_t nCutoffIters = min(100, numIters/2);
        dReal cutoffRatio = 1e-3;
        dReal score = 1;
        dReal currentBestScore = 1.0;
#ifdef OPENRAVE_TIMING_DEBUGGING
        uint32_t tshortcutstart = utils::GetMicroTime();
#endif
        int iters = 0;
        // For special shortcut
        dReal specialShortcutWeight = 0.1;
        dReal specialShortcutCutoffTime = 0.75;
        for (iters = 0; iters < numIters; iters++) {
            nItersFromPrevSuccessful += 1;
            if (nItersFromPrevSuccessful > nCutoffIters) {
                // No progess for already nCutoffIters. Stop right away
                break;
            }

            dReal t1, t2;
            if (iters == 0) {
                t1 = 0;
                t2 = endTime;
            }
            else if ((_zerovelpoints.size() > 0 && rng->Rand() <= specialShortcutWeight) || (numIters - iters <= (int)_zerovelpoints.size())) {
                // We consider shortcutting around a zerovelpoint (the time instant of an original waypoint which has not been shortcut) when either
                // - there are some zerovelpoints left and the random number falls below the threshold, or
                // - there are some zerovelpoints left but there are not so many shortcut iterations left.
                size_t index = _uniformsampler->SampleSequenceOneUInt32()%_zerovelpoints.size();
                dReal t = _zerovelpoints[index];
                t1 = t - rng->Rand()*min(specialShortcutCutoffTime, t);
                t2 = t + rng->Rand()*min(specialShortcutCutoffTime, endTime - t);
            }
            else {
                t1 = rng->Rand()*endTime;
                t2 = rng->Rand()*endTime;
            }
            if (t1 > t2) {
                ParabolicRamp::Swap(t1, t2);
            }
            RAVELOG_VERBOSE_FORMAT("env = %d: shortcut iter = %d/%d, shortcutting from t1 = %.15e to t2 = %.15e", GetEnv()->GetId()%iters%numIters%t1%t2);
            if (t2 - t1 < mintimestep) {
                RAVELOG_VERBOSE_FORMAT("env = %d: shortcut iter = %d/%d: the sampled t1 and t2 are too close (mintimestep = %.15e)", GetEnv()->GetId()%iters%numIters%mintimestep);
                continue;
            }
            int i1 = std::upper_bound(rampStartTime.begin(), rampStartTime.end(), t1) - rampStartTime.begin() - 1;
            int i2 = std::upper_bound(rampStartTime.begin(), rampStartTime.end(), t2) - rampStartTime.begin() - 1;

            uint32_t iIterProgress = 0;
            try {
                dReal u1 = t1 - rampStartTime.at(i1);
                dReal u2 = t2 - rampStartTime.at(i2);
                OPENRAVE_ASSERT_OP(u1, >=, 0);
                OPENRAVE_ASSERT_OP(u1, <=, ramps[i1].endTime + ParabolicRamp::EpsilonT);
                OPENRAVE_ASSERT_OP(u2, >=, 0);
                OPENRAVE_ASSERT_OP(u2, <=, ramps[i2].endTime + ParabolicRamp::EpsilonT);

                u1 = ParabolicRamp::Min(u1, ramps[i1].endTime);
                u2 = ParabolicRamp::Min(u2, ramps[i2].endTime);
                ramps[i1].Evaluate(u1, x0);
                if (_parameters->SetStateValues(x0) != 0) {
                    RAVELOG_VERBOSE_FORMAT("env = %d: shortcut iter = %d/%d: setting state at x0 failed", GetEnv()->GetId()%iters%numIters);
                    continue;
                }
                iIterProgress += 0x10000000;
                _parameters->_getstatefn(x0);
                iIterProgress += 0x10000000;
                ramps[i2].Evaluate(u2, x1);
                iIterProgress += 0x10000000;
                if (_parameters->SetStateValues(x1) != 0) {
                    RAVELOG_VERBOSE_FORMAT("env = %d: shortcut iter = %d/%d: setting state at x1 failed", GetEnv()->GetId()%iters%numIters);
                    continue;
                }
                iIterProgress += 0x10000000;
                _parameters->_getstatefn(x1);
                ramps[i1].Derivative(u1, dx0);
                ramps[i2].Derivative(u2, dx1);
                ++_progress._iteration;

                vellimits = _parameters->_vConfigVelocityLimit;
                accellimits = _parameters->_vConfigAccelerationLimit;

                // Initial velocity and acceleration scaling.
                dReal fcurvelmult = fstarttimevelmult;
                dReal fcuraccelmult = fstarttimeaccelmult;
                for (size_t j = 0; j < _parameters->_vConfigVelocityLimit.size(); ++j) {
                    // Scale initial velocity and acceleration down but also watch out such that the
                    // new velocity limits (magnitude) does not fall below dx0 and dx1.
                    dReal fminvel = max(RaveFabs(dx0[j]), RaveFabs(dx1[j]));
                    {
                        dReal f = max(fminvel, fstarttimevelmult * _parameters->_vConfigVelocityLimit[j]);
                        if (vellimits[j] > f) {
                            vellimits[j] = f;
                        }
                    }
                    {
                        dReal f = fstarttimeaccelmult * _parameters->_vConfigAccelerationLimit[j];
                        if (accellimits[j] > f) {
                            accellimits[j] = f;
                        }
                    }
                }

                bool bsuccess = false;
                size_t maxSlowdowns = 4; // will adjust this constant later

                if (0) {
                    if (_parameters->SetStateValues(x0) != 0) {
                        RAVELOG_VERBOSE("state setting error");
                        break;
                    }
                    _manipconstraintchecker->GetMaxVelocitiesAccelerations(dx0, vellimits, accellimits);
                    if (_parameters->SetStateValues(x1) != 0) {
                        RAVELOG_VERBOSE("state setting error");
                        break;
                    }
                    _manipconstraintchecker->GetMaxVelocitiesAccelerations(dx1, vellimits, accellimits);
                    for (size_t j = 0; j < _parameters->_vConfigVelocityLimit.size(); ++j) {
                        dReal fminvel = max(RaveFabs(dx0[j]), RaveFabs(dx1[j]));
                        if (vellimits[j] < fminvel) {
                            vellimits[j] = fminvel;
                        }
                    }
                }

#ifdef OPENRAVE_TIMING_DEBUGGING
                tloopstart = utils::GetMicroTime();
#endif
                size_t islowdowntry = 0;
                for (islowdowntry = 0; islowdowntry < maxSlowdowns; ++islowdowntry) {
#ifdef OPENRAVE_TIMING_DEBUGGING
                    tinterpstart = utils::GetMicroTime();
#endif
                    bool res = ParabolicRamp::SolveMinTime(x0, dx0, x1, dx1, accellimits, vellimits, _parameters->_vConfigLowerLimit, _parameters->_vConfigUpperLimit, intermediate, _parameters->_multidofinterp);
#ifdef OPENRAVE_TIMING_DEBUGGING
                    tinterpend = utils::GetMicroTime();
                    interpolationtime += 0.000001f*(float)(tinterpend - tinterpstart);
                    ninterpolations += 1;
#endif

                    iIterProgress += 0x1000;
                    if (!res) {
                        // The initial interpolation failed. Continue to the next iteration.
                        RAVELOG_VERBOSE_FORMAT("env = %d: shortcut iter = %d/%d: initial interpolation failed at islowdowntry = %d", GetEnv()->GetId()%iters%numIters%islowdowntry);
                        break;
                    }

                    dReal newramptime = intermediate.GetTotalTime();
                    if (newramptime + mintimestep > t2 - t1) {
                        // Reject this shortcut since it did not (and will not) make any significant improvement.
                        RAVELOG_VERBOSE_FORMAT("env = %d: shortcut iter = %d/%d: shortcut did not (and will not) make significant improvement", GetEnv()->GetId()%iters%numIters);
                        break;
                    }

                    if (_CallCallbacks(_progress) == PA_Interrupt) {
                        return -1;
                    }

                    // The initial interpolation is successful. Now check constraints.
                    iIterProgress += 0x1000;
                    accumoutramps.resize(0);
                    ParabolicRamp::CheckReturn retcheck(0);
                    for (size_t irampnd = 0; irampnd < intermediate.ramps.size(); ++irampnd) {
                        // Anyway, SolveMinTime returns a parabolicpath (intermediate) which consists of only one ParabolicRampsND.
                        iIterProgress += 0x10;

                        if (irampnd > 0) { // copied from _Shortcut although unnecessary
                            intermediate.ramps[irampnd].x0 = intermediate.ramps[irampnd - 1].x1;
                            intermediate.ramps[irampnd].dx0 = intermediate.ramps[irampnd - 1].dx1;
                        }
                        if (_parameters->SetStateValues(intermediate.ramps[irampnd].x1) != 0) {
                            retcheck.retcode = CFO_StateSettingError;
                            break;
                        }

                        _parameters->_getstatefn(intermediate.ramps[irampnd].x1); // not sure what this is for.
                        iIterProgress += 0x10;
#ifdef OPENRAVE_TIMING_DEBUGGING
                        tcheckstart = utils::GetMicroTime();
#endif
                        retcheck = _feasibilitychecker.Check2(intermediate.ramps[irampnd], 0xffff, outramps);
#ifdef OPENRAVE_TIMING_DEBUGGING
                        tcheckend = utils::GetMicroTime();
                        checktime += 0.000001f*(float)(tcheckend - tcheckstart);
                        nchecks += 1;
#endif

                        iIterProgress += 0x10;

                        if (retcheck.retcode != 0) {
                            break;
                        }

                        if (bExpectModifiedConfigurations) {
                            for (size_t i = 0; i + 1 < outramps.size(); ++i) {
                                for (size_t j = 0; j < outramps[i].x1.size(); ++j) {
                                    // have to watch out that velocities don't drop under dx0 & dx1!
                                    dReal fminvel = max(RaveFabs(outramps[i].dx0[j]), RaveFabs(outramps[i].dx1[j]));
                                    if( vellimits[j] < fminvel ) {
                                        vellimits[j] = fminvel;
                                    }
                                    // maybe do accel limits depending on (dx1-dx0)/elapsedtime?
                                }
                            }
                        }

                        // Another consistency checking
                        if (IS_DEBUGLEVEL(Level_Verbose)) {
                            for(size_t i = 0; i + 1 < outramps.size(); ++i) {
                                for(size_t j = 0; j < outramps[i].x1.size(); ++j) {
                                    OPENRAVE_ASSERT_OP(RaveFabs(outramps[i].x1[j] - outramps[i + 1].x0[j]), <=, ParabolicRamp::EpsilonX);
                                    OPENRAVE_ASSERT_OP(RaveFabs(outramps[i].dx1[j] - outramps[i + 1].dx0[j]), <=, ParabolicRamp::EpsilonV);
                                }
                            }
                        }

                        // The interpolated segment passes constraints checking. Now see if it is
                        // modified such that it ends with different velocity.
                        if (retcheck.bDifferentVelocity && outramps.size() > 0) {
                            ParabolicRamp::ParabolicRampND &outramp = outramps.at(outramps.size() - 1); // the last ParabolicRampND
                            dReal allowedstretchtime = (t2 - t1) - (newramptime + mintimestep); // the time that the segment is allowed to stretch out such that it is still a useful shortcut

#ifdef OPENRAVE_TIMING_DEBUGGING
                            tinterpstart = utils::GetMicroTime();
#endif
                            bool res = ParabolicRamp::SolveMinTime(outramp.x0, outramp.dx0, intermediate.ramps[irampnd].x1, intermediate.ramps[irampnd].dx1, accellimits, vellimits, _parameters->_vConfigLowerLimit, _parameters->_vConfigUpperLimit, intermediate2, _parameters->_multidofinterp);
#ifdef OPENRAVE_TIMING_DEBUGGING
                            tinterpend = utils::GetMicroTime();
                            interpolationtime += 0.000001f*(float)(tinterpend - tinterpstart);
                            ninterpolations += 1;
#endif

                            if (!res) {
                                RAVELOG_WARN_FORMAT("env = %d: failed to correct velocity discrepancy at the end of the segment", GetEnv()->GetId());
                                retcheck.retcode = CFO_FinalValuesNotReached;
                                break;
                            }
                            if (RaveFabs(intermediate2.GetTotalTime() - outramp.endTime) > allowedstretchtime) {
                                RAVELOG_WARN_FORMAT("env = %d: intermediate2 is too long to be useful", GetEnv()->GetId());
                                retcheck.retcode = CFO_FinalValuesNotReached;
                                break;
                            }

                            // Check the newly interpolated segment. Note that intermediate2 should have ramps.size() == 1.
                            OPENRAVE_ASSERT_OP(intermediate2.ramps.size(), ==, 1);
#ifdef OPENRAVE_TIMING_DEBUGGING
                            tcheckstart = utils::GetMicroTime();
#endif
                            retcheck = _feasibilitychecker.Check2(intermediate2.ramps[0], 0xffff, outramps2);
#ifdef OPENRAVE_TIMING_DEBUGGING
                            tcheckend = utils::GetMicroTime();
                            checktime += 0.000001f*(float)(tcheckend - tcheckstart);
                            nchecks += 1;
#endif

                            if (retcheck.retcode == 0) {
                                // The final segment is now good.
                                RAVELOG_VERBOSE_FORMAT("env = %d: the final SolveMinTime generated feasible segment, inserting it to outramps", GetEnv()->GetId());
                                outramps.pop_back();
                                outramps.insert(outramps.end(), outramps2.begin(), outramps2.end());
                                break;
                            }
                            else if (retcheck.retcode == CFO_CheckTimeBasedConstraints) {
                                RAVELOG_WARN_FORMAT("env = %d: the final SolveMinTime generated infeasible segment, retcode = 0x%x", GetEnv()->GetId()%retcheck.retcode);
                                // Stop trying for now since from experience slowing down the ramp further in this case will not result in a more optimal path. Change retcheck.retcode so that it goes to the next sample iteration instead of trying to slow down.
                                retcheck.retcode = CFO_FinalValuesNotReached;
                                break;
                            }
                            else if (retcheck.bDifferentVelocity) {
                                // Give up and continue to the next iteration.
                                RAVELOG_VERBOSE_FORMAT("env = %d: after Check2, intermediate2 does not end at the desired velocity", GetEnv()->GetId());
                                retcheck.retcode = CFO_FinalValuesNotReached;
                                break;
                            }
                            else {
                                // The re-interpolated final segment failed from other constraints. Stop trying and just continue to the next iteration.
                                break;
                            }
                        }
                        else {
                            RAVELOG_VERBOSE("env = %d: new shortcut is aligned with boundary values after running Check2");
                        }
                        accumoutramps.insert(accumoutramps.end(), outramps.begin(), outramps.end());
                    }
                    // Finished checking constraints. Now see what retcheck.retcode is.
                    iIterProgress += 0x1000;

                    if (retcheck.retcode == 0) {
                        bsuccess = true;
                        break;
                    }
                    else if (retcheck.retcode == CFO_CheckTimeBasedConstraints) {
                        // CFO_CheckTimeBasedConstraints can be returned becasue of two things: torque limit violation and manipulator constraint violation.

                        // Modifiy vellimits and accellimits
                        if (_bmanipconstraints && !!_manipconstraintchecker) {
                            // Manipulator constraints is enabled. Time-based constraint violation is likely because manipulator constraints.
                            if (islowdowntry == 0) {
                                // Try computing estimates of velocity and acceleration first before scaling down
                                {
                                    // Use the original GetMaxVelocitiesAccelerations
                                    if (_parameters->SetStateValues(x0) != 0) {
                                        RAVELOG_VERBOSE("state setting error");
                                        break;
                                    }
                                    _manipconstraintchecker->GetMaxVelocitiesAccelerations(dx0, vellimits, accellimits);
                                    if (_parameters->SetStateValues(x1) != 0) {
                                        RAVELOG_VERBOSE("state setting error");
                                        break;
                                    }
                                    _manipconstraintchecker->GetMaxVelocitiesAccelerations(dx1, vellimits, accellimits);

                                    for (size_t j = 0; j < _parameters->_vConfigVelocityLimit.size(); ++j) {
                                        dReal fminvel = max(RaveFabs(dx0[j]), RaveFabs(dx1[j]));
                                        if (vellimits[j] < fminvel) {
                                            vellimits[j] = fminvel;
                                        }
                                    }
                                }
                            }
                            else {
                                // After computing the new velocity and acceleration limits and it doesn't work, we gradually scale dof velocities/accelerations down.
                                dReal fvelmult, faccelmult;
                                if (retcheck.fMaxManipSpeed > _parameters->maxmanipspeed) {
                                    // If the velocity limit is violated, we don't scale down dof accelerations
                                    fvelmult = retcheck.fTimeBasedSurpassMult;
                                    fcurvelmult *= fvelmult;
                                    if (fcurvelmult < 0.01) {
                                        RAVELOG_VERBOSE_FORMAT("env = %d: shortcut iter = %d/%d: fcurvelmult (%.15e) is too small. continue to the next iteration", GetEnv()->GetId()%iters%numIters%fcurvelmult);
                                        break;
                                    }
                                    for (size_t j = 0; j < accellimits.size(); ++j) {
                                        dReal fminvel = max(RaveFabs(dx0[j]), RaveFabs(dx1[j]));
                                        vellimits[j] = max(fminvel, fvelmult * vellimits[j]);
                                    }
                                }

                                if (retcheck.fMaxManipAccel > _parameters->maxmanipaccel) {
                                    faccelmult = retcheck.fTimeBasedSurpassMult;
                                    fcuraccelmult *= faccelmult;
                                    if (fcuraccelmult < 0.01) {
                                        RAVELOG_VERBOSE_FORMAT("env = %d: shortcut iter = %d/%d: fcurACCELmult (%.15e) is too small. continue to the next iteration", GetEnv()->GetId()%iters%numIters%fcuraccelmult);
                                        break;
                                    }
                                    {
                                        // If the acceleration limit is violated, we also scale down dof velocities
                                        fvelmult = RaveSqrt(faccelmult); // larger scaling factor, less reduction
                                        fcurvelmult *= fvelmult; // use square root since velocity multipler has to be more than acceleration
                                        if (fcurvelmult < 0.01) {
                                            RAVELOG_VERBOSE_FORMAT("env = %d: shortcut iter = %d/%d: fcurvelmult (%.15e) is too small. continue to the next iteration", GetEnv()->GetId()%iters%numIters%fcurvelmult);
                                            break;
                                        }
                                        for (size_t j = 0; j < accellimits.size(); ++j) {
                                            dReal fminvel = max(RaveFabs(dx0[j]), RaveFabs(dx1[j]));
                                            vellimits[j] = max(fminvel, fvelmult * vellimits[j]);
                                        }
                                    }
                                    for (size_t j = 0; j < accellimits.size(); ++j) {
                                        accellimits[j] *= faccelmult;
                                    }
                                }

                                numslowdowns += 1;
                                RAVELOG_VERBOSE_FORMAT("fTimeBasedSurpassMult = %.15e; fcurvelmult = %.15e; fcuraccelmult = %.15e", retcheck.fTimeBasedSurpassMult%fcurvelmult%fcuraccelmult);
                            }
                        }
                        else {
                            // Scale vellimits and accellimits down using the usual procedure as in _Shortcut
                            fcurvelmult *= retcheck.fTimeBasedSurpassMult;
                            fcuraccelmult *= retcheck.fTimeBasedSurpassMult;
                            if (fcurvelmult < 0.01) {
                                RAVELOG_VERBOSE_FORMAT("env = %d: shortcut iter = %d/%d: fcurvelmult (%.15e) is too small. continue to the next iteration", GetEnv()->GetId()%iters%numIters%fcurvelmult);
                                break;
                            }
                            if (fcuraccelmult < 0.01) {
                                RAVELOG_VERBOSE_FORMAT("env = %d: shortcut iter = %d/%d: fcurACCELmult (%.15e) is too small. continue to the next iteration", GetEnv()->GetId()%iters%numIters%fcuraccelmult);
                                break;
                            }

                            numslowdowns += 1;
                            for (size_t j = 0; j < vellimits.size(); ++j) {
                                dReal fminvel = max(RaveFabs(dx0[j]), RaveFabs(dx1[j]));
                                vellimits[j] = max(fminvel, retcheck.fTimeBasedSurpassMult * vellimits[j]);
                                accellimits[j] *= retcheck.fTimeBasedSurpassMult;
                            }
                        }
                    }
                    else {
                        RAVELOG_VERBOSE_FORMAT("env = %d: shortcut iter = %d/%d: shortcut rejected due to constraints 0x%x", GetEnv()->GetId()%iters%numIters%retcheck.retcode);
                        break;
                    }
                    iIterProgress += 0x1000;
                }
#ifdef OPENRAVE_TIMING_DEBUGGING
                nslowdownloops += (islowdowntry + 1);
                tloopend = utils::GetMicroTime();
                slowdownlooptime += 0.000001f*(float)(tloopend - tloopstart);
#endif

                if (!bsuccess) {
                    continue;
                }

                if (accumoutramps.size() == 0) {
                    RAVELOG_WARN("accumulated ramps are empty!");
                    continue;
                }

                // Shortcut is successful. Start inserting the segment into the original dynamicpath.
                shortcuts++;

                {//  Keep track of the original waypoints which have not been shortcut yet.
                    dReal segmentEndTime = 0;
                    for (std::vector<ParabolicRamp::ParabolicRampND>::const_iterator itrampnd = accumoutramps.begin(); itrampnd != accumoutramps.end(); ++itrampnd) {
                        segmentEndTime += itrampnd->endTime;
                    }
                    dReal diff = (t2 - t1) - segmentEndTime;

                    int writeindex = 0;
                    for (size_t readindex = 0; readindex < _zerovelpoints.size(); ++readindex) {
                        if (_zerovelpoints[readindex] <= t1) {
                            writeindex += 1;
                        }
                        else if (_zerovelpoints[readindex] <= t2) {
                            // do nothing
                        }
                        else {
                            _zerovelpoints[writeindex++] = _zerovelpoints[readindex] - diff;
                        }
                    }
                    _zerovelpoints.resize(writeindex);
                }

                // Keep track of the multipliers
                fstarttimevelmult = min(1.0, fcurvelmult * fiSearchVelAccelMult);
                fstarttimeaccelmult = min(1.0, fcuraccelmult * fiSearchVelAccelMult);

                if (i1 == i2) {
                    // The same ramp is being cut on both sides, so copy the ramp
                    ramps.insert(ramps.begin() + i1, ramps.at(i1));
                    i2 = i1 + 1;
                }

                ramps.at(i1).TrimBack(ramps[i1].endTime - u1); // use at for bounds checking
                ramps[i1].x1 = accumoutramps.front().x0;
                ramps[i1].dx1 = accumoutramps.front().dx0;
                ramps.at(i2).TrimFront(u2); // use at for bounds checking
                ramps[i2].x0 = accumoutramps.back().x1;
                ramps[i2].dx0 = accumoutramps.back().dx1;

                // Replace with accumoutramps
                if (i1 + 1 < i2) {
                    ramps.erase(ramps.begin() + i1 + 1, ramps.begin() + i2);
                }
                ramps.insert(ramps.begin() + i1 + 1, accumoutramps.begin(), accumoutramps.end());
                iIterProgress += 0x10000000;

                // Check consistency
                if (IS_DEBUGLEVEL(Level_Verbose)) {
                    for (size_t i = 0; i + 1 < ramps.size(); ++i) {
                        for (size_t j = 0; j < ramps[i].x1.size(); ++j) {
                            OPENRAVE_ASSERT_OP(RaveFabs(ramps[i].x1[j] - ramps[i + 1].x0[j]), <=, ParabolicRamp::EpsilonX);
                            OPENRAVE_ASSERT_OP(RaveFabs(ramps[i].dx1[j] - ramps[i + 1].dx0[j]), <=, ParabolicRamp::EpsilonV);
                        }
                    }
                }
                iIterProgress += 0x10000000;

                // Revise the timing
                rampStartTime.resize(ramps.size());
                dummyEndTime = endTime;
                endTime=0;
                for(size_t i = 0; i < ramps.size(); ++i) {
                    rampStartTime[i] = endTime;
                    endTime += ramps[i].endTime;
                }
                dReal diff = dummyEndTime - endTime;
                RAVELOG_VERBOSE_FORMAT("env=%d: shortcut iter=%d/%d, slowdowns=%d, endTime: %.15e -> %.15e; diff = %.15e",GetEnv()->GetId()%iters%numIters%numslowdowns%dummyEndTime%endTime%diff);

                // Record the progress if in Verbose level
                if (IS_DEBUGLEVEL(Level_Verbose)) {
                    shortcutprogress << str(boost::format("\n%d %.15e %.15e %.15e %.15e")%iters%t1%t2%dummyEndTime%endTime);

                    sep = "\n";
                    FOREACHC(itval, x0) {
                        shortcutprogress << sep << *itval;
                        sep = " ";
                    }
                    sep = "\n";
                    FOREACHC(itval, x1) {
                        shortcutprogress << sep << *itval;
                        sep = " ";
                    }
                    sep = "\n";
                    FOREACHC(itval, dx0) {
                        shortcutprogress << sep << *itval;
                        sep = " ";
                    }
                    sep = "\n";
                    FOREACHC(itval, dx1) {
                        shortcutprogress << sep << *itval;
                        sep = " ";
                    }
                    sep = "\n";
                    FOREACHC(itval, _parameters->_vConfigLowerLimit) {
                        shortcutprogress << sep << *itval;
                        sep = " ";
                    }
                    sep = "\n";
                    FOREACHC(itval, _parameters->_vConfigUpperLimit) {
                        shortcutprogress << sep << *itval;
                        sep = " ";
                    }
                    sep = "\n";
                    FOREACHC(itval, vellimits) {
                        shortcutprogress << sep << *itval;
                        sep = " ";
                    }
                    sep = "\n";
                    FOREACHC(itval, accellimits) {
                        shortcutprogress << sep << *itval;
                        sep = " ";
                    }
                }

                score = diff/nItersFromPrevSuccessful;
                if (score > currentBestScore) {
                    currentBestScore = score;
                }
                nItersFromPrevSuccessful = 0;
                if ((score/currentBestScore < cutoffRatio) && (shortcuts > 5)) {
                    // We have already shortcut for a bit. The progress just made is below the
                    // cutoff. If we continue, it is unlikely that we will make much more
                    // progress. So stop here.
                    break;
                }

            }
            catch(const std::exception &ex) {
                RAVELOG_WARN_FORMAT("env = %d: exception happened during shortcut iterprogress = 0x%x: %s", GetEnv()->GetId()%iIterProgress%ex.what());
            }
        }
#ifdef OPENRAVE_TIMING_DEBUGGING
        uint32_t tshortcutend = utils::GetMicroTime();
        dReal tshortcuttotal = 0.000001f*(float)(tshortcutend - tshortcutstart);
#endif
        if (iters == numIters) {
            RAVELOG_DEBUG_FORMAT("finished at shortcut iter=%d (normal exit), successful=%d, slowdowns=%d, endTime: %.15e -> %.15e; diff = %.15e",iters%shortcuts%numslowdowns%originalEndTime%endTime%(originalEndTime - endTime));
        }
        else if (score/currentBestScore < cutoffRatio) {
            RAVELOG_DEBUG_FORMAT("finished at shortcut iter=%d (current score falls below %.15e), successful=%d, slowdowns=%d, endTime: %.15e -> %.15e; diff = %.15e",iters%cutoffRatio%shortcuts%numslowdowns%originalEndTime%endTime%(originalEndTime - endTime));
        }
        else if (nItersFromPrevSuccessful > nCutoffIters) {
            RAVELOG_DEBUG_FORMAT("finished at shortcut iter=%d (did not make progress in the last %d iterations), successful=%d, slowdowns=%d, endTime: %.15e -> %.15e; diff = %.15e",iters%nCutoffIters%shortcuts%numslowdowns%originalEndTime%endTime%(originalEndTime - endTime));
        }
#ifdef OPENRAVE_TIMING_DEBUGGING
        RAVELOG_DEBUG_FORMAT("shortcutting time = %.15e s.; avg. time per iteration = %.15e s.", tshortcuttotal%(tshortcuttotal/numIters));
<<<<<<< HEAD
=======
        _DumpDynamicPath(dynamicpath, Level_Verbose, fileindex, 1);
>>>>>>> 24ac3c6c

        // Record the progress if in Verbose level
        if (IS_DEBUGLEVEL(Level_Verbose)) {
            std::string shortcutprogressfilename = str(boost::format("%s/shortcutprogress%d.xml")%RaveGetHomeDirectory()%fileindex);
            std::ofstream f(shortcutprogressfilename.c_str());
            f << shortcutprogress.str();
            RAVELOG_DEBUG_FORMAT("shortcut progress is written to %s", shortcutprogressfilename);
        }

        RAVELOG_VERBOSE_FORMAT("measured %d slow-down loops, %.15e sec. = %.15e sec./loop", nslowdownloops%slowdownlooptime%(slowdownlooptime/nslowdownloops));
        RAVELOG_VERBOSE_FORMAT("measured %d interpolations, %.15e sec. = %.15e sec./interpolation", ninterpolations%interpolationtime%(interpolationtime/ninterpolations));
        RAVELOG_VERBOSE_FORMAT("measured %d checkings, %.15e sec. = %.15e sec./check", nchecks%checktime%(checktime/nchecks));
#endif
        _DumpDynamicPath(dynamicpath, _dumplevel, fileindex, 1);
        return shortcuts;
    }


    /// \brief extracts the unique switch points for every 1D ramp. endtime is included.
    ///
    /// \param binitialized if false then 0 is *not* included.
    static void _ExtractSwitchTimes(const ParabolicRamp::ParabolicRampND& rampnd, std::vector<dReal>& vswitchtimes, bool bincludezero=false)
    {
        vswitchtimes.resize(0);
        if( bincludezero ) {
            vswitchtimes.push_back(0);
        }
        vswitchtimes.push_back(rampnd.endTime);
        FOREACHC(itramp,rampnd.ramps) {
            vector<dReal>::iterator it;
            if( itramp->tswitch1 != 0 ) {
                it = lower_bound(vswitchtimes.begin(),vswitchtimes.end(),itramp->tswitch1);
                if( it != vswitchtimes.end() && RaveFabs(*it - itramp->tswitch1) > ParabolicRamp::EpsilonT ) {
                    vswitchtimes.insert(it,itramp->tswitch1);
                }
            }
            if( RaveFabs(itramp->tswitch1 - itramp->tswitch2) > ParabolicRamp::EpsilonT && RaveFabs(itramp->tswitch2) > ParabolicRamp::EpsilonT ) {
                it = lower_bound(vswitchtimes.begin(),vswitchtimes.end(),itramp->tswitch2);
                if( it != vswitchtimes.end() && RaveFabs(*it - itramp->tswitch2) > ParabolicRamp::EpsilonT ) {
                    vswitchtimes.insert(it,itramp->tswitch2);
                }
            }
            if( RaveFabs(itramp->ttotal - itramp->tswitch2) > ParabolicRamp::EpsilonT && RaveFabs(itramp->ttotal) > ParabolicRamp::EpsilonT ) {
                it = lower_bound(vswitchtimes.begin(),vswitchtimes.end(),itramp->ttotal);
                if( it != vswitchtimes.end() && RaveFabs(*it - itramp->ttotal) > ParabolicRamp::EpsilonT ) {
                    vswitchtimes.insert(it,itramp->ttotal);
                }
            }
        }
    }

    std::string _DumpTrajectory(TrajectoryBasePtr traj, DebugLevel level)
    {
        if( IS_DEBUGLEVEL(level) ) {
            std::string filename = _DumpTrajectory(traj);
            RavePrintfA(str(boost::format("env=%d, wrote parabolicsmoothing trajectory to %s")%GetEnv()->GetId()%filename), level);
            return filename;
        }
        return std::string();
    }

    std::string _DumpTrajectory(TrajectoryBasePtr traj)
    {
        // store the trajectory
        uint32_t randnum;
        if( !!_logginguniformsampler ) {
            randnum = _logginguniformsampler->SampleSequenceOneUInt32();
        }
        else {
            randnum = RaveRandomInt();
        }
        string filename = str(boost::format("%s/parabolicsmoother%d.traj.xml")%RaveGetHomeDirectory()%(randnum%1000));
        ofstream f(filename.c_str());
        f << std::setprecision(std::numeric_limits<dReal>::digits10+1);     /// have to do this or otherwise precision gets lost
        traj->serialize(f);
        return filename;
    }

    /*
       This function is used for dumping dynamicpaths before and after shortcutting. The integer
       option indicates whether it is called before (0) or after (1) shortcutting so as to set the
       file name accordingly.
     */
    void _DumpDynamicPath(ParabolicRamp::DynamicPath &path, DebugLevel level=Level_Verbose, uint32_t fileindex=1000, int option=-1) const {
        if (!IS_DEBUGLEVEL(level)) {
            return;
        }

        if (fileindex == 1000) {
            uint32_t randnum;
            if( !!_logginguniformsampler ) {
                randnum = _logginguniformsampler->SampleSequenceOneUInt32();
            }
            else {
                randnum = RaveRandomInt();
            }
            fileindex = randnum%1000;
        }

        std::string filename;
        if (option == 0) {
            filename = str(boost::format("%s/dynamicpath%d.beforeshortcut.xml")%RaveGetHomeDirectory()%fileindex);
        }
        else if (option == 1) {
            filename = str(boost::format("%s/dynamicpath%d.aftershortcut.xml")%RaveGetHomeDirectory()%fileindex);
        }
        else {
            filename = str(boost::format("%s/dynamicpath%d.xml")%RaveGetHomeDirectory()%fileindex);
        }

        path.Save(filename);
        dReal duration = 0;
        for (std::vector<ParabolicRamp::ParabolicRampND>::const_iterator it = path.ramps.begin(); it != path.ramps.end(); ++it) {
            duration += it->endTime;
        }
        RavePrintfA(str(boost::format("[%s:%d %s] Wrote a dynamic path to %s (duration = %.15e)")%OpenRAVE::RaveGetSourceFilename(__FILE__)%__LINE__%__FUNCTION__%filename%duration), level);
    }

    ConstraintTrajectoryTimingParametersPtr _parameters;
    SpaceSamplerBasePtr _uniformsampler; ///< used for planning, seed is controlled
    SpaceSamplerBasePtr _logginguniformsampler; ///< used for logging, seed is random
    ConstraintFilterReturnPtr _constraintreturn;
    MyRampFeasibilityChecker _feasibilitychecker;
    boost::shared_ptr<ManipConstraintChecker> _manipconstraintchecker;

    //@{ cache
    ParabolicRamp::DynamicPath _cacheintermediate, _cacheintermediate2, _cachedynamicpath;
    std::vector<ParabolicRamp::ParabolicRampND> _cacheaccumoutramps, _cacheoutramps, _cacheoutramps2;
    std::vector<dReal> _cachetrajpoints, _cacheswitchtimes;
    vector<ParabolicRamp::Vector> _cachepath;
    std::vector<dReal> _cachevellimits, _cacheaccellimits;
    std::vector<dReal> _x0cache, _dx0cache, _x1cache, _dx1cache;
    //@}

    TrajectoryBasePtr _dummytraj;
    PlannerProgress _progress;
    bool _bUsePerturbation;
    bool _bmanipconstraints; /// if true, check workspace manip constraints
    DebugLevel _dumplevel; ///< the loglevel that we start to dump trajectories for debugging

#ifdef OPENRAVE_TIMING_DEBUGGING
    // for testing
    int ncheckmanipconstraints;
    dReal checkmaniptime;
    uint32_t tcheckmanipstart, tcheckmanipend;

    int ninterpolations;
    dReal interpolationtime;
    uint32_t tinterpstart, tinterpend;

    int nslowdownloops;
    dReal slowdownlooptime;
    uint32_t tloopstart, tloopend;

    int nchecks;
    dReal checktime;
    uint32_t tcheckstart, tcheckend;
#endif

    std::vector<dReal> _zerovelpoints; ///< keeps track of the time instance of the original unshortcutted points of the original trajectory. Whenever we perform a shortcut, have to update this structure.
    bool _usingNewHeuristics;
};


PlannerBasePtr CreateParabolicSmoother(EnvironmentBasePtr penv, std::istream& sinput)
{
    return PlannerBasePtr(new ParabolicSmoother(penv,sinput));
}

} // using namespace rplanners

#ifdef RAVE_REGISTER_BOOST
#include BOOST_TYPEOF_INCREMENT_REGISTRATION_GROUP()
BOOST_TYPEOF_REGISTER_TYPE(ParabolicRamp::ParabolicRamp1D)
BOOST_TYPEOF_REGISTER_TYPE(ParabolicRamp::ParabolicRampND)
#endif<|MERGE_RESOLUTION|>--- conflicted
+++ resolved
@@ -1716,11 +1716,7 @@
             RAVELOG_DEBUG_FORMAT("finished at shortcut iter=%d (did not make progress in the last %d iterations), successful=%d, slowdowns=%d, endTime: %.15e -> %.15e; diff = %.15e",iters%nCutoffIters%shortcuts%numslowdowns%originalEndTime%endTime%(originalEndTime - endTime));
         }
         RAVELOG_DEBUG_FORMAT("shortcutting time = %.15e s.; avg. time per iteration = %.15e s.", tshortcuttotal%(tshortcuttotal/numIters));
-<<<<<<< HEAD
-        _DumpDynamicPath(dynamicpath, _dumplevel, fileindex, 1);
-=======
         _DumpDynamicPath(dynamicpath, Level_Verbose, fileindex, 1);
->>>>>>> 24ac3c6c
 
         if (IS_DEBUGLEVEL(Level_Verbose)) {
             std::string shortcutprogressfilename = str(boost::format("%s/shortcutprogress%d.xml")%RaveGetHomeDirectory()%fileindex);
@@ -2382,10 +2378,7 @@
         }
 #ifdef OPENRAVE_TIMING_DEBUGGING
         RAVELOG_DEBUG_FORMAT("shortcutting time = %.15e s.; avg. time per iteration = %.15e s.", tshortcuttotal%(tshortcuttotal/numIters));
-<<<<<<< HEAD
-=======
         _DumpDynamicPath(dynamicpath, Level_Verbose, fileindex, 1);
->>>>>>> 24ac3c6c
 
         // Record the progress if in Verbose level
         if (IS_DEBUGLEVEL(Level_Verbose)) {
