--- conflicted
+++ resolved
@@ -826,12 +826,8 @@
     {
 public:
         RobotBaseInfo() : KinBodyInfo() {}
-<<<<<<< HEAD
         virtual ~RobotBaseInfo() {}
-        RobotBaseInfo(const RobotBaseInfo& other) {
-=======
         RobotBaseInfo(const RobotBaseInfo& other) : KinBodyInfo() {
->>>>>>> 67a85e40
             *this = other;
         };
         RobotBaseInfo& operator=(const RobotBaseInfo& other) {
