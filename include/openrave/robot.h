// -*- coding: utf-8 -*-
// Copyright (C) 2006-2012 Rosen Diankov <rosen.diankov@gmail.com>
//
// This file is part of OpenRAVE.
// OpenRAVE is free software: you can redistribute it and/or modify
// it under the terms of the GNU Lesser General Public License as published by
// the Free Software Foundation, either version 3 of the License, or
// at your option) any later version.
//
// This program is distributed in the hope that it will be useful,
// but WITHOUT ANY WARRANTY; without even the implied warranty of
// MERCHANTABILITY or FITNESS FOR A PARTICULAR PURPOSE.  See the
// GNU Lesser General Public License for more details.
//
// You should have received a copy of the GNU Lesser General Public License
// along with this program.  If not, see <http://www.gnu.org/licenses/>.
/** \file   robot.h
    \brief  Base robot and manipulator description.

    Automatically included with \ref openrave.h
 */
#ifndef OPENRAVE_ROBOT_H
#define OPENRAVE_ROBOT_H

namespace OpenRAVE {

/** \brief <b>[interface]</b> A robot is a kinematic body that has attached manipulators, sensors, and controllers. <b>If not specified, method is not multi-thread safe.</b> See \ref arch_robot.
    \ingroup interfaces
 */
class OPENRAVE_API RobotBase : public KinBody
{
public:
    /// \brief holds all user-set manipulator information used to initialize the Manipulator class.
    ///
    /// This is serializable and independent of environment.
    class OPENRAVE_API ManipulatorInfo
    {
public:
        ManipulatorInfo() : _vdirection(0,0,1) {
        }
        virtual ~ManipulatorInfo() {
        }

        virtual void SerializeJSON(rapidjson::Value &value, rapidjson::Document::AllocatorType& allocator, dReal fUnitScale=1.0, int options=0) const;
        virtual void SerializeDiffJSON(rapidjson::Value &value, const RobotBase::ManipulatorInfo& baseInfo, rapidjson::Document::AllocatorType& allocator, dReal fUnitScale=1.0, int options=0) const;
        virtual void DeserializeJSON(const rapidjson::Value& value, dReal fUnitScale=1.0);

        std::string _name;
        std::string _sBaseLinkName, _sEffectorLinkName; ///< name of the base and effector links of the robot used to determine the chain
        Transform _tLocalTool;
        std::vector<dReal> _vChuckingDirection; ///< the normal direction to move joints for the hand to grasp something
        Vector _vdirection;
        std::string _sIkSolverXMLId; ///< xml id of the IkSolver interface to attach
        std::vector<std::string> _vGripperJointNames;         ///< names of the gripper joints
<<<<<<< HEAD
        std::string _gripperid; ///< associates the manipulator with a GripperInfo

        std::string _id; ///< unique id for manipulator info
        boost::shared_ptr<ManipulatorInfo const> _referenceInfo;
        bool _bIsDeleted;   ///< indicate if the info is deleted explicitly

private:
        void _Update(const ManipulatorInfo& info);

=======
        std::string _grippername; ///< associates the manipulator with a GripperInfo
>>>>>>> f2938c01
    };
    typedef boost::shared_ptr<ManipulatorInfo> ManipulatorInfoPtr;
    typedef boost::shared_ptr<ManipulatorInfo const> ManipulatorInfoConstPtr;

    /// \brief Holds the definition of a gripper that can be mounted on the robot.
    class OPENRAVE_API GripperInfo
    {
public:
        GripperInfo();
        void operator=(const GripperInfo& other);
        virtual void SerializeJSON(rapidjson::Value &value, rapidjson::Document::AllocatorType& allocator, dReal fUnitScale=1.0, int options=0) const;
        virtual void SerializeDiffJSON(rapidjson::Value &value, const RobotBase::GripperInfo& baseInfo, rapidjson::Document::AllocatorType& allocator, dReal fUnitScale=1.0, int options=0) const;
        virtual void DeserializeJSON(const rapidjson::Value& value, dReal fUnitScale=1.0);

<<<<<<< HEAD
        virtual inline const std::string GetId() const {
            return _id;
        }

        std::string gripperid; ///< unique gripperid
        std::string& _id; /// < alias to griiperid
=======
        std::string name; ///< unique name
>>>>>>> f2938c01
        std::string grippertype; ///< gripper type
        std::vector<std::string> gripperJointNames; ///< names of the gripper joints

        boost::shared_ptr<rapidjson::Document> _pdocument;  ///< contains entire rapid json document to hold custom parameters
    };
    typedef boost::shared_ptr<GripperInfo> GripperInfoPtr;
    typedef boost::shared_ptr<GripperInfo const> GripperInfoConstPtr;

    /// \brief Defines a chain of joints for an arm and set of joints for a gripper. Simplifies operating with them.
    class OPENRAVE_API Manipulator : public boost::enable_shared_from_this<Manipulator>
    {
        Manipulator(RobotBasePtr probot, const ManipulatorInfo& info);
        Manipulator(const Manipulator &r);

        /// \brief can switch the underyling robot
        Manipulator(RobotBasePtr probot, boost::shared_ptr<Manipulator const> r);

public:
        virtual ~Manipulator();

        /// \brief return a serializable info holding everything to initialize a manipulator
        virtual inline const ManipulatorInfo& GetInfo() const {
            return _info;
        }

        virtual inline const ManipulatorInfo& UpdateAndGetInfo() {
            UpdateInfo();
            return GetInfo();
        }

        virtual void UpdateInfo();

        virtual inline const std::string GetId() const {
            return _info._id;
        }

        virtual uint8_t ApplyDiff(const rapidjson::Value& manipValue, RobotBase::ManipulatorInfo& newInfo);

        /// \brief Return the transformation of the manipulator frame
        ///
        /// The manipulator frame is defined by the the end effector link position * GetLocalToolTransform()
        /// All inverse kinematics and jacobian queries are specifying this frame.
        virtual Transform GetTransform() const;

        /// \brief return the linear/angular velocity of the manipulator coordinate system
        virtual std::pair<Vector,Vector> GetVelocity() const;

        virtual Transform GetEndEffectorTransform() const {
            return GetTransform();
        }

        virtual const std::string& GetName() const {
            return _info._name;
        }

        /// \brief get robot that manipulator belongs to.
        ///
        /// \param trylock if true then will try to get the parent pointer and return empty pointer if parent was already destroyed. Otherwise throws an exception if parent is already destroyed. By default this should be
        inline RobotBasePtr GetRobot(bool trylock=false) const {
            if( trylock ) {
                return __probot.lock();
            }
            else {
                return RobotBasePtr(__probot);
            }
        }

        /// \brief Sets the ik solver and initializes it with the current manipulator.
        ///
        /// Due to complications with translation,rotation,direction,and ray ik,
        /// the ik solver should take into account the grasp transform (_info._tLocalTool) internally.
        /// The actual ik primitives are transformed into the base frame only.
        virtual bool SetIkSolver(IkSolverBasePtr iksolver);

        /// \brief Returns the currently set ik solver
        virtual IkSolverBasePtr GetIkSolver() const;

        /// \brief the base used for the iksolver
        virtual LinkPtr GetBase() const {
            return __pBase;
        }

        /// \brief the end effector link (used to define workspace distance)
        virtual LinkPtr GetEndEffector() const {
            return __pEffector;
        }

        virtual std::string GetGripperName() const {
            return _info._grippername;
        }

        /// \brief Release all bodies grabbed by the end effector of this manipualtor
        virtual void ReleaseAllGrabbed() {
            RobotBasePtr probot(__probot);
            probot->ReleaseAllGrabbedWithLink(*__pEffector);
        }

        /// \brief Return transform with respect to end effector defining the grasp coordinate system
        virtual const Transform& GetLocalToolTransform() const {
            return _info._tLocalTool;
        }

        /// \brief Sets the local tool transform with respect to the end effector link.
        ///
        /// Because this call will change manipulator hash, it resets the loaded IK and sends the Prop_RobotManipulatorTool message.
        virtual void SetLocalToolTransform(const Transform& t);

        /// \brief new name for manipulator
        ///
        /// \throw openrave_exception if name is already used in another manipulator
        virtual void SetName(const std::string& name);

        /// \brief Gripper indices of the joints that the  manipulator controls.
        virtual const std::vector<int>& GetGripperIndices() const {
            return __vgripperdofindices;
        }

        /// \brief Return the indices of the DOFs of the manipulator, which are used for inverse kinematics.
        ///
        /// Usually the DOF indices of the chain from pBase to pEndEffector
        virtual const std::vector<int>& GetArmIndices() const {
            return __varmdofindices;
        }

        /// \brief returns the number of DOF for the arm indices. Equivalent to GetArmIndices().size()
        virtual int GetArmDOF() const;

        /// \brief returns the number of DOF for the gripper indices. Equivalent to GetGripperIndices().size()
        virtual int GetGripperDOF() const;

        virtual const std::vector<dReal>& GetChuckingDirection() const {
            return _info._vChuckingDirection;
        }

        /// \brief sets the normal gripper direction to move joints to close/chuck the hand
        virtual void SetChuckingDirection(const std::vector<dReal>& chuckingdirection);

        /// \brief Sets the local tool direction with respect to the end effector link.
        ///
        /// Because this call will change manipulator hash, it resets the loaded IK and sends the Prop_RobotManipulatorTool message.
        virtual void SetLocalToolDirection(const Vector& direction);

        /// \brief direction of palm/head/manipulator used for approaching. defined inside the manipulator/grasp coordinate system
        virtual const Vector& GetLocalToolDirection() const {
            return _info._vdirection;
        }

        /// \brief returns the current values of the manipulator arm.
        ///
        /// Aquivalent to GetRobot()->GetDOFValues(v, GetArmIndices())
        virtual void GetArmDOFValues(std::vector<dReal>& v) const;

        /// \brief returns the current values of the manipulator gripper
        ///
        /// Aquivalent to GetRobot()->GetDOFValues(v, GetGripperIndices())
        virtual void GetGripperDOFValues(std::vector<dReal>& v) const;

        /// \brief Find a close solution to the current robot's joint values.
        ///
        /// The function is a wrapper around the IkSolver interface.
        /// Note that the solution returned is not guaranteed to be the closest solution. In order to compute that, will have to
        /// compute all the ik solutions using FindIKSolutions.
        /// \param param The transformation of the end-effector in the global coord system
        /// \param solution Will be of size GetArmIndices().size() and contain the best solution
        /// \param[in] filteroptions A bitmask of \ref IkFilterOptions values controlling what is checked for each ik solution.
        virtual bool FindIKSolution(const IkParameterization& param, std::vector<dReal>& solution, int filteroptions) const;
        virtual bool FindIKSolution(const IkParameterization& param, const std::vector<dReal>& vFreeParameters, std::vector<dReal>& solution, int filteroptions) const;
        virtual bool FindIKSolution(const IkParameterization& param, int filteroptions, IkReturnPtr ikreturn) const;
        virtual bool FindIKSolution(const IkParameterization& param, const std::vector<dReal>& vFreeParameters, int filteroptions, IkReturnPtr ikreturn) const;

        /// \brief Find all the IK solutions for the given end effector transform
        ///
        /// \param param The transformation of the end-effector in the global coord system
        /// \param solutions An array of all solutions, each element in solutions is of size GetArmIndices().size()
        /// \param[in] filteroptions A bitmask of \ref IkFilterOptions values controlling what is checked for each ik solution.
        virtual bool FindIKSolutions(const IkParameterization& param, std::vector<std::vector<dReal> >& solutions, int filteroptions) const;
        virtual bool FindIKSolutions(const IkParameterization& param, const std::vector<dReal>& vFreeParameters, std::vector<std::vector<dReal> >& solutions, int filteroptions) const;
        virtual bool FindIKSolutions(const IkParameterization& param, int filteroptions, std::vector<IkReturnPtr>& vikreturns) const;
        virtual bool FindIKSolutions(const IkParameterization& param, const std::vector<dReal>& vFreeParameters, int filteroptions, std::vector<IkReturnPtr>& vikreturns) const;

        /** \brief returns the parameterization of a given IK type for the current manipulator position.

            Ideally pluging the returned ik parameterization into FindIkSolution should return the a manipulator configuration
            such that a new call to GetIkParameterization returns the same values. In other words:
            \code
            ikparam = manip->GetIkParameterization(iktype);
            ... move robot
            std::vector<dReal> sol;
            if( FindIKSolution(ikparam,sol, filteroptions) ) {
                manip->GetRobot()->SetActiveDOFs(manip->GetArmIndices());
                manip->GetRobot()->SetActiveDOFValues(sol);
                BOOST_ASSERT( dist(manip->GetIkParameterization(iktype), ikparam) <= epsilon );
            }
            \endcode
            \param iktype the type of parameterization to request
            \param inworld if true will return the parameterization in the world coordinate system, otherwise in the base link (\ref GetBase()) coordinate system
         */
        virtual IkParameterization GetIkParameterization(IkParameterizationType iktype, bool inworld=true) const;

        /** \brief returns a full parameterization of a given IK type for the current manipulator position using an existing IkParameterization as the seed.

            Custom data is copied to the new parameterization. Furthermore, some IK types like Lookat3D and TranslationLocalGlobal6D set constraints in the global coordinate system of the manipulator. Because these values are not stored in manipulator itself, they have to be passed in through an existing IkParameterization.
            Ideally pluging the returned ik parameterization into FindIkSolution should return the a manipulator configuration
            such that a new call to GetIkParameterization returns the same values.
            \param ikparam The parameterization to use as seed.
            \param inworld if true will return the parameterization in the world coordinate system, otherwise in the base link (\ref GetBase()) coordinate system
         */
        virtual IkParameterization GetIkParameterization(const IkParameterization& ikparam, bool inworld=true) const;

        /// \brief Get all child joints of the manipulator starting at the pEndEffector link
        virtual void GetChildJoints(std::vector<JointPtr>& vjoints) const;

        /// \brief Get all child DOF indices of the manipulator starting at the pEndEffector link
        virtual void GetChildDOFIndices(std::vector<int>& vdofndices) const;

        /// \brief returns true if a link is part of the child links of the manipulator.
        ///
        /// The child links do not include the arm links.
        bool IsChildLink(LinkConstPtr plink) const RAVE_DEPRECATED {
            return IsChildLink(*plink);
        }
        virtual bool IsChildLink(const KinBody::Link& link) const;

        /// \brief Get all child links of the manipulator starting at pEndEffector link.
        ///
        /// The child links do not include the arm links.
        virtual void GetChildLinks(std::vector<LinkPtr>& vlinks) const;

        /** \brief Get all links that are independent of the arm and gripper joints

            In other words, returns all links not on the path from the base to the end effector and not children of the end effector. The base and all links rigidly attached to it are also returned.
         */
        virtual void GetIndependentLinks(std::vector<LinkPtr>& vlinks) const;

        /** \brief Checks collision with only the gripper and the rest of the environment with the current link transforms. Ignores disabled links.

            \param[out] report [optional] collision report
            \return true if a collision occurred
         */
        virtual bool CheckEndEffectorCollision(CollisionReportPtr report = CollisionReportPtr()) const;

        /** \brief Checks collision with only the gripper and the rest of the environment given a new end-effector transform. Ignores disabled links.

            \param tEE the end effector transform
            \param[out] report [optional] collision report
            \return true if a collision occurred
         */
        virtual bool CheckEndEffectorCollision(const Transform& tEE, CollisionReportPtr report = CollisionReportPtr()) const;

        /** \brief Checks self-collision with only the gripper with the rest of the robot. Ignores disabled links.

            \param[out] report [optional] collision report
            \param[in] bIgnoreManipulatorLinks if true, then will ignore any links that can potentially move because of manipulator moving.
            \return true if a collision occurred
         */
        virtual bool CheckEndEffectorSelfCollision(CollisionReportPtr report = CollisionReportPtr(), bool bIgnoreManipulatorLinks=false) const;

        /** \brief Checks self-collision with only the gripper given its end-effector transform with the rest of the robot. Ignores disabled links.

            \param tEE the end effector transform
            \param[out] report [optional] collision report
            \param[in] bIgnoreManipulatorLinks if true, then will ignore any links that can potentially move because of manipulator moving.
            \return true if a collision occurred
         */
        virtual bool CheckEndEffectorSelfCollision(const Transform& tEE, CollisionReportPtr report = CollisionReportPtr(), bool bIgnoreManipulatorLinks=false) const;

        /** \brief Checks environment collisions with only the gripper given an IK parameterization of the gripper.

            Some IkParameterizations can fully determine the gripper 6DOF location. If the type is Transform6D or the manipulator arm DOF <= IkParameterization DOF, then this would be possible. In the latter case, an ik solver is required to support the ik parameterization.
            \param ikparam the ik parameterization determining the gripper transform
            \param[inout] report [optional] collision report
            \param[in] numredundantsamples If > 0, will check collision using the full redundant degree of freedom of the IkParameterization. For example, if ikparam is IKP_TranslationDirection5D, then there's 1 degree of freedom around the axis. The manipulator will have numredundantsamples samples around this degree of freedom, and check each one. If == 0, then will use the manipulator's IK solver to get the end effector transforms to sample.
            \return true if a collision occurred
            /// \throw openrave_exception if the gripper location cannot be fully determined from the passed in ik parameterization.
         */
        virtual bool CheckEndEffectorCollision(const IkParameterization& ikparam, CollisionReportPtr report = CollisionReportPtr(), int numredundantsamples=0) const;

        /** \brief Checks self-collisions with only the gripper given an IK parameterization of the gripper.

            Some IkParameterizations can fully determine the gripper 6DOF location. If the type is Transform6D or the manipulator arm DOF <= IkParameterization DOF, then this would be possible. In the latter case, an ik solver is required to support the ik parameterization.
            \param ikparam the ik parameterization determining the gripper transform
            \param[in] numredundantsamples see CheckEndEffectorCollision
            \param[out] report [optional] collision report
            \param[in] bIgnoreManipulatorLinks if true, then will ignore any links that can potentially move because of manipulator moving.
            \return true if a collision occurred
            /// \throw openrave_exception if the gripper location cannot be fully determined from the passed in ik parameterization.
         */
        virtual bool CheckEndEffectorSelfCollision(const IkParameterization& ikparam, CollisionReportPtr report = CollisionReportPtr(), int numredundantsamples=0, bool bIgnoreManipulatorLinks=false) const;

        /** \brief Checks collision with the environment with all the independent links of the robot. Ignores disabled links.

            \param[out] report [optional] collision report
            \return true if a collision occurred
         */
        virtual bool CheckIndependentCollision(CollisionReportPtr report = CollisionReportPtr()) const;

        /** \brief Checks collision with a target body and all the independent links of the robot. Ignores disabled links.

            \param[in] the body to check the independent links with
            \param[out] report [optional] collision report
            \return true if a collision occurred
         */
        //virtual bool CheckIndependentCollision(KinBodyConstPtr body, CollisionReportPtr report = CollisionReportPtr()) const;

        /// \brief return true if the body is being grabbed by any link on this manipulator
        bool IsGrabbing(KinBodyConstPtr body) const RAVE_DEPRECATED {
            return IsGrabbing(*body);
        }
        virtual bool IsGrabbing(const KinBody &body) const;

        /// \brief computes the jacobian of the manipulator arm indices of the current manipulator frame world position.
        ///
        /// The manipulator frame is computed from Manipulator::GetTransform()
        virtual void CalculateJacobian(std::vector<dReal>& jacobian) const;

        /// \brief calls std::vector version of CalculateJacobian internally, a little inefficient since it copies memory
        virtual void CalculateJacobian(boost::multi_array<dReal,2>& jacobian) const;

        /// \brief computes the quaternion jacobian of the manipulator arm indices from the current manipulator frame rotation.
        virtual void CalculateRotationJacobian(std::vector<dReal>& jacobian) const;

        /// \brief calls std::vector version of CalculateRotationJacobian internally, a little inefficient since it copies memory
        virtual void CalculateRotationJacobian(boost::multi_array<dReal,2>& jacobian) const;

        /// \brief computes the angule axis jacobian of the manipulator arm indices.
        virtual void CalculateAngularVelocityJacobian(std::vector<dReal>& jacobian) const;

        /// \brief calls std::vector version of CalculateAngularVelocityJacobian internally, a little inefficient since it copies memory
        virtual void CalculateAngularVelocityJacobian(boost::multi_array<dReal,2>& jacobian) const;

        /// \brief return a copy of the configuration specification of the arm indices
        ///
        /// Note that the return type is by-value, so should not be used in iteration
        virtual ConfigurationSpecification GetArmConfigurationSpecification(const std::string& interpolation="") const;

        /// \brief return a copy of the configuration specification of this arm under a particular IkParameterizationType
        ///
        /// Note that the return type is by-value, so should not be used in iteration
        virtual ConfigurationSpecification GetIkConfigurationSpecification(IkParameterizationType iktype, const std::string& interpolation="") const;

        /// \brief returns the serialization of the manipulator. If options & SO_InverseKinematics, then use iktype
        virtual void serialize(std::ostream& o, int options, IkParameterizationType iktype=IKP_None) const;

        /// \brief Return hash of just the manipulator definition.
        virtual const std::string& GetStructureHash() const;

        /// \brief Return hash of all kinematics information of just the manipulator
        ///
        /// This includes joint axes, joint positions, and final grasp transform. Hash is used to cache the solvers.
        virtual const std::string& GetKinematicsStructureHash() const;

        /// \brief Return hash of the information necessary to compute a certain ik
        ///
        /// This includes joint axes, joint positions, and final grasp transform. Hash is used to cache the solvers.
        virtual const std::string& GetInverseKinematicsStructureHash(IkParameterizationType iktype) const;

protected:
        /// \brief compute internal information from user-set info
        virtual void _ComputeInternalInformation();

        ManipulatorInfo _info; ///< user-set information
private:
        RobotBaseWeakPtr __probot;
        LinkPtr __pBase, __pEffector; ///< contains weak links to robot
        std::vector<int> __vgripperdofindices, __varmdofindices;
        ConfigurationSpecification __armspec; ///< reflects __varmdofindices
        mutable IkSolverBasePtr __pIkSolver;
        mutable std::string __hashstructure, __hashkinematicsstructure;
        mutable std::map<IkParameterizationType, std::string> __maphashikstructure;

#ifdef RAVE_PRIVATE
#ifdef _MSC_VER
        friend class OpenRAVEXMLParser::ManipulatorXMLReader;
        friend class OpenRAVEXMLParser::RobotXMLReader;
        friend class XFileReader;
#else
        friend class ::OpenRAVEXMLParser::ManipulatorXMLReader;
        friend class ::OpenRAVEXMLParser::RobotXMLReader;
        friend class ::XFileReader;
#endif
#endif
        friend class ColladaReader;
        friend class RobotBase;
    };
    typedef boost::shared_ptr<RobotBase::Manipulator> ManipulatorPtr;
    typedef boost::shared_ptr<RobotBase::Manipulator const> ManipulatorConstPtr;
    typedef boost::weak_ptr<RobotBase::Manipulator> ManipulatorWeakPtr;

    /// \brief holds all user-set attached sensor information used to initialize the AttachedSensor class.
    ///
    /// This is serializable and independent of environment.
    class OPENRAVE_API AttachedSensorInfo
    {
public:
        AttachedSensorInfo() {
        }
        virtual ~AttachedSensorInfo() {
        }

        std::string _id;
        std::string _name;
        std::string _linkname; ///< the robot link that the sensor is attached to
        Transform _trelative;         ///< relative transform of the sensor with respect to the attached link
        std::string _sensorname; ///< name of the sensor interface to create, in other words the sensor type
        SensorBase::SensorGeometryPtr _sensorgeometry; ///< the sensor geometry to initialize the sensor with
        virtual void SerializeJSON(rapidjson::Value& value, rapidjson::Document::AllocatorType& allocator, dReal fUnitScale=1.0, int options=0) const;
        virtual void SerializeDiffJSON(rapidjson::Value& value, const RobotBase::AttachedSensorInfo& baseInfo, rapidjson::Document::AllocatorType& allocator, dReal fUnitScale=1.0, int options=0) const;
        virtual void DeserializeJSON(const rapidjson::Value& value, dReal fUnitScale=1.0);

        // reference architexture
        boost::shared_ptr<AttachedSensorInfo const> _referenceInfo;

    };
    typedef boost::shared_ptr<AttachedSensorInfo> AttachedSensorInfoPtr;
    typedef boost::shared_ptr<AttachedSensorInfo const> AttachedSensorInfoConstPtr;

    /// \brief Attaches a sensor to a link on the robot.
    class OPENRAVE_API AttachedSensor : public boost::enable_shared_from_this<AttachedSensor>
    {
public:
        AttachedSensor(RobotBasePtr probot);
        AttachedSensor(RobotBasePtr probot, const AttachedSensor &sensor, int cloningoptions);
        AttachedSensor(RobotBasePtr probot, const AttachedSensorInfo& info);
        virtual ~AttachedSensor();

        virtual SensorBasePtr GetSensor() const {
            return _psensor;
        }
        virtual LinkPtr GetAttachingLink() const {
            return LinkPtr(pattachedlink);
        }
        virtual const Transform& GetRelativeTransform() const {
            return _info._trelative;
        }
        virtual Transform GetTransform() const {
            return LinkPtr(pattachedlink)->GetTransform()*_info._trelative;
        }

        /// \brief get robot that manipulator belongs to.
        ///
        /// \param trylock if true then will try to get the parent pointer and return empty pointer if parent was already destroyed. Otherwise throws an exception if parent is already destroyed. By default this should be
        inline RobotBasePtr GetRobot(bool trylock=false) const {
            if( trylock ) {
                return _probot.lock();
            }
            else {
                return RobotBasePtr(_probot);
            }
        }
        virtual const std::string& GetName() const {
            return _info._name;
        }
        virtual inline const std::string& GetId() const {
            return _info._id;
        }

        /// retrieves the current data from the sensor
        virtual SensorBase::SensorDataPtr GetData() const;

        virtual void SetRelativeTransform(const Transform& t);

        virtual void serialize(std::ostream& o, int options) const;

        /// \brief return hash of the sensor definition
        virtual const std::string& GetStructureHash() const;

        /// \brief Updates several fields in \ref _info depending on the current state of the attached sensor
        ///
        /// \param type the type of sensor geometry that should be updated in _info
        virtual void UpdateInfo(SensorBase::SensorType type=SensorBase::ST_Invalid);

        /// \brief returns the attached sensor info
        ///
        /// \param type the type of sensor geometry that should be updated in _info
        inline const AttachedSensorInfo& UpdateAndGetInfo(SensorBase::SensorType type=SensorBase::ST_Invalid) {
            UpdateInfo(type);
            return _info;
        }

        /// \brief returns the attached sensor info
        virtual inline const AttachedSensorInfo& GetInfo() const {
            return _info;
        }

        virtual uint8_t ApplyDiff(const rapidjson::Value& attachedSensorValue, AttachedSensorInfo& newInfo);

private:
        /// \brief compute internal information from user-set info
        //virtual void _ComputeInternalInformation();

        AttachedSensorInfo _info; ///< user specified data

        RobotBaseWeakPtr _probot;
        SensorBasePtr _psensor; ///< initialized by _ComputeInternalInformation when added to the environment
        LinkWeakPtr pattachedlink;         ///< the robot link that the sensor is attached to
        SensorBase::SensorDataPtr pdata;         ///< pointer to a preallocated data using psensor->CreateSensorData()
        mutable std::string __hashstructure;
#ifdef RAVE_PRIVATE
#ifdef _MSC_VER
        friend class OpenRAVEXMLParser::AttachedSensorXMLReader;
        friend class OpenRAVEXMLParser::RobotXMLReader;
        friend class XFileReader;
#else
        friend class ::OpenRAVEXMLParser::AttachedSensorXMLReader;
        friend class ::OpenRAVEXMLParser::RobotXMLReader;
        friend class ::XFileReader;
#endif
#endif
        friend class ColladaReader;
        friend class RobotBase;
    };
    typedef boost::shared_ptr<RobotBase::AttachedSensor> AttachedSensorPtr;
    typedef boost::shared_ptr<RobotBase::AttachedSensor const> AttachedSensorConstPtr;
    typedef boost::weak_ptr<RobotBase::AttachedSensor> AttachedSensorWeakPtr;

    /// \brief holds all user-set attached kinbody information used to initialize the AttachedKinBody class.
    ///
    /// This is serializable and independent of environment.
    class OPENRAVE_API ConnectedBodyInfo
    {
public:
        ConnectedBodyInfo();
        virtual ~ConnectedBodyInfo() {
        }

        /// \brief Updates the infos depending on the robot at the identity and zero position.
        virtual void InitInfoFromBody(RobotBase& robot);
        virtual void SerializeJSON(rapidjson::Value &value, rapidjson::Document::AllocatorType& allocator, dReal fUnitScale=1.0, int options=0) const;
        virtual void SerializeDiffJSON(rapidjson::Value &value, const RobotBase::ConnectedBodyInfo& baseInfo, rapidjson::Document::AllocatorType& allocator, dReal fUnitScale=1.0, int options=0) const;
        virtual void DeserializeJSON(const rapidjson::Value &value, dReal fUnitScale=1.0);

        std::string _name; ///< the name of the connected body info
        std::string _linkname; ///< the robot link that the body is attached to
        std::string _uri;  //< the uri where the connected body came from. this is used when writing back to the filename.
        Transform _trelative;  ///< relative transform of the body with respect to the attached link. The link transforms are multiplied by the transform of _linkname and _trelative to put them on the real robot.
        std::vector<KinBody::LinkInfoPtr> _vLinkInfos; ///< extracted link infos representing the connected body. The names are the original "desired" names. Should not consider _linkname and _trelative.
        std::vector<KinBody::JointInfoPtr> _vJointInfos; ///< extracted joint infos (inluding passive) representing the connected body. The names are the original "desired" names.
        std::vector<RobotBase::ManipulatorInfoPtr> _vManipulatorInfos; ///< extracted manip infos representing the connected body. The names are the original "desired" names.
        std::vector<RobotBase::AttachedSensorInfoPtr> _vAttachedSensorInfos; ///< extracted sensor infos representing the connected body. The names are the original "desired" names.
        std::vector<RobotBase::GripperInfoPtr> _vGripperInfos; ///< extracted gripper infos representing the connected body. The names are the original "desired" names.
        bool _bIsActive; ///< if true, then add the connected body. Otherwise do not add it.
        // reference architexture
        std::string _id;
        boost::shared_ptr<ConnectedBodyInfo const> _referenceInfo;
        bool _bIsDeleted;
    };
    typedef boost::shared_ptr<ConnectedBodyInfo> ConnectedBodyInfoPtr;
    typedef boost::shared_ptr<ConnectedBodyInfo const> ConnectedBodyInfoConstPtr;

    /// \brief Attaches a kinbody to a link on the robot.
    class OPENRAVE_API ConnectedBody : public boost::enable_shared_from_this<ConnectedBody>
    {
public:
        ConnectedBody(RobotBasePtr probot);
        ConnectedBody(RobotBasePtr probot, const ConnectedBody &connectedBody, int cloningoptions);
        ConnectedBody(RobotBasePtr probot, const ConnectedBodyInfo& info);
        virtual ~ConnectedBody();

        /// \brief have the connected body to be added to the robot kinematics. The active level has nothing to do with visibility or enabling of the links.
        ///
        /// Can only be called when robot is not added to the environment
        virtual bool SetActive(bool active);

        /// \brief return true
        virtual bool IsActive();

        /// \brief if the connected body is activated and added to the robot, this is a helper functions to enable/disable all the links
        virtual void SetLinkEnable(bool benable);

        /// \brief if the connected body is activated and added to the robot, this is a helper functions to enable/disable all the links
        virtual void SetLinkVisible(bool bvisible);

        /// \brief gets the resolved links added to the robot.
        ///
        /// Has one-to-one correspondence with _info._vLinkInfos
        virtual void GetResolvedLinks(std::vector<KinBody::LinkPtr>& links);

        /// \brief gets the resolved links added to the robot.
        ///
        /// Has one-to-one correspondence with _info._vJointInfos
        virtual void GetResolvedJoints(std::vector<KinBody::JointPtr>& joints);

        /// \brief gets the resolved links added to the robot.
        ///
        /// Has one-to-one correspondence with _info._vManipulatorInfos
        virtual void GetResolvedManipulators(std::vector<RobotBase::ManipulatorPtr>& manipulators);

        /// \brief gets the resolved links added to the robot.
        ///
        /// Has one-to-one correspondence with _info._vAttachedSensorInfos
        virtual void GetResolvedAttachedSensors(std::vector<RobotBase::AttachedSensorPtr>& attachedSensors);

        /// \brief gets the resolved gripper infos added to the robot.
        ///
        /// Has one-to-one correspondence with _info._vGripperInfos
        virtual void GetResolvedGripperInfos(std::vector<RobotBase::GripperInfoPtr>& gripperInfos);

        virtual LinkPtr GetAttachingLink() const {
            return LinkPtr(_pattachedlink);
        }
        virtual const Transform& GetRelativeTransform() const {
            return _info._trelative;
        }

        /// \brief return the transform of the base link of the connecting body
        virtual Transform GetTransform() const {
            return LinkPtr(_pattachedlink)->GetTransform()*_info._trelative;
        }

        /// \brief get robot that manipulator belongs to.
        ///
        /// \param trylock if true then will try to get the parent pointer and return empty pointer if parent was already destroyed. Otherwise throws an exception if parent is already destroyed. By default this should be
        inline RobotBasePtr GetRobot(bool trylock=false) const {
            if( trylock ) {
                return _pattachedrobot.lock();
            }
            else {
                return RobotBasePtr(_pattachedrobot);
            }
        }

        inline const std::string& GetName() const {
            return _info._name;
        }

        virtual inline const std::string GetId() const {
            return _info._id;
        }

        // virtual void serialize(std::ostream& o, int options) const;

        /// \brief return hash of the attached kinbody definition
        // virtual const std::string& GetStructureHash() const;

        /// \brief returns the attached kinbody info
        virtual inline const ConnectedBodyInfo& GetInfo() const {
            return _info;
        }
        virtual uint8_t ApplyDiff(const rapidjson::Value& connectedBodyValue, ConnectedBodyInfo& newInfo);

private:
        ConnectedBodyInfo _info; ///< user specified data (to be serialized and saved), should not contain dynamically generated parameters.

        std::string _nameprefix; ///< the name prefix to use for all the resolved link names.
        std::string _dummyPassiveJointName; ///< the joint that is used to attach the connected body to the robot link
        KinBody::JointPtr _pDummyJointCache; ///< cached Joint used for _dummyPassiveJointName
        std::vector< std::pair<std::string, RobotBase::LinkPtr> > _vResolvedLinkNames; ///< for every entry in _info._vLinkInfos, the resolved link names added to the robot. Also serves as cache for pointers
        std::vector< std::pair<std::string, RobotBase::JointPtr> > _vResolvedJointNames; ///< for every entry in _info._vJointInfos, the resolved link names. Also serves as cache for pointers.
        std::vector< std::pair<std::string, RobotBase::ManipulatorPtr> > _vResolvedManipulatorNames; ///< for every entry in _info._vManipInfos. Also serves as cache for pointers
        std::vector< std::pair<std::string, RobotBase::AttachedSensorPtr> > _vResolvedAttachedSensorNames; ///< for every entry in _info._vAttachedSensorResolvedNames. Also serves as cache for pointers
        std::vector< std::pair<std::string, RobotBase::GripperInfoPtr> > _vResolvedGripperInfoNames; ///< for every entry in _info._vGripperInfos. Also serves as cache for pointers

        RobotBaseWeakPtr _pattachedrobot; ///< the robot that the body is attached to
        LinkWeakPtr _pattachedlink;         ///< the robot link that the body is attached to
        mutable std::string __hashstructure;

        friend class ColladaReader;
        friend class RobotBase;
    };

    typedef boost::shared_ptr<RobotBase::ConnectedBody> ConnectedBodyPtr;
    typedef boost::shared_ptr<RobotBase::ConnectedBody const> ConnectedBodyConstPtr;
    typedef boost::weak_ptr<RobotBase::ConnectedBody> ConnectedBodyWeakPtr;

    /// \brief info structure used to initialize a robot
    class OPENRAVE_API RobotBaseInfo : public KinBodyInfo
    {
public:
        RobotBaseInfo() : KinBodyInfo() {}
        virtual ~RobotBaseInfo() {}

        virtual const RobotBaseInfo& operator=(const RobotBaseInfo& other) {
            _id = other._id;
            _uri = other._uri;
            _name = other._name;
            _referenceUri = other._referenceUri;

            _vLinkInfos = other._vLinkInfos;
            _vJointInfos = other._vJointInfos;
            _vManipInfos = other._vManipInfos;
            _vAttachedSensorInfos = other._vAttachedSensorInfos;
            _vConnectedBodyInfos = other._vConnectedBodyInfos;
            _vGripperInfos = other._vGripperInfos;
            return *this;
        }

        virtual void SerializeJSON(rapidjson::Value& value, rapidjson::Document::AllocatorType& allocator, dReal fUnitScale=1.0, int options=0) const;
        virtual void DeserializeJSON(const rapidjson::Value& value, dReal fUnitScale=1.0);
        std::vector<ManipulatorInfoPtr> _vManipInfos; ///< list of pointers to ManipulatorInfo
        std::vector<AttachedSensorInfoPtr> _vAttachedSensorInfos; ///< list of pointers to AttachedSensorInfo
        std::vector<ConnectedBodyInfoPtr> _vConnectedBodyInfos; ///< list of pointers to ConnectedBodyInfo
        std::vector<GripperInfoPtr> _vGripperInfos; ///< list of pointers to GripperInfo
        boost::shared_ptr<RobotBaseInfo> _referenceInfo;

private:
        void _Update(const RobotBase::RobotBaseInfo& info);
    };
    typedef boost::shared_ptr<RobotBaseInfo> RobotBaseInfoPtr;
    typedef boost::shared_ptr<RobotBaseInfo const> RobotBaseInfoConstPtr;

    /// \brief Helper class derived from KinBodyStateSaver to additionaly save robot information.
    class OPENRAVE_API RobotStateSaver : public KinBodyStateSaver
    {
public:
        RobotStateSaver(RobotBasePtr probot, int options = Save_LinkTransformation|Save_LinkEnable|Save_ActiveDOF|Save_ActiveManipulator);
        virtual ~RobotStateSaver();

        /// \brief restore the state
        ///
        /// \param robot if set, will attempt to restore the stored state to the passed in body, otherwise will restore it for the original body.
        /// \throw openrave_exception if the passed in body is not compatible with the saved state, will throw
        virtual void Restore(boost::shared_ptr<RobotBase> robot=boost::shared_ptr<RobotBase>());

        /// \brief release the body state. _pbody will not get restored on destruction
        ///
        /// After this call, it will still be possible to use \ref Restore.
        virtual void Release();

protected:
        RobotBasePtr _probot;
        std::vector<int> vactivedofs;
        int affinedofs;
        Vector rotationaxis;
        ManipulatorPtr _pManipActive;
        Transform _tActiveManipLocalTool;
        Vector _vActiveManipLocalDirection;
        IkSolverBasePtr _pActiveManipIkSolver;
        std::vector<Transform> _vtManipsLocalTool;
        std::vector<Vector> _vvManipsLocalDirection;
        std::vector<IkSolverBasePtr> _vpManipsIkSolver;
        std::vector<uint8_t> _vConnectedBodyActiveStates; ///< GetConnectedBodyActiveStates
private:
        virtual void _RestoreRobot(boost::shared_ptr<RobotBase> robot);
    };

    typedef boost::shared_ptr<RobotStateSaver> RobotStateSaverPtr;

    virtual ~RobotBase();

    /// \brief Return the static interface type this class points to (used for safe casting).
    static inline InterfaceType GetInterfaceTypeStatic() {
        return PT_Robot;
    }

    virtual void Destroy();

    /// \brief initializes a robot with links, joints, manipulators, and sensors
    ///
    /// Calls \ref KinBody::Init(linkinfos, jointinfos) and then adds the robot-specific information afterwards
    /// \param linkinfos information for all the links. Links will be created in this order
    /// \param jointinfos information for all the joints. Joints might be rearranged depending on their mimic properties
    virtual bool Init(const std::vector<LinkInfoConstPtr>& linkinfos, const std::vector<JointInfoConstPtr>& jointinfos, const std::vector<ManipulatorInfoConstPtr>& manipinfos, const std::vector<AttachedSensorInfoConstPtr>& attachedsensorinfos, const std::string& uri=std::string());

    /// \brief initializes a robot with info structure
    virtual bool InitFromInfo(const RobotBaseInfoConstPtr& info);

    /// \brief Returns the manipulators of the robot
    virtual const std::vector<ManipulatorPtr>& GetManipulators() const;

    /// \brief Returns a manipulator from its name. If no manipulator with that name is present, returns empty pointer.
    virtual ManipulatorPtr GetManipulator(const std::string& name) const;

    virtual const std::vector<AttachedSensorPtr>& GetAttachedSensors() const {
        return _vecAttachedSensors;
    }

    virtual const std::vector<ConnectedBodyPtr>& GetConnectedBodies() const {
        return _vecConnectedBodies;
    }

    virtual const std::vector<GripperInfoPtr>& GetGripperInfos() const {
        return _vecGripperInfos;
    }

    /// \brief Returns a GriperInfo that matches with name
    virtual GripperInfoPtr GetGripperInfo(const std::string& name) const;

    // \brief gets the active states of all connected bodies
    virtual void GetConnectedBodyActiveStates(std::vector<uint8_t>& activestates) const;

    /// \brief sets the active states for connected bodies
    virtual void SetConnectedBodyActiveStates(const std::vector<uint8_t>& activestates);

    virtual void SetName(const std::string& name);

    virtual void SetDOFValues(const std::vector<dReal>& vJointValues, uint32_t checklimits = 1, const std::vector<int>& dofindices = std::vector<int>());
    virtual void SetDOFValues(const std::vector<dReal>& vJointValues, const Transform& transbase, uint32_t checklimits = 1);

    virtual void SetLinkTransformations(const std::vector<Transform>& transforms);
    virtual void SetLinkTransformations(const std::vector<Transform>& transforms, const std::vector<dReal>& doflastsetvalues);

    virtual bool SetVelocity(const Vector& linearvel, const Vector& angularvel);
    virtual void SetDOFVelocities(const std::vector<dReal>& dofvelocities, const Vector& linearvel, const Vector& angularvel,uint32_t checklimits = 1);
    virtual void SetDOFVelocities(const std::vector<dReal>& dofvelocities, uint32_t checklimits = 1, const std::vector<int>& dofindices = std::vector<int>());

    /// \see SetTransform
    /// Also transforms the robot and updates the attached sensors and grabbed bodies.
    virtual void SetTransform(const Transform& trans);

    /** Methods using the active degrees of freedoms of the robot. Active DOFs are a way for the
        user to specify degrees of freedom of interest for a current execution block. All planners
        by default use the robot's active DOF and active manipultor. For every Get* method, there is
        a corresponding GetActive* method rather than the methods when setting joints.  The active
        DOFs also include affine transfomrations of the robot's base. Affine transformation DOFs can
        be found after the joint DOFs in this order: X, Y, Z, Rotation where rotation can be around
        a specified axis a full 3D rotation.  Usually the affine transforamtion is with respect to
        the first link in the body
        @name Affine DOFs
        @{
     */

    /// \deprecated (11/10/04), use OpenRAVE:: global variables
    static const DOFAffine DOF_NoTransform RAVE_DEPRECATED = OpenRAVE::DOF_NoTransform;
    static const DOFAffine DOF_X RAVE_DEPRECATED = OpenRAVE::DOF_X;
    static const DOFAffine DOF_Y RAVE_DEPRECATED = OpenRAVE::DOF_Y;
    static const DOFAffine DOF_Z RAVE_DEPRECATED = OpenRAVE::DOF_Z;
    static const DOFAffine DOF_RotationAxis RAVE_DEPRECATED = OpenRAVE::DOF_RotationAxis;
    static const DOFAffine DOF_Rotation3D RAVE_DEPRECATED = OpenRAVE::DOF_Rotation3D;
    static const DOFAffine DOF_RotationQuat RAVE_DEPRECATED = OpenRAVE::DOF_RotationQuat;

    /** \brief Set the joint indices and affine transformation dofs that the planner should use. If \ref DOF_RotationAxis is specified, the previously set axis is used.

        \param dofindices the indices of the original degrees of freedom to use.
        \param affine A bitmask of \ref DOFAffine values
     */
    virtual void SetActiveDOFs(const std::vector<int>& dofindices, int affine = OpenRAVE::DOF_NoTransform);

    /** \brief Set the joint indices and affine transformation dofs that the planner should use. If \ref DOF_RotationAxis is specified, then rotationaxis is set as the new axis.

        \param dofindices the indices of the original degrees of freedom to use.
        \param affine A bitmask of \ref DOFAffine values
        \param rotationaxis if \ref DOF_RotationAxis is specified, pRotationAxis is used as the new axis
     */
    virtual void SetActiveDOFs(const std::vector<int>& dofindices, int affine, const Vector& rotationaxis);
    virtual int GetActiveDOF() const {
        return _nActiveDOF >= 0 ? _nActiveDOF : GetDOF();
    }
    virtual int GetAffineDOF() const {
        return _nAffineDOFs;
    }

    /// \deprecated (11/10/07)
    virtual int GetAffineDOFIndex(DOFAffine dof) const {
        return GetActiveDOFIndices().size()+RaveGetIndexFromAffineDOF(GetAffineDOF(),dof);
    }

    /// \brief return a copy of the configuration specification of the active dofs
    ///
    /// Note that the return type is by-value, so should not be used in iteration
    virtual ConfigurationSpecification GetActiveConfigurationSpecification(const std::string& interpolation="") const;

    /// \brief Return the set of active dof indices of the joints.
    virtual const std::vector<int>& GetActiveDOFIndices() const;

    virtual const Vector& GetAffineRotationAxis() const {
        return vActvAffineRotationAxis;
    }
    virtual void SetAffineTranslationLimits(const Vector& lower, const Vector& upper);
    virtual void SetAffineRotationAxisLimits(const Vector& lower, const Vector& upper);
    virtual void SetAffineRotation3DLimits(const Vector& lower, const Vector& upper);

    /// \brief sets the quaternion limits using a starting rotation and the max angle deviation from it.
    ///
    /// \param quatangle quaternion_start * max_angle. acos(q dot quaternion_start) <= max_angle.
    /// If max_angle is 0, then will take the current transform of the robot
    virtual void SetAffineRotationQuatLimits(const Vector& quatangle);
    virtual void SetAffineTranslationMaxVels(const Vector& vels);
    virtual void SetAffineRotationAxisMaxVels(const Vector& vels);
    virtual void SetAffineRotation3DMaxVels(const Vector& vels);
    virtual void SetAffineRotationQuatMaxVels(dReal vels);
    virtual void SetAffineTranslationResolution(const Vector& resolution);
    virtual void SetAffineRotationAxisResolution(const Vector& resolution);
    virtual void SetAffineRotation3DResolution(const Vector& resolution);
    virtual void SetAffineRotationQuatResolution(dReal resolution);
    virtual void SetAffineTranslationWeights(const Vector& weights);
    virtual void SetAffineRotationAxisWeights(const Vector& weights);
    virtual void SetAffineRotation3DWeights(const Vector& weights);
    virtual void SetAffineRotationQuatWeights(dReal weights);

    virtual void GetAffineTranslationLimits(Vector& lower, Vector& upper) const;
    virtual void GetAffineRotationAxisLimits(Vector& lower, Vector& upper) const;
    virtual void GetAffineRotation3DLimits(Vector& lower, Vector& upper) const;

    /// \brief gets the quaternion limits
    ///
    /// \param quatangle quaternion_start * max_angle. acos(q dot quaternion_start) <= max_angle
    virtual Vector GetAffineRotationQuatLimits() const {
        return _vRotationQuatLimitStart * _fQuatLimitMaxAngle;
    }
    virtual const Vector& GetAffineTranslationMaxVels() const {
        return _vTranslationMaxVels;
    }
    virtual const Vector& GetAffineRotationAxisMaxVels() const {
        return _vRotationAxisMaxVels;
    }
    virtual const Vector& GetAffineRotation3DMaxVels() const {
        return _vRotation3DMaxVels;
    }
    virtual dReal GetAffineRotationQuatMaxVels() const {
        return _fQuatMaxAngleVelocity;
    }
    virtual const Vector& GetAffineTranslationResolution() const {
        return _vTranslationResolutions;
    }
    virtual const Vector& GetAffineRotationAxisResolution() const {
        return _vRotationAxisResolutions;
    }
    virtual const Vector& GetAffineRotation3DResolution() const {
        return _vRotation3DResolutions;
    }
    virtual dReal GetAffineRotationQuatResolution() const {
        return _fQuatAngleResolution;
    }
    virtual const Vector& GetAffineTranslationWeights() const {
        return _vTranslationWeights;
    }
    virtual const Vector& GetAffineRotationAxisWeights() const {
        return _vRotationAxisWeights;
    }
    virtual const Vector& GetAffineRotation3DWeights() const {
        return _vRotation3DWeights;
    }
    virtual dReal GetAffineRotationQuatWeights() const {
        return _fQuatAngleResolution;
    }

    virtual void SetActiveDOFValues(const std::vector<dReal>& values, uint32_t checklimits=1);
    virtual void GetActiveDOFValues(std::vector<dReal>& v) const;
    virtual void SetActiveDOFVelocities(const std::vector<dReal>& velocities, uint32_t checklimits=1);
    virtual void GetActiveDOFVelocities(std::vector<dReal>& velocities) const;
    virtual void GetActiveDOFLimits(std::vector<dReal>& lower, std::vector<dReal>& upper) const;
    virtual void GetActiveDOFResolutions(std::vector<dReal>& v) const;
    virtual void GetActiveDOFWeights(std::vector<dReal>& v) const;
    virtual void GetActiveDOFVelocityLimits(std::vector<dReal>& v) const;
    virtual void GetActiveDOFAccelerationLimits(std::vector<dReal>& v) const;
    virtual void GetActiveDOFJerkLimits(std::vector<dReal>& v) const;
    virtual void GetActiveDOFHardVelocityLimits(std::vector<dReal>& v) const;
    virtual void GetActiveDOFHardAccelerationLimits(std::vector<dReal>& v) const;
    virtual void GetActiveDOFHardJerkLimits(std::vector<dReal>& v) const;
    virtual void GetActiveDOFMaxVel(std::vector<dReal>& v) const {
        return GetActiveDOFVelocityLimits(v);
    }
    virtual void GetActiveDOFMaxAccel(std::vector<dReal>& v) const {
        return GetActiveDOFAccelerationLimits(v);
    }
    virtual void GetActiveDOFMaxJerk(std::vector<dReal>& v) const {
        return GetActiveDOFJerkLimits(v);
    }
    virtual void GetActiveDOFHardMaxVel(std::vector<dReal>& v) const {
        return GetActiveDOFHardVelocityLimits(v);
    }
    virtual void GetActiveDOFHardMaxAccel(std::vector<dReal>& v) const {
        return GetActiveDOFHardAccelerationLimits(v);
    }
    virtual void GetActiveDOFHardMaxJerk(std::vector<dReal>& v) const {
        return GetActiveDOFHardJerkLimits(v);
    }

    /// computes the configuration difference q1-q2 and stores it in q1. Takes into account joint limits and circular joints
    virtual void SubtractActiveDOFValues(std::vector<dReal>& q1, const std::vector<dReal>& q2) const;

    /// \brief sets the active manipulator of the robot
    ///
    /// \param manipname manipulator name
    /// \throw openrave_exception if manipulator not present, will throw an exception
    virtual ManipulatorPtr SetActiveManipulator(const std::string& manipname);
    virtual void SetActiveManipulator(ManipulatorConstPtr pmanip);
    virtual ManipulatorPtr GetActiveManipulator();
    virtual ManipulatorConstPtr GetActiveManipulator() const;

    /// \brief adds a manipulator the list
    ///
    /// Will change the robot structure hash..
    /// \return the new manipulator attached to the robot
    /// \throw openrave_exception If removeduplicate is false and there exists a manipulator with the same name, will throw an exception
    virtual ManipulatorPtr AddManipulator(const ManipulatorInfo& manipinfo, bool removeduplicate=false);

    /// \brief removes a manipulator from the robot list. if successful, returns true
    ///
    /// Will change the robot structure hash..
    /// if the active manipulator is set to this manipulator, it will be set to None afterwards
    virtual bool RemoveManipulator(ManipulatorPtr manip);

    /// \brief attaches a sensor to a link the list
    ///
    /// Will change the robot structure hash.
    /// \return the new attached sensor
    /// \throw openrave_exception If removeduplicate is false and there exists a manipulator with the same name, will throw an exception
    virtual AttachedSensorPtr AddAttachedSensor(const AttachedSensorInfo& attachedsensorinfo, bool removeduplicate=false);

    /// \brief Returns an attached sensor from its name. If no sensor is with that name is present, returns empty pointer.
    virtual AttachedSensorPtr GetAttachedSensor(const std::string& name) const;

    /// \brief tries to remove the attached sensor. If successful, returns true.
    ///
    /// Will change the robot structure hash..
    virtual bool RemoveAttachedSensor(RobotBase::AttachedSensor &attsensor);

    /// \brief adds a connected body to the list
    ///
    /// Will change the robot structure hash.
    /// \return the new connected body
    /// \throw openrave_exception If removeduplicate is false and there exists a manipulator with the same name, will throw an exception
    virtual ConnectedBodyPtr AddConnectedBody(const ConnectedBodyInfo& connectedBodyInfo, bool removeduplicate=false);

    /// \brief get connected body with given name active.
    virtual ConnectedBodyPtr GetConnectedBody(const std::string& name) const;

    /// \brief tries to remove the connected body. If successful, returns true.
    ///
    /// Will change the robot structure hash..
    virtual bool RemoveConnectedBody(RobotBase::ConnectedBody &connectedBody);

    /// \brief adds a GripperInfo to the list
    ///
    /// \throw openrave_exception If removeduplicate is false and there exists a manipulator with the same name, will throw an exception
    /// \return true if added a new gripper
    virtual bool AddGripperInfo(GripperInfoPtr gripperinfo, bool removeduplicate=false);

    /// \brief removes a gripper from the robot list. if successful, returns true
    virtual bool RemoveGripperInfo(const std::string& name);

    /** \brief Calculates the translation jacobian with respect to a link.

        Calculates the partial differentials for the active degrees of freedom that in the path from the root node to _veclinks[index]
        (doesn't touch the rest of the values).
        \param mjacobian a 3 x ActiveDOF matrix
     */
    virtual void CalculateActiveJacobian(int index, const Vector& offset, std::vector<dReal>& jacobian) const;
    virtual void CalculateActiveJacobian(int index, const Vector& offset, boost::multi_array<dReal,2>& jacobian) const;

    virtual void CalculateActiveRotationJacobian(int index, const Vector& qInitialRot, std::vector<dReal>& jacobian) const;
    virtual void CalculateActiveRotationJacobian(int index, const Vector& qInitialRot, boost::multi_array<dReal,2>& jacobian) const;


    /** Calculates the angular velocity jacobian of a specified link about the axes of world coordinates.

        \param index of the link that the rotation is attached to
        \param mjacobian 3x(num ACTIVE DOF) matrix
     */
    virtual void CalculateActiveAngularVelocityJacobian(int index, std::vector<dReal>& jacobian) const;
    virtual void CalculateActiveAngularVelocityJacobian(int index, boost::multi_array<dReal,2>& jacobian) const;

    virtual const std::vector<int>& GetNonAdjacentLinks(int adjacentoptions=0) const;

    /// \brief \ref KinBody::SetNonCollidingConfiguration, also regrabs all bodies
    virtual void SetNonCollidingConfiguration();

    //@}

    /** A grabbed body becomes part of the robot and its relative pose with respect to a robot's
        link will be fixed. KinBody::_AttachBody is called for every grabbed body in order to make
        the grabbed body a part of the robot. Once grabbed, the inter-collisions between the robot
        and the body are regarded as self-collisions; any outside collisions of the body and the
        environment are regarded as environment collisions with the robot.
        @name Grabbing Bodies
        @{
     */

    /** \brief Grab the body with the specified link.

        \param[in] body the body to be grabbed
        \param[in] pRobotLinkToGrabWith the link of this robot that will perform the grab
        \param[in] setRobotLinksToIgnore Additional robot link indices that collision checker ignore
        when checking collisions between the grabbed body and the robot.
        \return true if successful and body is grabbed.
     */
    virtual bool Grab(KinBodyPtr body, LinkPtr pRobotLinkToGrabWith, const std::set<int>& setRobotLinksToIgnore);

    /** \brief Grab a body with the specified link.

        \param[in] body the body to be grabbed
        \param[in] pRobotLinkToGrabWith the link of this robot that will perform the grab
        \return true if successful and body is grabbed/
     */
    virtual bool Grab(KinBodyPtr body, LinkPtr pRobotLinkToGrabWith);

    /** \brief Grabs the body with the active manipulator's end effector.

        \param[in] body the body to be grabbed
        \param[in] setRobotLinksToIgnore Additional robot link indices that collision checker ignore
        when checking collisions between the grabbed body and the robot.
        \return true if successful and body is grabbed
     */
    virtual bool Grab(KinBodyPtr body, const std::set<int>& setRobotLinksToIgnore);

    /** \brief Grabs the body with the active manipulator's end effector.

        \param[in] body the body to be grabbed
        \return true if successful and body is grabbed
     */
    virtual bool Grab(KinBodyPtr body);

    //@}

    /** \brief Simulate the robot and update the grabbed bodies and attached sensors

        Do not call SimulationStep for the attached sensors in this function.
     */
    virtual void SimulationStep(dReal fElapsedTime);

    /// does not clone the grabbed bodies since it requires pointers from other bodies (that might not be initialized yet)
    virtual void Clone(InterfaceBaseConstPtr preference, int cloningoptions);

    /// \return true if this body is derived from RobotBase
    virtual bool IsRobot() const {
        return true;
    }

    virtual void serialize(std::ostream& o, int options) const;

    /// A md5 hash unique to the particular robot structure that involves manipulation and sensing components
    /// The serialization for the attached sensors will not involve any sensor specific properties (since they can change through calibration)
    virtual const std::string& GetRobotStructureHash() const;

    /// \brief gets the robot controller
    virtual ControllerBasePtr GetController() const {
        return ControllerBasePtr();
    }

    /// \brief set a controller for a robot
    /// \param pController - if NULL, sets the controller of this robot to NULL. otherwise attemps to set the controller to this robot.
    /// \param args - the argument list to pass when initializing the controller
    virtual bool SetController(ControllerBasePtr controller, const std::vector<int>& dofindices, int nControlTransformation);

    inline RobotBasePtr shared_robot() {
        return boost::static_pointer_cast<RobotBase>(shared_from_this());
    }
    inline RobotBaseConstPtr shared_robot_const() const {
        return boost::static_pointer_cast<RobotBase const>(shared_from_this());
    }

    virtual uint8_t ApplyDiff(const rapidjson::Value& robotValue, RobotBaseInfo& newInfo);
    virtual inline const RobotBaseInfo& UpdateAndGetInfo() {
        UpdateInfo();
        return GetInfo();
    }
    virtual inline const RobotBaseInfo& GetInfo() const {
        return _info;
    }
    virtual inline void SetInfo(const RobotBaseInfo& info) {
        _info = info;
    }
    virtual void UpdateInfo();

    virtual inline const std::string GetId() const {
        return _info._id;
    }

protected:
    RobotBase(EnvironmentBasePtr penv);

    /// \brief Proprocess the manipulators and sensors and build the specific robot hashes.
    virtual void _ComputeInternalInformation();

    virtual void _DeinitializeInternalInformation();

    /// \brief Proprocess with _vecConnectedBodies and reinitialize robot.
    virtual void _ComputeConnectedBodiesInformation();

    virtual void _DeinitializeConnectedBodiesInformation();

    /// \brief Called to notify the body that certain groups of parameters have been changed.
    ///
    /// This function in calls every registers calledback that is tracking the changes.
    virtual void _PostprocessChangedParameters(uint32_t parameters);

    virtual void _UpdateAttachedSensors();
    std::vector<ManipulatorPtr> _vecManipulators; ///< \see GetManipulators
    ManipulatorPtr _pManipActive;

    std::vector<AttachedSensorPtr> _vecAttachedSensors; ///< \see GetAttachedSensors

    std::vector<ConnectedBodyPtr> _vecConnectedBodies;  ///< \see GetConnectedBodies
    std::vector<GripperInfoPtr> _vecGripperInfos; /// \see GetGripperInfos

    std::vector<int> _vActiveDOFIndices, _vAllDOFIndices;
    Vector vActvAffineRotationAxis;
    int _nActiveDOF; ///< Active degrees of freedom; if -1, use robot dofs
    int _nAffineDOFs; ///< dofs describe what affine transformations are allowed

    Vector _vTranslationLowerLimits, _vTranslationUpperLimits, _vTranslationMaxVels, _vTranslationResolutions, _vTranslationWeights;
    /// the xyz components are used if the rotation axis is solely about X,Y,or Z; otherwise the W component is used.
    Vector _vRotationAxisLowerLimits, _vRotationAxisUpperLimits, _vRotationAxisMaxVels, _vRotationAxisResolutions, _vRotationAxisWeights;
    Vector _vRotation3DLowerLimits, _vRotation3DUpperLimits, _vRotation3DMaxVels, _vRotation3DResolutions, _vRotation3DWeights;
    Vector _vRotationQuatLimitStart;
    dReal _fQuatLimitMaxAngle, _fQuatMaxAngleVelocity, _fQuatAngleResolution, _fQuatAngleWeight;

    ConfigurationSpecification _activespec;

    RobotBaseInfo _info;
private:
    virtual const char* GetHash() const {
        return OPENRAVE_ROBOT_HASH;
    }
    virtual const char* GetKinBodyHash() const {
        return OPENRAVE_KINBODY_HASH;
    }
    mutable std::string __hashrobotstructure;
    mutable std::vector<dReal> _vTempRobotJoints;

#ifdef RAVE_PRIVATE
#ifdef _MSC_VER
    friend class Environment;
    friend class OpenRAVEXMLParser::RobotXMLReader;
    friend class OpenRAVEXMLParser::ManipulatorXMLReader;
    friend class OpenRAVEXMLParser::AttachedSensorXMLReader;
    friend class XFileReader;
#else
    friend class ::Environment;
    friend class ::OpenRAVEXMLParser::RobotXMLReader;
    friend class ::OpenRAVEXMLParser::ManipulatorXMLReader;
    friend class ::OpenRAVEXMLParser::AttachedSensorXMLReader;
    friend class ::XFileReader;
#endif
#endif
    friend class ColladaWriter;
    friend class ColladaReader;
    friend class RaveDatabase;
    friend class Grabbed;
};

} // end namespace OpenRAVE

#endif   // ROBOT_H<|MERGE_RESOLUTION|>--- conflicted
+++ resolved
@@ -42,7 +42,6 @@
         }
 
         virtual void SerializeJSON(rapidjson::Value &value, rapidjson::Document::AllocatorType& allocator, dReal fUnitScale=1.0, int options=0) const;
-        virtual void SerializeDiffJSON(rapidjson::Value &value, const RobotBase::ManipulatorInfo& baseInfo, rapidjson::Document::AllocatorType& allocator, dReal fUnitScale=1.0, int options=0) const;
         virtual void DeserializeJSON(const rapidjson::Value& value, dReal fUnitScale=1.0);
 
         std::string _name;
@@ -52,8 +51,7 @@
         Vector _vdirection;
         std::string _sIkSolverXMLId; ///< xml id of the IkSolver interface to attach
         std::vector<std::string> _vGripperJointNames;         ///< names of the gripper joints
-<<<<<<< HEAD
-        std::string _gripperid; ///< associates the manipulator with a GripperInfo
+        std::string _grippername; ///< associates the manipulator with a GripperInfo
 
         std::string _id; ///< unique id for manipulator info
         boost::shared_ptr<ManipulatorInfo const> _referenceInfo;
@@ -62,9 +60,6 @@
 private:
         void _Update(const ManipulatorInfo& info);
 
-=======
-        std::string _grippername; ///< associates the manipulator with a GripperInfo
->>>>>>> f2938c01
     };
     typedef boost::shared_ptr<ManipulatorInfo> ManipulatorInfoPtr;
     typedef boost::shared_ptr<ManipulatorInfo const> ManipulatorInfoConstPtr;
@@ -76,19 +71,13 @@
         GripperInfo();
         void operator=(const GripperInfo& other);
         virtual void SerializeJSON(rapidjson::Value &value, rapidjson::Document::AllocatorType& allocator, dReal fUnitScale=1.0, int options=0) const;
-        virtual void SerializeDiffJSON(rapidjson::Value &value, const RobotBase::GripperInfo& baseInfo, rapidjson::Document::AllocatorType& allocator, dReal fUnitScale=1.0, int options=0) const;
         virtual void DeserializeJSON(const rapidjson::Value& value, dReal fUnitScale=1.0);
 
-<<<<<<< HEAD
         virtual inline const std::string GetId() const {
             return _id;
         }
-
-        std::string gripperid; ///< unique gripperid
-        std::string& _id; /// < alias to griiperid
-=======
+        std::string& _id; /// < alias to griipername
         std::string name; ///< unique name
->>>>>>> f2938c01
         std::string grippertype; ///< gripper type
         std::vector<std::string> gripperJointNames; ///< names of the gripper joints
 
@@ -495,7 +484,6 @@
         std::string _sensorname; ///< name of the sensor interface to create, in other words the sensor type
         SensorBase::SensorGeometryPtr _sensorgeometry; ///< the sensor geometry to initialize the sensor with
         virtual void SerializeJSON(rapidjson::Value& value, rapidjson::Document::AllocatorType& allocator, dReal fUnitScale=1.0, int options=0) const;
-        virtual void SerializeDiffJSON(rapidjson::Value& value, const RobotBase::AttachedSensorInfo& baseInfo, rapidjson::Document::AllocatorType& allocator, dReal fUnitScale=1.0, int options=0) const;
         virtual void DeserializeJSON(const rapidjson::Value& value, dReal fUnitScale=1.0);
 
         // reference architexture
@@ -617,7 +605,6 @@
         /// \brief Updates the infos depending on the robot at the identity and zero position.
         virtual void InitInfoFromBody(RobotBase& robot);
         virtual void SerializeJSON(rapidjson::Value &value, rapidjson::Document::AllocatorType& allocator, dReal fUnitScale=1.0, int options=0) const;
-        virtual void SerializeDiffJSON(rapidjson::Value &value, const RobotBase::ConnectedBodyInfo& baseInfo, rapidjson::Document::AllocatorType& allocator, dReal fUnitScale=1.0, int options=0) const;
         virtual void DeserializeJSON(const rapidjson::Value &value, dReal fUnitScale=1.0);
 
         std::string _name; ///< the name of the connected body info
