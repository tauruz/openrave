--- conflicted
+++ resolved
@@ -41,13 +41,9 @@
 #include <rapidjson/error/en.h>
 #include <rapidjson/prettywriter.h>
 
-<<<<<<< HEAD
-namespace openravejson {
-=======
 namespace OpenRAVE {
 
 namespace JSON {
->>>>>>> b4e7460e
 
 /// \brief gets a string of the Value type for debugging purposes
 inline std::string GetJsonTypeName(const rapidjson::Value& v) {
