--- conflicted
+++ resolved
@@ -246,6 +246,8 @@
 
         // reference architecture
         std::string _id;
+        bool _bIsDeleted;
+        boost::shared_ptr<GeometryInfo> _referenceInfo;
 
 private:
         void _Update(const KinBody::GeometryInfo& info);
@@ -984,8 +986,6 @@
         JointControlInfo_IOPtr _jci_io;
         JointControlInfo_ExternalDevicePtr _jci_externaldevice;
 
-        // reference architecture
-        std::string _id;
     };
     typedef boost::shared_ptr<JointInfo> JointInfoPtr;
     typedef boost::shared_ptr<JointInfo const> JointInfoConstPtr;
@@ -1651,8 +1651,6 @@
 
         virtual ~KinBodyInfo() {}
 
-<<<<<<< HEAD
-
         virtual const KinBodyInfo& operator=(const KinBodyInfo& other) {
             _id = other._id;
             _uri = other._uri;
@@ -1662,18 +1660,10 @@
             return *this;
         }
 
-        virtual void SetReferenceInfo(const KinBodyInfo& other) {
-            _referenceInfo = boost::make_shared<KinBodyInfo>(other);
-            *this = other;
-        }
-
-        std::string _id;
-        std::string _uri;  // current body info uri
-        std::string _referenceUri;  // referenced body info uri
-=======
         std::string _id;
         std::string _uri;
->>>>>>> cd6e24fb
+        std::string _referenceUri;  // referenced body info uri
+
         std::vector<LinkInfoPtr> _vLinkInfos; ///< list of pointers to LinkInfo
         std::vector<JointInfoPtr> _vJointInfos; ///< list of pointers to JointInfo
 
