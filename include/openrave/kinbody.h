// -*- coding: utf-8 -*-
// Copyright (C) 2006-2014 Rosen Diankov <rosen.diankov@gmail.com>
//
// This file is part of OpenRAVE.
// OpenRAVE is free software: you can redistribute it and/or modify
// it under the terms of the GNU Lesser General Public License as published by
// the Free Software Foundation, either version 3 of the License, or
// at your option) any later version.
//
// This program is distributed in the hope that it will be useful,
// but WITHOUT ANY WARRANTY; without even the implied warranty of
// MERCHANTABILITY or FITNESS FOR A PARTICULAR PURPOSE.  See the
// GNU Lesser General Public License for more details.
//
// You should have received a copy of the GNU Lesser General Public License
// along with this program.  If not, see <http://www.gnu.org/licenses/>.
/** \file   kinbody.h
    \brief  Kinematics body related definitions.

    Automatically included with \ref openrave.h
 */
#ifndef OPENRAVE_KINBODY_H
#define OPENRAVE_KINBODY_H

namespace OpenRAVE {

class OpenRAVEFunctionParserReal;
typedef boost::shared_ptr< OpenRAVEFunctionParserReal > OpenRAVEFunctionParserRealPtr;

/// \brief The type of geometry primitive.
enum GeometryType {
    GT_None = 0,
    GT_Box = 1,
    GT_Sphere = 2,
    GT_Cylinder = 3, ///< oriented towards z-axis
    GT_TriMesh = 4,
    GT_Container=5, ///< a container shaped geometry that has inner and outer extents. container opens on +Z. The origin is at the bottom of the base.
    GT_Cage=6, ///< a container shaped geometry with removable side walls. The side walls can be on any of the four sides. The origin is at the bottom of the base. The inner volume of the cage is measured from the base to the highest wall.
};

/// \brief holds parameters for an electric motor
///
/// all speed is in revolutions/second
class OPENRAVE_API ElectricMotorActuatorInfo
{
public:
    ElectricMotorActuatorInfo() {};
    ElectricMotorActuatorInfo(const ElectricMotorActuatorInfo& other) {
        *this = other;
    }
    ElectricMotorActuatorInfo& operator=(const ElectricMotorActuatorInfo& other) {
        model_type = other.model_type;
        assigned_power_rating = other.assigned_power_rating;
        max_speed = other.max_speed;
        no_load_speed = other.no_load_speed;
        stall_torque = other.stall_torque;
        max_instantaneous_torque = other.max_instantaneous_torque;
        nominal_speed_torque_points = other.nominal_speed_torque_points;
        max_speed_torque_points = other.max_speed_torque_points;
        nominal_torque = other.nominal_torque;
        rotor_inertia = other.rotor_inertia;
        torque_constant = other.torque_constant;
        nominal_voltage = other.nominal_voltage;
        speed_constant = other.speed_constant;
        starting_current = other.starting_current;
        terminal_resistance = other.terminal_resistance;
        gear_ratio = other.gear_ratio;
        coloumb_friction = other.coloumb_friction;
        viscous_friction = other.viscous_friction;
        return *this;
    }
    bool operator==(const ElectricMotorActuatorInfo& other) const {
        return model_type == other.model_type
            && assigned_power_rating == other.assigned_power_rating
            && max_speed == other.max_speed
            && no_load_speed == other.no_load_speed
            && stall_torque == other.stall_torque
            && max_instantaneous_torque == other.max_instantaneous_torque
            && nominal_speed_torque_points == other.nominal_speed_torque_points
            && max_speed_torque_points == other.max_speed_torque_points
            && nominal_torque == other.nominal_torque
            && rotor_inertia == other.rotor_inertia
            && torque_constant == other.torque_constant
            && nominal_voltage == other.nominal_voltage
            && speed_constant == other.speed_constant
            && starting_current == other.starting_current
            && terminal_resistance == other.terminal_resistance
            && gear_ratio == other.gear_ratio
            && coloumb_friction == other.coloumb_friction
            && viscous_friction == other.viscous_friction;
    }
    bool operator!=(const ElectricMotorActuatorInfo& other) const {
        return !operator==(other);
    }

    virtual void SerializeJSON(rapidjson::Value& value, rapidjson::Document::AllocatorType& allocator, dReal fUnitScale=1.0, int options=0) const;
    virtual void DeserializeJSON(const rapidjson::Value& value, dReal fUnitScale=1.0);

    std::string model_type; ///< the type of actuator it is. Usually the motor model name is ok, but can include other info like gear box, etc
    //@{ from motor data sheet
    dReal assigned_power_rating = 0; ///< the nominal power the electric motor can safely produce. Units are **Mass * Distance² * Time-³**
    dReal max_speed = 0; ///< the maximum speed of the motor **Time-¹**
    dReal no_load_speed = 0; ///< specifies the speed of the motor powered by the nominal voltage when the motor provides zero torque. Units are **Time-¹**.
    dReal stall_torque = 0; ///< the maximum torque achievable by the motor at the nominal voltage. This torque is achieved at zero velocity (stall). Units are **Mass * Distance * Time-²**.
    dReal max_instantaneous_torque = 0; ///< the maximum instantenous torque achievable by the motor when voltage <= nominal voltage. Motor going between nominal_torque and max_instantaneous_torque can overheat, so should not be driven at it for a long time. Units are **Mass * Distance * Time-²**.
    std::vector<std::pair<dReal, dReal> > nominal_speed_torque_points; ///< the speed and torque achievable when the motor is powered by the nominal voltage. Given the speed, the max torque can be computed. If not specified, the speed-torque curve will just be a line connecting the no load speed and the stall torque directly (ideal). Should be ordered from increasing speed.
    std::vector<std::pair<dReal, dReal> > max_speed_torque_points; ///< the speed and torque achievable when the motor is powered by the max voltage/current. Given the speed, the max torque can be computed. If not specified, the speed-torque curve will just be a line connecting the no load speed and the max_instantaneous_torque directly (ideal). Should be ordered from increasing speed.
    dReal nominal_torque = 0; ///< the maximum torque the motor can provide continuously without overheating. Units are **Mass * Distance * Time-²**.
    dReal rotor_inertia = 0; ///< the inertia of the rotating element about the axis of rotation. Units are **Mass * Distance²**.
    dReal torque_constant = 0; ///< specifies the proportion relating current to torque. Units are **Mass * Distance * Time-¹ * Charge-¹**.
    dReal nominal_voltage = 0; ///< the nominal voltage the electric motor can safely produce. Units are **Mass * Distance² * Time-² * Charge**.
    dReal speed_constant = 0; ///< the constant of proportionality relating speed to voltage. Units are **Mass-¹ * Distance-² * Time * Charge-¹**.
    dReal starting_current = 0; ///< specifies the current through the motor at zero velocity, equal to the nominal voltage divided by the terminal resistance. Also called the stall current.  Units are **Time-¹ * Charge**.
    dReal terminal_resistance = 0; ///< the resistance of the motor windings. Units are **Mass * Distance² * Time-¹ * Charge-²**.
    //@}

    //@{ depending on gear box
    dReal gear_ratio = 0; ///< specifies the ratio between the input speed of the transmission (the speed of the motor shaft) and the output speed of the transmission.
    dReal coloumb_friction = 0; ///< static coloumb friction on each joint after the gear box. Units are **Mass * Distance * Time-²**.
    dReal viscous_friction = 0; ///< viscous friction on each joint after the gear box. Units are **Mass * Distance * Time-²**.
    //@}
};

typedef boost::shared_ptr<ElectricMotorActuatorInfo> ElectricMotorActuatorInfoPtr;

/** \brief <b>[interface]</b> A kinematic body of links and joints. <b>If not specified, method is not multi-thread safe.</b> See \ref arch_kinbody.
    \ingroup interfaces
 */
class OPENRAVE_API KinBody : public InterfaceBase
{
public:
    /// \brief A set of properties for the kinbody. These properties are used to describe a set of variables used in KinBody.
    enum KinBodyProperty {
        Prop_JointMimic=0x1,     ///< joint mimic equations
        Prop_JointLimits=0x2,     ///< regular limits
        Prop_JointOffset=0x4,
        Prop_JointProperties=0x8,     ///< resolution, weights
        Prop_JointAccelerationVelocityTorqueLimits=0x10,     ///< velocity + acceleration + jerk + torque
        Prop_Joints=Prop_JointMimic|Prop_JointLimits|Prop_JointOffset|Prop_JointProperties|Prop_JointAccelerationVelocityTorqueLimits, ///< all properties of all joints

        Prop_Name=0x20,     ///< name changed
        Prop_LinkDraw=0x40,     ///< toggle link geometries rendering
        Prop_LinkGeometry=0x80,     ///< the current geometry of the link changed
        Prop_LinkTransforms=0x100, ///< if any of the link transforms changed, this implies the DOF values of the robot changed
        Prop_LinkGeometryGroup=0x200, ///< the geometry informations of some geometry group changed
        Prop_LinkStatic=0x400,     ///< static property of link changed
        Prop_LinkEnable=0x800,     ///< enable property of link changed
        Prop_LinkDynamics=0x1000,     ///< mass/inertia properties of link changed
        Prop_Links=Prop_LinkDraw|Prop_LinkGeometry|Prop_LinkStatic|Prop_LinkGeometryGroup|Prop_LinkEnable|Prop_LinkDynamics,     ///< all properties of all links
        Prop_JointCustomParameters = 0x2000, ///< when Joint::SetFloatParameters(), Joint::SetIntParameters(), and Joint::SetStringParameters() are called
        Prop_LinkCustomParameters = 0x4000, ///< when Link::SetFloatParameters(), Link::SetIntParameters(), Link::SetStringParameters() are called
        Prop_BodyAttached=0x8000, ///< if attached bodies changed

        // robot only
        // 0x00010000
        Prop_RobotSensors = 0x00020000,     ///< [robot only] all properties of all sensors
        Prop_Sensors = 0x00020000,
        Prop_RobotSensorPlacement = 0x00040000,     ///< [robot only] relative sensor placement of sensors
        Prop_SensorPlacement = 0x00040000,
        Prop_RobotActiveDOFs = 0x00080000,     ///< [robot only] active dofs changed
        Prop_RobotManipulatorTool = 0x00100000, ///< [robot only] the tool coordinate system changed
        Prop_RobotManipulatorName = 0x00200000, ///< [robot only] the manipulator name
        Prop_RobotManipulatorSolver = 0x00400000,
        Prop_RobotManipulators = Prop_RobotManipulatorTool | Prop_RobotManipulatorName | Prop_RobotManipulatorSolver,     ///< [robot only] all properties of all manipulators
        Prop_RobotGrabbed = 0x01000000, ///< [robot only] if grabbed bodies changed

        Prop_BodyRemoved = 0x10000000, ///< if a KinBody is removed from the environment
    };

    /// \brief used for specifying the type of limit checking and the messages associated with it
    enum CheckLimitsAction {
        CLA_Nothing = 0, ///< no checking
        CLA_CheckLimits = 1, /// < checks and warns if the limits are overboard (default)
        CLA_CheckLimitsSilent = 2, ///< checks the limits and silently clamps the joint values (used if the code expects bad values as part of normal operation)
        CLA_CheckLimitsThrow = 3, ///< check the limits and throws if something went wrong
    };

    /// \brief Describes the properties of a geometric primitive.
    ///
    /// Contains everything associated with a geometry's appearance and shape
    class OPENRAVE_API GeometryInfo
    {
public:
        GeometryInfo() {}
        GeometryInfo(const GeometryInfo& other) {
            *this = other;
        }
        GeometryInfo& operator=(const GeometryInfo& other) {
            _t = other._t;
            _vGeomData = other._vGeomData;
            _vGeomData2 = other._vGeomData2;
            _vGeomData3 = other._vGeomData3;
            _vGeomData4 = other._vGeomData4;
            _vSideWalls = other._vSideWalls;
            _vDiffuseColor = other._vDiffuseColor;
            _vAmbientColor = other._vAmbientColor;
            _meshcollision = other._meshcollision;
            _type = other._type;
            _id = other._id;
            _name = other._name;
            _filenamerender = other._filenamerender;
            _filenamecollision = other._filenamecollision;
            _vRenderScale = other._vRenderScale;
            _vCollisionScale = other._vCollisionScale;
            _fTransparency = other._fTransparency;
            _bVisible = other._bVisible;
            _bModifiable = other._bModifiable;
            return *this;
        }
        bool operator==(const GeometryInfo& other) const {
            return _t == other._t
                && _vGeomData == other._vGeomData
                && _vGeomData2 == other._vGeomData2
                && _vGeomData3 == other._vGeomData3
                && _vGeomData4 == other._vGeomData4
                // && _vSideWalls == other._vSideWalls
                && _vDiffuseColor == other._vDiffuseColor
                && _vAmbientColor == other._vAmbientColor
                // && _meshcollision == other._meshcollision
                && _id == other._id
                && _name == other._name
                && _type == other._type
                && _filenamerender == other._filenamerender
                && _filenamecollision == other._filenamecollision
                && _vRenderScale == other._vRenderScale
                && _vCollisionScale == other._vCollisionScale
                && _fTransparency == other._fTransparency
                && _bVisible == other._bVisible
                && _bModifiable == other._bModifiable;
        }
        bool operator!=(const GeometryInfo& other) const {
            return !operator==(other);
        }

        /// triangulates the geometry object and initializes collisionmesh. GeomTrimesh types must already be triangulated
        /// \param fTessellation to control how fine the triangles need to be. 1.0f is the default value
        bool InitCollisionMesh(float fTessellation=1);

        inline dReal GetSphereRadius() const {
            return _vGeomData.x;
        }
        inline dReal GetCylinderRadius() const {
            return _vGeomData.x;
        }
        inline dReal GetCylinderHeight() const {
            return _vGeomData.y;
        }
        inline const Vector& GetBoxExtents() const {
            return _vGeomData;
        }

        /// \brief compute the inner empty volume in the geometry coordinate system
        ///
        /// \return bool true if the geometry has a concept of empty volume nad tInnerEmptyVolume/abInnerEmptyVolume are filled
        bool ComputeInnerEmptyVolume(Transform& tInnerEmptyVolume, Vector& abInnerEmptyExtents) const;

        /// \brief computes the bounding box in the world. tGeometryWorld is for the world transform.
        AABB ComputeAABB(const Transform& tGeometryWorld) const;

        ///< \param multiply all translational values by fUnitScale
        virtual void SerializeJSON(rapidjson::Value &value, rapidjson::Document::AllocatorType& allocator, dReal fUnitScale=1.0, int options=0) const;

        ///< \param multiply all translational values by fUnitScale
        virtual void DeserializeJSON(const rapidjson::Value &value, dReal fUnitScale=1.0);
        virtual void DeserializeGeomData(const rapidjson::Value& value, std::string typestr, dReal fUnitScale=1.0);

        Transform _t; ///< Local transformation of the geom primitive with respect to the link's coordinate system.

        /// for boxes, first 3 values are half extents. For containers, the first 3 values are the full outer extents.
        /// For GT_Cage, this is the base box extents with the origin being at the -Z center.
        Vector _vGeomData;

        ///< For GT_Container, the first 3 values are the full inner extents.
        ///< For GT_Cage, if any are non-zero, then force the full inner extents (bottom center) to be this much, starting at the base center top
        Vector _vGeomData2;
        Vector _vGeomData3; ///< For containers, the first 3 values is the bottom cross XY full extents and Z height from bottom face.

        ///< For containers, the first 3 values are the full extents of the bottom pad (a box attached to the container
        ///  beneath the container bottom). This geometry only valid if the first 3 values are all positive. The origin
        ///  of the container will still be at the outer bottom of the container.
        Vector _vGeomData4;

        // For GT_Cage
        enum SideWallType
        {
            SWT_NX=0,
            SWT_PX=1,
            SWT_NY=2,
            SWT_PY=3,
        };

        struct SideWall
        {
            Transform transf;
            Vector vExtents;
            SideWallType type;
        };
        std::vector<SideWall> _vSideWalls; ///< used by GT_Cage

        ///< for sphere it is radius
        ///< for cylinder, first 2 values are radius and height
        ///< for trimesh, none
        RaveVector<float> _vDiffuseColor = Vector(1,1,1);
        RaveVector<float> _vAmbientColor; ///< hints for how to color the meshes

        /// \brief trimesh representation of the collision data of this object in this local coordinate system
        ///
        /// Should be transformed by \ref _t before rendering.
        /// For spheres and cylinders, an appropriate discretization value is chosen.
        /// If empty, will be automatically computed from the geometry's type and render data
        TriMesh _meshcollision;

        GeometryType _type = GT_None; ///< the type of geometry primitive
        std::string _id;   ///< unique id of the geometry
        std::string _name; ///< the name of the geometry

        /// \brief filename for render model (optional)
        ///
        /// Should be transformed by _t before rendering.
        /// If the value is "__norenderif__:x", then the viewer should not render the object if it supports *.x files where"x" is the file extension.
        std::string _filenamerender;

        /// \brief filename for collision data (optional)
        ///
        /// This is for record keeping only and geometry does not get automatically loaded to _meshcollision.
        /// The user should call _meshcollision = *env->ReadTrimeshURI(_filenamecollision) by themselves.
        std::string _filenamecollision;

        Vector _vRenderScale = Vector(1,1,1); ///< render scale of the object (x,y,z) from _filenamerender
        Vector _vCollisionScale = Vector(1,1,1); ///< render scale of the object (x,y,z) from _filenamecollision
        float _fTransparency = 0; ///< value from 0-1 for the transparency of the rendered object, 0 is opaque
        bool _bVisible = true; ///< if true, geometry is visible as part of the 3d model (default is true)
        bool _bModifiable = true; ///< if true, object geometry can be dynamically modified (default is true)

    };
    typedef boost::shared_ptr<GeometryInfo> GeometryInfoPtr;
    typedef boost::shared_ptr<GeometryInfo const> GeometryInfoConstPtr;

    /// \brief Describes the properties of a link used to initialize it
    class OPENRAVE_API LinkInfo
    {
public:
        LinkInfo() {};
        LinkInfo(const LinkInfo& other) {
            *this = other;
        }
        LinkInfo& operator=(const LinkInfo& other);
        bool operator==(const LinkInfo& other) const;
        bool operator!=(const LinkInfo& other) const {
            return !operator==(other);
        }

        virtual void SerializeJSON(rapidjson::Value &value, rapidjson::Document::AllocatorType& allocator, dReal fUnitScale=1.0, int options=0) const;
        virtual void DeserializeJSON(const rapidjson::Value &value, dReal fUnitScale=1.0);

        std::vector<GeometryInfoPtr> _vgeometryinfos;
        /// extra-purpose geometries like
        /// self -  self-collision specific geometry. By default, this type of geometry will be always set
        std::map< std::string, std::vector<GeometryInfoPtr> > _mapExtraGeometries;

        ///\brief unique id of the link
        std::string _id;
        /// \brief unique link name
        std::string _name;
        /// the current transformation of the link with respect to the body coordinate system
        Transform _t;
        /// the frame for inertia and center of mass of the link in the link's coordinate system
        Transform _tMassFrame;
        /// mass of link
        dReal _mass = 0;
        /// inertia along the axes of _tMassFrame
        Vector _vinertiamoments;
        std::map<std::string, std::vector<dReal> > _mapFloatParameters; ///< custom key-value pairs that could not be fit in the current model
        std::map<std::string, std::vector<int> > _mapIntParameters; ///< custom key-value pairs that could not be fit in the current model
        std::map<std::string, std::string > _mapStringParameters; ///< custom key-value pairs that could not be fit in the current model
        /// force the following links to be treated as adjacent to this link
        std::vector<std::string> _vForcedAdjacentLinks;
        /// \brief Indicates a static body that does not move with respect to the root link.
        ///
        //// Static should be used when an object has infinite mass and
        /// shouldn't be affected by physics (including gravity). Collision still works.
        bool _bStatic = false;

        /// \true false if the link is disabled. disabled links do not participate in collision detection
        bool _bIsEnabled = true;
        bool __padding0, __padding1; // for 4-byte alignment
    };
    typedef boost::shared_ptr<LinkInfo> LinkInfoPtr;
    typedef boost::shared_ptr<LinkInfo const> LinkInfoConstPtr;

    /// \brief A rigid body holding all its collision and rendering data.
    class OPENRAVE_API Link : public boost::enable_shared_from_this<Link>
    {
public:
        Link(KinBodyPtr parent);         ///< pass in a ODE world
        virtual ~Link();

        /// \deprecated (12/10/18)
        typedef KinBody::GeometryInfo GeometryInfo RAVE_DEPRECATED;
        typedef boost::shared_ptr<KinBody::GeometryInfo> GeometryInfoPtr RAVE_DEPRECATED;
        typedef TriMesh TRIMESH RAVE_DEPRECATED;
        typedef GeometryType GeomType RAVE_DEPRECATED;
        static const GeometryType GeomNone RAVE_DEPRECATED = OpenRAVE::GT_None;
        static const GeometryType GeomBox RAVE_DEPRECATED = OpenRAVE::GT_Box;
        static const GeometryType GeomSphere RAVE_DEPRECATED = OpenRAVE::GT_Sphere;
        static const GeometryType GeomCylinder RAVE_DEPRECATED = OpenRAVE::GT_Cylinder;
        static const GeometryType GeomTrimesh RAVE_DEPRECATED = OpenRAVE::GT_TriMesh;

        /// \brief geometry object holding a link parent and wrapping access to a protected geometry info
        class OPENRAVE_API Geometry
        {
public:
            /// \deprecated (12/07/16)
            static const GeometryType GeomNone RAVE_DEPRECATED = OpenRAVE::GT_None;
            static const GeometryType GeomBox RAVE_DEPRECATED = OpenRAVE::GT_Box;
            static const GeometryType GeomSphere RAVE_DEPRECATED = OpenRAVE::GT_Sphere;
            static const GeometryType GeomCylinder RAVE_DEPRECATED = OpenRAVE::GT_Cylinder;
            static const GeometryType GeomTrimesh RAVE_DEPRECATED = OpenRAVE::GT_TriMesh;

            Geometry(boost::shared_ptr<Link> parent, const KinBody::GeometryInfo& info);
            virtual ~Geometry() {
            }

            /// \brief get local geometry transform
            inline const Transform& GetTransform() const {
                return _info._t;
            }
            inline GeometryType GetType() const {
                return _info._type;
            }

            inline const Vector& GetRenderScale() const {
                return _info._vRenderScale;
            }

            inline const std::string& GetRenderFilename() const {
                return _info._filenamerender;
            }
            inline float GetTransparency() const {
                return _info._fTransparency;
            }
            /// \deprecated (12/1/12)
            inline bool IsDraw() const RAVE_DEPRECATED {
                return _info._bVisible;
            }
            inline bool IsVisible() const {
                return _info._bVisible;
            }
            inline bool IsModifiable() const {
                return _info._bModifiable;
            }

            inline dReal GetSphereRadius() const {
                return _info._vGeomData.x;
            }
            inline dReal GetCylinderRadius() const {
                return _info._vGeomData.x;
            }
            inline dReal GetCylinderHeight() const {
                return _info._vGeomData.y;
            }
            inline const Vector& GetBoxExtents() const {
                return _info._vGeomData;
            }
            inline const Vector& GetContainerOuterExtents() const {
                return _info._vGeomData;
            }
            inline const Vector& GetContainerInnerExtents() const {
                return _info._vGeomData2;
            }
            inline const Vector& GetContainerBottomCross() const {
                return _info._vGeomData3;
            }
            inline const Vector& GetContainerBottom() const {
                return _info._vGeomData4;
            }
            inline const RaveVector<float>& GetDiffuseColor() const {
                return _info._vDiffuseColor;
            }
            inline const RaveVector<float>& GetAmbientColor() const {
                return _info._vAmbientColor;
            }
            inline const std::string& GetName() const {
                return _info._name;
            }

            /// \brief returns the local collision mesh
            inline const TriMesh& GetCollisionMesh() const {
                return _info._meshcollision;
            }

            inline const KinBody::GeometryInfo& GetInfo() const {
                return _info;
            }

            inline const KinBody::GeometryInfo& UpdateAndGetInfo() {
                UpdateInfo();
                return _info;
            }

            virtual void UpdateInfo();

            /// \brief similar to GetInfo, but creates a copy of an up-to-date info, safe for caller to manipulate
            virtual void ExtractInfo(KinBody::GeometryInfo& info) const;

            /// \brief update Geometry according to new GeometryInfo, returns false if update cannot be performed and requires InitFromInfo
            virtual bool UpdateFromInfo(const KinBody::GeometryInfo& info);

            /// cage
            //@{
            inline const Vector& GetCageBaseExtents() const {
                return _info._vGeomData;
            }

            /// \brief compute the inner empty volume in the parent link coordinate system
            ///
            /// \return bool true if the geometry has a concept of empty volume nad tInnerEmptyVolume/abInnerEmptyVolume are filled
            virtual bool ComputeInnerEmptyVolume(Transform& tInnerEmptyVolume, Vector& abInnerEmptyExtents) const;
            //@}

            virtual bool InitCollisionMesh(float fTessellation=1);

            /// \brief returns an axis aligned bounding box given that the geometry is transformed by trans
            virtual AABB ComputeAABB(const Transform& trans) const;

            virtual uint8_t GetSideWallExists() const;

            virtual void serialize(std::ostream& o, int options) const;

            /// \brief sets a new collision mesh and notifies every registered callback about it
            virtual void SetCollisionMesh(const TriMesh& mesh);
            /// \brief sets visible flag. if changed, notifies every registered callback about it.
            ///
            /// \return true if changed
            virtual bool SetVisible(bool visible);

            /// \deprecated (12/1/12)
            inline void SetDraw(bool bDraw) RAVE_DEPRECATED {
                SetVisible(bDraw);
            }
            /// \brief set transparency level (0 is opaque)
            virtual void SetTransparency(float f);
            /// \brief override diffuse color of geometry material
            virtual void SetDiffuseColor(const RaveVector<float>& color);
            /// \brief override ambient color of geometry material
            virtual void SetAmbientColor(const RaveVector<float>& color);

            /// \brief validates the contact normal on the surface of the geometry and makes sure the normal faces "outside" of the shape.
            ///
            /// \param position the position of the contact point specified in the link's coordinate system
            /// \param normal the unit normal of the contact point specified in the link's coordinate system
            /// \return true if the normal is changed to face outside of the shape
            virtual bool ValidateContactNormal(const Vector& position, Vector& normal) const;

            /// \brief sets a new render filename for the geometry. This does not change the collision
            virtual void SetRenderFilename(const std::string& renderfilename);

            /// \brief sets the name of the geometry
            virtual void SetName(const std::string& name);

            virtual uint8_t ApplyDiff(const rapidjson::Value& geometryValue, KinBody::GeometryInfo& newInfo);
            uint8_t _ApplyGeomDiff(const rapidjson::Value& geometryValue, KinBody::GeometryInfo& newInfo, dReal fUnitScale=1.0);
            inline const KinBody::GeometryInfo& UpdateAndGetInfo() {
                UpdateInfo();
                return _info;
            }
            inline void UpdateInfo() {
                // TODO
                RAVELOG_WARN("Geometry UpdateInfo not implemented");
            }


protected:
            boost::weak_ptr<Link> _parent;
            KinBody::GeometryInfo _info; ///< geometry info
#ifdef RAVE_PRIVATE
#ifdef _MSC_VER
            friend class OpenRAVEXMLParser::LinkXMLReader;
            friend class OpenRAVEXMLParser::KinBodyXMLReader;
            friend class XFileReader;
#else
            friend class ::OpenRAVEXMLParser::LinkXMLReader;
            friend class ::OpenRAVEXMLParser::KinBodyXMLReader;
            friend class ::XFileReader;
#endif
#endif
            friend class ColladaReader;
            friend class RobotBase;
            friend class KinBody;
            friend class KinBody::Link;
        };

        typedef boost::shared_ptr<Geometry> GeometryPtr;
        typedef boost::shared_ptr<Geometry const> GeometryConstPtr;
        typedef Geometry GEOMPROPERTIES RAVE_DEPRECATED;

        inline const std::string& GetName() const {
            return _info._name;
        }

        /// \brief Indicates a static body that does not move with respect to the root link.
        ///
        //// Static should be used when an object has infinite mass and
        ///< shouldn't be affected by physics (including gravity). Collision still works.
        inline bool IsStatic() const {
            return _info._bStatic;
        }

        /// \brief Enables a Link. An enabled link takes part in collision detection and physics simulations
        virtual void Enable(bool enable);

        /// \brief returns true if the link is enabled. \see Enable
        virtual bool IsEnabled() const;

        /// \brief Sets all the geometries of the link as visible or non visible.
        ///
        /// \return true if changed
        virtual bool SetVisible(bool visible);

        /// \return true if any geometry of the link is visible.
        virtual bool IsVisible() const;

        /// \brief parent body that link belongs to.
        ///
        /// \param trylock if true then will try to get the parent pointer and return empty pointer if parent was already destroyed. Otherwise throws an exception if parent is already destroyed. By default this should be
        inline KinBodyPtr GetParent(bool trylock=false) const {
            if( trylock ) {
                return _parent.lock();
            }
            else {
                return KinBodyPtr(_parent);
            }
        }

        /// \brief unique index into parent KinBody::GetLinks vector
        inline int GetIndex() const {
            return _index;
        }
        inline const TriMesh& GetCollisionData() const {
            return _collision;
        }

        /// \brief Compute the aabb of all the geometries of the link in the link coordinate system
        virtual AABB ComputeLocalAABB() const;

        /// \brief Compute the aabb of all the geometries of the link in the world coordinate system
        virtual AABB ComputeAABB() const;

        /// \brief returns an axis-aligned bounding box when link has transform tLink.
        ///
        /// AABB equivalent to setting link transform to tLink and calling ComptueAABB()
        /// \brief tLink the world transform to put this link in when computing the AABB
        virtual AABB ComputeAABBFromTransform(const Transform& tLink) const;

        /// \brief Return the current transformation of the link in the world coordinate system.
        inline Transform GetTransform() const {
            return _info._t;
        }

        /// \brief Return all the direct parent links in the kinematics hierarchy of this link.
        ///
        /// A parent link is is immediately connected to this link by a joint and has a path to the root joint so that it is possible
        /// to compute this link's transformation from its parent.
        /// \param[out] filled with the parent links
        virtual void GetParentLinks(std::vector< boost::shared_ptr<Link> >& vParentLinks) const;

        /// \brief Tests if a link is a direct parent.
        ///
        /// \see GetParentLinks
        /// \param link The link to test if it is one of the parents of this link.
        bool IsParentLink(boost::shared_ptr<Link const> plink) const RAVE_DEPRECATED {
            return IsParentLink(*plink);
        }
        virtual bool IsParentLink(const Link &link) const;

        /// \brief return center of mass offset in the link's local coordinate frame
        inline Vector GetLocalCOM() const {
            return _info._tMassFrame.trans;
        }

        /// \brief return center of mass of the link in the global coordinate system
        inline Vector GetGlobalCOM() const {
            return _info._t*_info._tMassFrame.trans;
        }

        inline Vector GetCOMOffset() const {
            return _info._tMassFrame.trans;
        }

        /// \brief return inertia in link's local coordinate frame. The translation component is the the COM in the link's frame.
        virtual TransformMatrix GetLocalInertia() const;

        // \brief return inertia around the link's COM in the global coordinate frame.
        virtual TransformMatrix GetGlobalInertia() const;

        /// \brief sets a new mass frame with respect to the link coordinate system
        virtual void SetLocalMassFrame(const Transform& massframe);

        /// \brief sets new principal moments of inertia (with respect to the mass frame)
        virtual void SetPrincipalMomentsOfInertia(const Vector& inertiamoments);

        /// \brief set a new mass
        virtual void SetMass(dReal mass);

        /// \brief return the mass frame in the link's local coordinate system that holds the center of mass and principal axes for inertia.
        inline const Transform& GetLocalMassFrame() const {
            return _info._tMassFrame;
        }

        /// \brief return the mass frame in the global coordinate system that holds the center of mass and principal axes for inertia.
        inline Transform GetGlobalMassFrame() const {
            return _info._t*_info._tMassFrame;
        }

        /// \brief return the principal moments of inertia inside the mass frame
        inline const Vector& GetPrincipalMomentsOfInertia() const {
            return _info._vinertiamoments;
        }
        inline dReal GetMass() const {
            return _info._mass;
        }

        /// \brief sets a link to be static.
        ///
        /// Because this can affect the kinematics, it requires the body's internal structures to be recomputed
        virtual void SetStatic(bool bStatic);

        /// \brief Sets the transform of the link regardless of kinematics
        ///
        /// \param[in] t the new transformation
        virtual void SetTransform(const Transform& transform);

        /// adds an external force at pos (absolute coords)
        /// \param[in] force the direction and magnitude of the force
        /// \param[in] pos in the world where the force is getting applied
        /// \param[in] add if true, force is added to previous forces, otherwise it is set
        virtual void SetForce(const Vector& force, const Vector& pos, bool add);

        /// adds torque to a body (absolute coords)
        /// \param add if true, torque is added to previous torques, otherwise it is set
        virtual void SetTorque(const Vector& torque, bool add);

        /// forces the velocity of the link
        /// \param[in] linearvel the translational velocity
        /// \param[in] angularvel is the rotation axis * angular speed
        virtual void SetVelocity(const Vector& linearvel, const Vector& angularvel);

        /// \brief get the velocity of the link
        /// \param[out] linearvel the translational velocity
        /// \param[out] angularvel is the rotation axis * angular speed
        virtual void GetVelocity(Vector& linearvel, Vector& angularvel) const;

        /// \brief return the linear/angular velocity of the link
        virtual std::pair<Vector,Vector> GetVelocity() const;

        /// \brief returns a list of all the geometry objects.
        inline const std::vector<GeometryPtr>& GetGeometries() const {
            return _vGeometries;
        }
        virtual GeometryPtr GetGeometry(int index);

        /// \brief inits the current geometries with the new geometry info.
        ///
        /// This gives a user control for dynamically changing the object geometry. Note that the kinbody/robot hash could change.
        /// \param geometries a list of geometry infos to be initialized into new geometry objects, note that the geometry info data is copied
        /// \param bForceRecomputeMeshCollision if true, then recompute mesh collision for all non-tri meshes
        virtual void InitGeometries(std::vector<KinBody::GeometryInfoConstPtr>& geometries, bool bForceRecomputeMeshCollision=true);
        virtual void InitGeometries(std::list<KinBody::GeometryInfo>& geometries, bool bForceRecomputeMeshCollision=true);

        /// \brief adds geometry info to all the current geometries and possibly stored extra group geometries
        ///
        /// Will store the geometry pointer to use for later, so do not modify after this.
        /// \param addToGroups if true, will add the same ginfo to all groups
        virtual void AddGeometry(KinBody::GeometryInfoPtr pginfo, bool addToGroups);

        /// \brief removes geometry that matches a name from the current geometries and possibly stored extra group geometries
        ///
        /// \param removeFromAllGroups if true, will check and remove the geometry from all stored groups
        virtual void RemoveGeometryByName(const std::string& geometryname, bool removeFromAllGroups);

        /// \brief initializes the link with geometries from the extra geomeries in LinkInfo
        ///
        /// \param name The name of the geometry group. If name is empty, will initialize the default geometries.
        /// \throw If name does not exist in GetInfo()._mapExtraGeometries, then throw an exception.
        virtual void SetGeometriesFromGroup(const std::string& name);

        /// \brief returns a const reference to the vector of geometries for a particular group
        ///
        /// \param name The name of the geometry group.
        /// \throw openrave_exception If the group does not exist, throws an exception.
        virtual const std::vector<KinBody::GeometryInfoPtr>& GetGeometriesFromGroup(const std::string& name) const;

        /// \brief stores geometries for later retrieval
        ///
        /// the list is stored inside _GetInfo()._mapExtraGeometries. Note that the pointers are copied and not the data, so
        /// any be careful not to modify the geometries afterwards
        virtual void SetGroupGeometries(const std::string& name, const std::vector<KinBody::GeometryInfoPtr>& geometries);

        /// \brief returns the number of geometries stored from a particular key
        ///
        /// \return if -1, then the geometries are not in _mapExtraGeometries, otherwise the number
        virtual int GetGroupNumGeometries(const std::string& name) const;

        /// \brief swaps the geometries with the link
        virtual void SwapGeometries(boost::shared_ptr<Link>& link);

        /// validates the contact normal on link and makes sure the normal faces "outside" of the geometry shape it lies on. An exception can be thrown if position is not on a geometry surface
        /// \param position the position of the contact point specified in the link's coordinate system, assumes it is on a particular geometry
        /// \param normal the unit normal of the contact point specified in the link's coordinate system
        /// \return true if the normal is changed to face outside of the shape
        virtual bool ValidateContactNormal(const Vector& position, Vector& normal) const;

        /// \brief returns true if plink is rigidily attahced to this link.
        bool IsRigidlyAttached(boost::shared_ptr<Link const> plink) const RAVE_DEPRECATED {
            return IsRigidlyAttached(*plink);
        }
        virtual bool IsRigidlyAttached(const Link &link) const;

        /// \brief Gets all the rigidly attached links to linkindex, also adds the link to the list.
        ///
        /// \param vattachedlinks the array to insert all links attached to linkindex with the link itself.
        virtual void GetRigidlyAttachedLinks(std::vector<boost::shared_ptr<Link> >& vattachedlinks) const;

        virtual void serialize(std::ostream& o, int options) const;

        /// \brief return a map of custom float parameters
        inline const std::map<std::string, std::vector<dReal> >& GetFloatParameters() const {
            return _info._mapFloatParameters;
        }

        /// \brief set custom float parameters
        ///
        /// \param parameters if empty, then removes the parameter
        virtual void SetFloatParameters(const std::string& key, const std::vector<dReal>& parameters);

        /// \brief return a map of custom integer parameters
        inline const std::map<std::string, std::vector<int> >& GetIntParameters() const {
            return _info._mapIntParameters;
        }

        /// \brief set custom int parameters
        ///
        /// \param parameters if empty, then removes the parameter
        virtual void SetIntParameters(const std::string& key, const std::vector<int>& parameters);

        /// \brief return a map of custom float parameters
        inline const std::map<std::string, std::string >& GetStringParameters() const {
            return _info._mapStringParameters;
        }

        /// \brief set custom string parameters
        ///
        /// \param value if empty, then removes the parameter
        virtual void SetStringParameters(const std::string& key, const std::string& value);

        /// \brief Updates several fields in \ref _info depending on the current state of the link
        virtual void UpdateInfo();

        /// \brief returns the current info structure of the link.
        ///
        /// The LinkInfo::_vgeometryinfos do not reflect geometry changes that happened since the robot was created. User
        /// will need to call Geometry::GetInfo on each individual geometry.
        inline const KinBody::LinkInfo& GetInfo() const {
            return _info;
        }

        /// \brief Calls \ref UpdateInfo and returns the link structure
        inline const KinBody::LinkInfo& UpdateAndGetInfo() {
            UpdateInfo();
            return _info;
        }

<<<<<<< HEAD
        virtual uint8_t ApplyDiff(const rapidjson::Value& linkValue, LinkInfo& newInfo);
=======
        /// \brief similar to GetInfo, but creates a copy of an up-to-date info, safe for caller to manipulate
>>>>>>> c3aebd2f
        virtual void ExtractInfo(KinBody::LinkInfo& info) const;

        /// \brief update Link according to new LinkInfo, returns false if update cannot be performed and requires InitFromInfo
        virtual bool UpdateFromInfo(const KinBody::LinkInfo& info);

protected:
        /// \brief Updates the cached information due to changes in the collision data.
        ///
        /// \param parameterschanged if true, will
        virtual void _Update(bool parameterschanged=true, uint32_t extraParametersChanged=0);

        std::vector<GeometryPtr> _vGeometries;         ///< \see GetGeometries

        LinkInfo _info; ///< parameter information of the link

private:
        /// Sensitive variables that are auto-generated and should not be modified by the user.
        /// @name Private Link Variables
        //@{
        int _index;                  ///< \see GetIndex
        KinBodyWeakPtr _parent;         ///< \see GetParent
        std::vector<int> _vParentLinks;         ///< \see GetParentLinks, IsParentLink
        std::vector<int> _vRigidlyAttachedLinks;         ///< \see IsRigidlyAttached, GetRigidlyAttachedLinks
        TriMesh _collision; ///< triangles for collision checking, triangles are always the triangulation
                            ///< of the body when it is at the identity transformation
        //@}
#ifdef RAVE_PRIVATE
#ifdef _MSC_VER
        friend class OpenRAVEXMLParser::LinkXMLReader;
        friend class OpenRAVEXMLParser::KinBodyXMLReader;
        friend class OpenRAVEXMLParser::RobotXMLReader;
        friend class XFileReader;
#else
        friend class ::OpenRAVEXMLParser::LinkXMLReader;
        friend class ::OpenRAVEXMLParser::KinBodyXMLReader;
        friend class ::OpenRAVEXMLParser::RobotXMLReader;
        friend class ::XFileReader;
#endif
#endif
        friend class ColladaReader;
        friend class KinBody;
        friend class RobotBase;
    };
    typedef boost::shared_ptr<KinBody::Link> LinkPtr;
    typedef boost::shared_ptr<KinBody::Link const> LinkConstPtr;
    typedef boost::weak_ptr<KinBody::Link> LinkWeakPtr;

    /** \brief The type of joint movement.

        Non-special joints that are combinations of revolution and prismatic joints.
        The first 4 bits specify the joint DOF, the next bits specify whether the joint is revolute (0) or prismatic (1).
        There can be also special joint types that are valid if the JointSpecialBit is set.

        For multi-dof joints, the order is transform(parentlink) * transform(axis0) * transform(axis1) ...
     */
    enum JointType {
        JointNone = 0,
        JointHinge = 0x01,
        JointRevolute = 0x01,
        JointSlider = 0x11,
        JointPrismatic = 0x11,
        JointRR = 0x02,
        JointRP = 0x12,
        JointPR = 0x22,
        JointPP = 0x32,
        JointSpecialBit = 0x80000000,
        JointUniversal = 0x80000001,
        JointHinge2 = 0x80000002,
        JointSpherical = 0x80000003,
        JointTrajectory = 0x80000004, ///< there is no axis defined, instead the relative transformation is directly output from the trajectory affine_transform structure
    };

    enum JointControlMode {
        JCM_None = 0, ///< unspecified
        JCM_RobotController = 1, ///< joint controlled by the robot controller
        JCM_IO = 2,              ///< joint controlled by I/O signals
        JCM_ExternalDevice = 3,  ///< joint controlled by an external device
    };

    class Joint;

    /// \brief Holds mimic information about position, velocity, and acceleration of one axis of the joint.
    ///
    /// In every array, [0] is position, [1] is velocity, [2] is acceleration.
    class OPENRAVE_API MimicInfo
    {
public:
        boost::array< std::string, 3>  _equations;         ///< the original equations
        virtual void SerializeJSON(rapidjson::Value& value, rapidjson::Document::AllocatorType& allocator, dReal fUnitScale=1.0, int options=0) const;
        virtual void DeserializeJSON(const rapidjson::Value& value, dReal fUnitScale=1.0);
    };
    typedef boost::shared_ptr<MimicInfo> MimicInfoPtr;
    typedef boost::shared_ptr<MimicInfo const> MimicInfoConstPtr;

    class OPENRAVE_API Mimic
    {
public:
        boost::array< std::string, 3>  _equations;         ///< the original equations

        struct DOFFormat
        {
            int16_t jointindex;         ///< the index into the joints, if >= GetJoints.size(), then points to the passive joints
            int16_t dofindex : 14;         ///< if >= 0, then points to a DOF of the robot that is NOT mimiced
            uint8_t axis : 2;         ///< the axis of the joint index
            bool operator <(const DOFFormat& r) const;
            bool operator ==(const DOFFormat& r) const;
            boost::shared_ptr<Joint> GetJoint(KinBody &parent) const;
            boost::shared_ptr<Joint const> GetJoint(const KinBody &parent) const;
        };
        struct DOFHierarchy
        {
            int16_t dofindex;         ///< >=0 dof index
            uint16_t dofformatindex;         ///< index into _vdofformat to follow the computation
            bool operator ==(const DOFHierarchy& r) const {
                return dofindex==r.dofindex && dofformatindex == r.dofformatindex;
            }
        };

        /// @name automatically set
        //@{
        std::vector< DOFFormat > _vdofformat;         ///< the format of the values the equation takes order is important.
        std::vector<DOFHierarchy> _vmimicdofs;         ///< all dof indices that the equations depends on. DOFHierarchy::dofindex can repeat
        OpenRAVEFunctionParserRealPtr _posfn;
        std::vector<OpenRAVEFunctionParserRealPtr > _velfns, _accelfns;         ///< the velocity and acceleration partial derivatives with respect to each of the values in _vdofformat
        //@}
    };
    typedef boost::shared_ptr<Mimic> MimicPtr;
    typedef boost::shared_ptr<Mimic const> MimicConstPtr;

    /// \brief Describes the properties of a joint used to initialize it
    class OPENRAVE_API JointInfo
    {
public:
        JointInfo() {}
        JointInfo(const JointInfo& other) {
            *this = other;
        }
        JointInfo& operator=(const JointInfo& other);
        bool operator==(const JointInfo& other) const;
        bool operator!=(const JointInfo& other) const {
            return !operator==(other);
        }

        virtual int GetDOF() const;

        virtual void SerializeJSON(rapidjson::Value& value, rapidjson::Document::AllocatorType& allocator, dReal fUnitScale=1.0, int options=0) const;
        virtual void DeserializeJSON(const rapidjson::Value& value, dReal fUnitScale=1.0);

        JointType _type = JointNone; /// The joint type

        std::string _id;   // joint unique id
        std::string _name;         ///< the unique joint name
        std::string _linkname0, _linkname1; ///< attaching links, all axes and anchors are defined in the link pointed to by _linkname0 coordinate system. _linkname0 is usually the parent link.
        Vector _vanchor; ///< the anchor of the rotation axes defined in _linkname0's coordinate system. this is only used to construct the internal left/right matrices. passed into Joint::_ComputeInternalInformation
        boost::array<Vector,3> _vaxes = {Vector(0,0,1), Vector(0,0,1), Vector(0,0,1)};                ///< axes in _linkname0's or environment coordinate system used to define joint movement. passed into Joint::_ComputeInternalInformation
        std::vector<dReal> _vcurrentvalues; ///< joint values at initialization. passed into Joint::_ComputeInternalInformation

        boost::array<dReal,3> _vresolution = {0.02, 0.02, 0.02};              ///< interpolation resolution
        boost::array<dReal,3> _vmaxvel = {10, 10, 10};                  ///< the soft maximum velocity (rad/s) to move the joint when planning
        boost::array<dReal,3> _vhardmaxvel = {0, 0, 0};              ///< the hard maximum velocity, robot cannot exceed this velocity. used for verification checking. Default hard limits is 0. if 0, the user should not use the hard limit value.
        boost::array<dReal,3> _vmaxaccel = {50, 50, 50};                ///< the soft maximum acceleration (rad/s^2) of the joint
        boost::array<dReal,3> _vhardmaxaccel = {0, 0, 0};            ///< the hard maximum acceleration (rad/s^2), robot cannot exceed this acceleration. used for verification checking. Default hard limits is 0. if 0, the user should not use the hard limit value.
        boost::array<dReal,3> _vmaxjerk = {50*1000, 50*1000, 50*1000};                 ///< the soft maximum jerk (rad/s^3) of the joint
        // Set negligibly large jerk by default which can change acceleration between min and max within a typical time step.
        boost::array<dReal,3> _vhardmaxjerk = {0, 0, 0};             ///< the hard maximum jerk (rad/s^3), robot cannot exceed this jerk. used for verification checking. Default hard limits is 0. if 0, the user should not use the hard limit value.
        boost::array<dReal,3> _vmaxtorque = {0, 0, 0};               ///< maximum torque (N.m, kg m^2/s^2) that should be applied to the joint. Usually this is computed from the motor nominal torque and gear ratio. Ignore if values are 0. Set max torque to 0 to notify the system that dynamics parameters might not be valid.
        boost::array<dReal,3> _vmaxinertia = {0, 0, 0};             ///< maximum inertia (kg m^2) that the joint can exhibit. Usually this is set for safety reasons. Ignore if values are 0.
        boost::array<dReal,3> _vweights = {1, 1, 1};                ///< the weights of the joint for computing distance metrics.

        /// \brief internal offset parameter that determines the branch the angle centers on
        ///
        /// Wrap offsets are needed for rotation joints since the range is limited to 2*pi.
        /// This allows the wrap offset to be set so the joint can function in [-pi+offset,pi+offset]..
        /// \param iaxis the axis to get the offset from
        boost::array<dReal,3> _voffsets = {0, 0, 0};
        boost::array<dReal,3> _vlowerlimit = {0, 0, 0};
        boost::array<dReal,3> _vupperlimit = {0, 0, 0};         ///< joint limits
        TrajectoryBasePtr _trajfollow; ///< used if joint type is JointTrajectory

        boost::array<MimicInfoPtr,3> _vmimic;          ///< the mimic properties of each of the joint axes. It is theoretically possible for a multi-dof joint to have one axes mimiced and the others free. When cloning, is it ok to copy this and assume it is constant?

        std::map<std::string, std::vector<dReal> > _mapFloatParameters; ///< custom key-value pairs that could not be fit in the current model
        std::map<std::string, std::vector<int> > _mapIntParameters; ///< custom key-value pairs that could not be fit in the current model
        std::map<std::string, std::string > _mapStringParameters; ///< custom key-value pairs that could not be fit in the current model

        ElectricMotorActuatorInfoPtr _infoElectricMotor;

        /// true if joint axis has an identification at some of its lower and upper limits.
        ///
        /// An identification of the lower and upper limits means that once the joint reaches its upper limits, it is also
        /// at its lower limit. The most common identification on revolute joints at -pi and pi. 'circularity' means the
        /// joint does not stop at limits.
        /// Although currently not developed, it could be possible to support identification for joints that are not revolute.
        boost::array<uint8_t, 3> _bIsCircular = {0, 0, 0};

        bool _bIsActive = true;                 ///< if true, should belong to the DOF of the body, unless it is a mimic joint (_ComputeInternalInformation decides this)

        /// \brief _controlMode specifies how this joint is controlled. For possible control modes, see enum JointControlMode.
        JointControlMode _controlMode = JCM_None;

        struct JointControlInfo_RobotController
        {
            JointControlInfo_RobotController() {};
            int robotId = -1;
            boost::array<int16_t, 3> robotControllerDOFIndex = {-1, -1, -1}; ///< indicates which DOF in the robot controller controls which joint axis. -1 if not specified/not valid.
        };
        typedef boost::shared_ptr<JointControlInfo_RobotController> JointControlInfo_RobotControllerPtr;

        struct JointControlInfo_IO
        {
            JointControlInfo_IO() {};
            int deviceId = -1;
            boost::array< std::vector<std::string>, 3 > vMoveIONames;       ///< io names for controlling positions of this joint.
            boost::array< std::vector<std::string>, 3 > vUpperLimitIONames; ///< io names for detecting if the joint is at its upper limit
            boost::array< std::vector<uint8_t>, 3 > vUpperLimitSensorIsOn;  ///< if true, the corresponding upper limit sensor reads 1 when the joint is at its upper limit. otherwise, the upper limit sensor reads 0 when the joint is at its upper limit. the default value is 1.
            boost::array< std::vector<std::string>, 3 > vLowerLimitIONames; ///< io names for detecting if the joint is at its lower limit
            boost::array< std::vector<uint8_t>, 3 > vLowerLimitSensorIsOn;  ///< if true, the corresponding lower limit sensor reads 1 when the joint is at its lower limit. otherwise, the lower limit sensor reads 0 when the joint is at its upper limit. the default value is 1.
        };
        typedef boost::shared_ptr<JointControlInfo_IO> JointControlInfo_IOPtr;

        struct JointControlInfo_ExternalDevice
        {
            JointControlInfo_ExternalDevice() {};
            std::string externalDeviceId; ///< id for the external device
        };
        typedef boost::shared_ptr<JointControlInfo_ExternalDevice> JointControlInfo_ExternalDevicePtr;

        JointControlInfo_RobotControllerPtr _jci_robotcontroller;
        JointControlInfo_IOPtr _jci_io;
        JointControlInfo_ExternalDevicePtr _jci_externaldevice;

    };
    typedef boost::shared_ptr<JointInfo> JointInfoPtr;
    typedef boost::shared_ptr<JointInfo const> JointInfoConstPtr;

    /// \brief Information about a joint that controls the relationship between two links.
    class OPENRAVE_API Joint : public boost::enable_shared_from_this<Joint>
    {
public:
        /// \deprecated 12/10/19
        typedef Mimic MIMIC RAVE_DEPRECATED;
        typedef KinBody::JointType JointType RAVE_DEPRECATED;
        static const KinBody::JointType JointNone RAVE_DEPRECATED = KinBody::JointNone;
        static const KinBody::JointType JointHinge RAVE_DEPRECATED = KinBody::JointHinge;
        static const KinBody::JointType JointRevolute RAVE_DEPRECATED = KinBody::JointRevolute;
        static const KinBody::JointType JointSlider RAVE_DEPRECATED = KinBody::JointSlider;
        static const KinBody::JointType JointPrismatic RAVE_DEPRECATED = KinBody::JointPrismatic;
        static const KinBody::JointType JointRR RAVE_DEPRECATED = KinBody::JointRR;
        static const KinBody::JointType JointRP RAVE_DEPRECATED = KinBody::JointRP;
        static const KinBody::JointType JointPR RAVE_DEPRECATED = KinBody::JointPR;
        static const KinBody::JointType JointPP RAVE_DEPRECATED = KinBody::JointPP;
        static const KinBody::JointType JointSpecialBit RAVE_DEPRECATED = KinBody::JointSpecialBit;
        static const KinBody::JointType JointUniversal RAVE_DEPRECATED = KinBody::JointUniversal;
        static const KinBody::JointType JointHinge2 RAVE_DEPRECATED = KinBody::JointHinge2;
        static const KinBody::JointType JointSpherical RAVE_DEPRECATED = KinBody::JointSpherical;
        static const KinBody::JointType JointTrajectory RAVE_DEPRECATED = KinBody::JointTrajectory;

        Joint(KinBodyPtr parent, KinBody::JointType type = KinBody::JointNone);
        virtual ~Joint();

        /// \brief The unique name of the joint
        inline const std::string& GetName() const {
            return _info._name;
        }

        inline dReal GetMaxVel(int iaxis=0) const {
            return _info._vmaxvel[iaxis];
        }
        inline dReal GetMaxAccel(int iaxis=0) const {
            return _info._vmaxaccel[iaxis];
        }
        inline dReal GetMaxJerk(int iaxis=0) const {
            return _info._vmaxjerk[iaxis];
        }

        inline dReal GetHardMaxVel(int iaxis=0) const {
            return _info._vhardmaxvel[iaxis];
        }
        inline dReal GetHardMaxAccel(int iaxis=0) const {
            return _info._vhardmaxaccel[iaxis];
        }
        inline dReal GetHardMaxJerk(int iaxis=0) const {
            return _info._vhardmaxjerk[iaxis];
        }

        ///< \brief gets the max instantaneous torque of the joint
        ///
        /// If _infoElectricMotor is filled, the will compute the max instantaneous torque depending on the current speed of the joint.
        dReal GetMaxTorque(int iaxis=0) const;

        ///< \brief gets the max instantaneous torque limits of the joint
        ///
        /// If _infoElectricMotor is filled, the will compute the nominal torque limits depending on the current speed of the joint.
        /// \return min and max of torque limits
        std::pair<dReal, dReal> GetInstantaneousTorqueLimits(int iaxis=0) const;

        ///< \brief gets the nominal torque limits of the joint
        ///
        /// If _infoElectricMotor is filled, the will compute the nominal torque limits depending on the current speed of the joint.
        /// \return min and max of torque limits
        std::pair<dReal, dReal> GetNominalTorqueLimits(int iaxis=0) const;

        inline dReal GetMaxInertia(int iaxis=0) const {
            return _info._vmaxinertia[iaxis];
        }

        /// \brief Get the degree of freedom index in the body's DOF array.
        ///
        /// This does not index in KinBody::GetJoints() directly! In other words, KinBody::GetDOFValues()[GetDOFIndex()] == GetValues()[0]
        inline int GetDOFIndex() const {
            return dofindex;
        }

        /// \brief Get the joint index into KinBody::GetJoints.
        inline int GetJointIndex() const {
            return jointindex;
        }

        /// \brief parent body that joint belongs to.
        ///
        /// \param trylock if true then will try to get the parent pointer and return empty pointer if parent was already destroyed. Otherwise throws an exception if parent is already destroyed. By default this should be
        inline KinBodyPtr GetParent(bool trylock=false) const {
            if( trylock ) {
                return _parent.lock();
            }
            else {
                return KinBodyPtr(_parent);
            }
        }

        inline LinkPtr GetFirstAttached() const {
            return _attachedbodies[0];
        }
        inline LinkPtr GetSecondAttached() const {
            return _attachedbodies[1];
        }

        inline KinBody::JointType GetType() const {
            return _info._type;
        }

        /// \brief gets all resolutions for the joint axes
        ///
        /// \param[in] bAppend if true will append to the end of the vector instead of erasing it
        virtual void GetResolutions(std::vector<dReal>& resolutions, bool bAppend=false) const;

        /// \brief The discretization of the joint used when line-collision checking.
        ///
        /// The resolutions are set as large as possible such that the joint will not go through obstacles of determined size.
        virtual dReal GetResolution(int iaxis=0) const;

        virtual void SetResolution(dReal resolution, int iaxis=0);

        /// \brief The degrees of freedom of the joint. Each joint supports a max of 3 degrees of freedom.
        virtual int GetDOF() const;

        /// \brief Return true if any of the joint axes has an identification at some of its lower and upper limits.
        virtual bool IsCircular() const;

        /// \brief Return true if joint axis has an identification at some of its lower and upper limits.
        ///
        /// An identification of the lower and upper limits means that once the joint reaches its upper limits, it is also
        /// at its lower limit. The most common identification on revolute joints at -pi and pi. 'circularity' means the
        /// joint does not stop at limits.
        /// Although currently not developed, it could be possible to support identification for joints that are not revolute.
        virtual bool IsCircular(int iaxis) const;

        /// \brief returns true if the axis describes a rotation around an axis.
        ///
        /// \param iaxis the axis of the joint to return the results for
        virtual bool IsRevolute(int iaxis) const;

        /// \brief returns true if the axis describes a translation around an axis.
        ///
        /// \param iaxis the axis of the joint to return the results for
        virtual bool IsPrismatic(int iaxis) const;

        /// \brief Return true if joint can be treated as a static binding (ie all limits are 0)
        virtual bool IsStatic() const;

        /// \brief Return all the joint values with the correct offsets applied
        ///
        /// \param bAppend if true will append to the end of the vector instead of erasing it
        /// \return degrees of freedom of the joint (even if pValues is NULL)
        virtual void GetValues(std::vector<dReal>& values, bool bAppend=false) const;

        /// \brief Return the value of the specified joint axis only.
        virtual dReal GetValue(int axis) const;

        /// \brief Gets the joint velocities
        ///
        /// \param bAppend if true will append to the end of the vector instead of erasing it
        /// \return the degrees of freedom of the joint (even if pValues is NULL)
        virtual void GetVelocities(std::vector<dReal>& values, bool bAppend=false) const;

        /// \brief Return the velocity of the specified joint axis only.
        virtual dReal GetVelocity(int axis) const;

        /// \brief Add effort (force or torque) to the joint
        virtual void AddTorque(const std::vector<dReal>& torques);

        /// \brief The anchor of the joint in global coordinates.
        virtual Vector GetAnchor() const;

        /// \brief The axis of the joint in global coordinates
        ///
        /// \param[in] axis the axis to get
        virtual Vector GetAxis(int axis = 0) const;

        /** \brief Get the limits of the joint

            \param[out] vLowerLimit the lower limits
            \param[out] vUpperLimit the upper limits
            \param[in] bAppend if true will append to the end of the vector instead of erasing it
         */
        virtual void GetLimits(std::vector<dReal>& vLowerLimit, std::vector<dReal>& vUpperLimit, bool bAppend=false) const;

        /// \brief returns the lower and upper limit of one axis of the joint
        virtual std::pair<dReal, dReal> GetLimit(int iaxis=0) const;

        /// \brief \see GetLimits
        virtual void SetLimits(const std::vector<dReal>& lower, const std::vector<dReal>& upper);

        /** \brief Returns the max velocities of the joint

            \param[out] the max velocity
            \param[in] bAppend if true will append to the end of the vector instead of erasing it
         */
        virtual void GetVelocityLimits(std::vector<dReal>& vmax, bool bAppend=false) const;

        virtual void GetVelocityLimits(std::vector<dReal>& vlower, std::vector<dReal>& vupper, bool bAppend=false) const;

        /// \brief returns the lower and upper velocity limit of one axis of the joint
        virtual std::pair<dReal, dReal> GetVelocityLimit(int iaxis=0) const;

        /// \brief \see GetVelocityLimits
        virtual void SetVelocityLimits(const std::vector<dReal>& vmax);

        /** \brief Returns the max accelerations of the joint

            \param[out] the max acceleration
            \param[in] bAppend if true will append to the end of the vector instead of erasing it
         */
        virtual void GetAccelerationLimits(std::vector<dReal>& vmax, bool bAppend=false) const;

        virtual dReal GetAccelerationLimit(int iaxis=0) const;

        /// \brief \see GetAccelerationLimits
        virtual void SetAccelerationLimits(const std::vector<dReal>& vmax);

        /** \brief Returns the max jerks of the joint

            \param[out] the max jerk
            \param[in] bAppend if true will append to the end of the vector instead of erasing it
         */
        virtual void GetJerkLimits(std::vector<dReal>& vmax, bool bAppend=false) const;

        virtual dReal GetJerkLimit(int iaxis=0) const;

        /// \brief \see GetJerkLimits
        virtual void SetJerkLimits(const std::vector<dReal>& vmax);

        /** \brief Returns the hard max velocities of the joint

            \param[out] the max vel
            \param[in] bAppend if true will append to the end of the vector instead of erasing it
         */
        virtual void GetHardVelocityLimits(std::vector<dReal>& vmax, bool bAppend=false) const;

        virtual dReal GetHardVelocityLimit(int iaxis=0) const;

        /// \brief \see GetHardVelocityLimits
        virtual void SetHardVelocityLimits(const std::vector<dReal>& vmax);

        /** \brief Returns the hard max accelerations of the joint

            \param[out] the max accel
            \param[in] bAppend if true will append to the end of the vector instead of erasing it
         */
        virtual void GetHardAccelerationLimits(std::vector<dReal>& vmax, bool bAppend=false) const;

        virtual dReal GetHardAccelerationLimit(int iaxis=0) const;

        /// \brief \see GetHardAccelerationLimits
        virtual void SetHardAccelerationLimits(const std::vector<dReal>& vmax);

        /** \brief Returns the hard max jerks of the joint

            \param[out] the max jerk
            \param[in] bAppend if true will append to the end of the vector instead of erasing it
         */
        virtual void GetHardJerkLimits(std::vector<dReal>& vmax, bool bAppend=false) const;

        virtual dReal GetHardJerkLimit(int iaxis=0) const;

        /// \brief \see GetHardJerkLimits
        virtual void SetHardJerkLimits(const std::vector<dReal>& vmax);

        /** \brief Returns the max torques of the joint

            \param[out] the max torque
            \param[in] bAppend if true will append to the end of the vector instead of erasing it
         */
        virtual void GetTorqueLimits(std::vector<dReal>& vmax, bool bAppend=false) const;

        /// \brief \see GetTorqueLimits
        virtual void SetTorqueLimits(const std::vector<dReal>& vmax);

        /** \brief Returns the max inertias of the joint

            \param[out] the max inertia
            \param[in] bAppend if true will append to the end of the vector instead of erasing it
         */
        virtual void GetInertiaLimits(std::vector<dReal>& vmax, bool bAppend=false) const;

        /// \brief \see GetInertiaLimits
        virtual void SetInertiaLimits(const std::vector<dReal>& vmax);

        /// \brief gets all weights for the joint axes
        ///
        /// \param[in] bAppend if true will append to the end of the vector instead of erasing it
        virtual void GetWeights(std::vector<dReal>& weights, bool bAppend=false) const;

        /// \brief The weight associated with a joint's axis for computing a distance in the robot configuration space.
        virtual dReal GetWeight(int axis=0) const;

        /// \brief \see GetWeight
        virtual void SetWeights(const std::vector<dReal>& weights);

        /// \brief Computes the configuration difference values1-values2 and stores it in values1.
        ///
        /// Takes into account joint limits and wrapping of circular joints.
        virtual void SubtractValues(std::vector<dReal>& values1, const std::vector<dReal>& values2) const;

        /// \brief Returns the configuration difference value1-value2 for axis i.
        ///
        /// Takes into account joint limits and wrapping of circular joints.
        virtual dReal SubtractValue(dReal value1, dReal value2, int iaxis) const;

        /// \brief Return internal offset parameter that determines the branch the angle centers on
        ///
        /// Wrap offsets are needed for rotation joints since the range is limited to 2*pi.
        /// This allows the wrap offset to be set so the joint can function in [-pi+offset,pi+offset]..
        /// \param iaxis the axis to get the offset from
        inline dReal GetWrapOffset(int iaxis=0) const {
            return _info._voffsets.at(iaxis);
        }

        inline dReal GetOffset(int iaxis=0) const RAVE_DEPRECATED {
            return GetWrapOffset(iaxis);
        }

        /// \brief \see GetWrapOffset
        virtual void SetWrapOffset(dReal offset, int iaxis=0);

        virtual void serialize(std::ostream& o, int options) const;

        virtual uint8_t ApplyDiff(const rapidjson::Value& jointValue, KinBody::JointInfo& newInfo);

        /// @name Internal Hierarchy Methods
        //@{
        /// \brief Return the parent link which the joint measures its angle off from (either GetFirstAttached() or GetSecondAttached())
        virtual LinkPtr GetHierarchyParentLink() const;
        /// \brief Return the child link whose transformation is computed by this joint's values (either GetFirstAttached() or GetSecondAttached())
        virtual LinkPtr GetHierarchyChildLink() const;
        /// \brief The axis of the joint in local coordinates.
        virtual const Vector& GetInternalHierarchyAxis(int axis = 0) const;
        /// \brief Left multiply transform given the base body.
        virtual const Transform& GetInternalHierarchyLeftTransform() const;
        /// \brief Right multiply transform given the base body.
        virtual const Transform& GetInternalHierarchyRightTransform() const;
        //@}

        /// A mimic joint's angles are automatically determined from other joints based on a general purpose formula.
        /// A user does not have control of the the mimic joint values, even if they appear in the DOF list.
        /// @name Mimic Joint Properties
        //@{

        /// \deprecated (11/1/1)
        virtual int GetMimicJointIndex() const RAVE_DEPRECATED;
        /// \deprecated (11/1/1)
        virtual const std::vector<dReal> GetMimicCoeffs() const RAVE_DEPRECATED;

        /// \brief Returns true if a particular axis of the joint is mimiced.
        ///
        /// \param axis the axis to query. When -1 returns true if any of the axes have mimic joints
        virtual bool IsMimic(int axis=-1) const;

        /** \brief If the joint is mimic, returns the equation to compute its value

            \param[in] axis the axis index
            \param[in] type 0 for position, 1 for velocity, 2 for acceleration.
            \param[in] format the format the equations are returned in. If empty or "fparser", equation in fparser format. Also supports: "mathml".

            MathML:

            Set 'format' to "mathml". The joint variables are specified with <csymbol>. If a targetted joint has more than one degree of freedom, then axis is suffixed with _\%d. If 'type' is 1 or 2, the partial derivatives are outputted as consecutive <math></math> tags in the same order as \ref Mimic::_vdofformat
         */
        virtual std::string GetMimicEquation(int axis=0, int type=0, const std::string& format="") const;

        /** \brief Returns the set of DOF indices that the computation of a joint axis depends on. Order is arbitrary.

            If the mimic joint uses the values of other mimic joints, then the dependent DOFs of that joint are also
            copied over. Therefore, the dof indices returned can be more than the actual variables used in the equation.
            \throw openrave_exception Throws an exception if the axis is not mimic.
         */
        virtual void GetMimicDOFIndices(std::vector<int>& vmimicdofs, int axis=0) const;

        /** \brief Sets the mimic properties of the joint.

            The equations can use the joint names directly in the equation, which represent the position of the joint. Any non-mimic joint part of KinBody::GetJoints() can be used in the computation of the values.
            If a joint has more than one degree of freedom, then suffix it '_' and the axis index. For example universaljoint_0 * 10 + sin(universaljoint_1).

            See http://warp.povusers.org/FunctionParser/fparser.html for a full description of the equation formats.

            The velocity and acceleration equations are specified in terms of partial derivatives, which means one expression needs to be specified per degree of freedom of used. In order to separate the expressions use "|name ...". The name should immediately follow  '|'.  For example:

         |universaljoint_0 10 |universaljoint_1 10*cos(universaljoint_1)

            If there is only one variable used in the position equation, then the equation can be specified directly without using "{}".

            \param[in] axis the axis to set the properties for.
            \param[in] poseq Equation for joint's position. If it is empty, the mimic properties are turned off for this joint.
            \param[in] veleq First-order partial derivatives of poseq with respect to all used DOFs. Only the variables used in poseq are allowed to be used. If poseq is not empty, this is required.
            \param[in] acceleq Second-order partial derivatives of poseq with respect to all used DOFs. Only the variables used in poseq are allowed to be used. Optional.
            \throw openrave_exception Throws an exception if the mimic equation is invalid in any way.
         */
        virtual void SetMimicEquations(int axis, const std::string& poseq, const std::string& veleq, const std::string& acceleq="");
        //@}

        /// \brief return a map of custom float parameters
        inline const std::map<std::string, std::vector<dReal> >& GetFloatParameters() const {
            return _info._mapFloatParameters;
        }

        /// \brief set custom float parameters
        ///
        /// \param parameters if empty, then removes the parameter
        virtual void SetFloatParameters(const std::string& key, const std::vector<dReal>& parameters);

        /// \brief return a map of custom integer parameters
        inline const std::map<std::string, std::vector<int> >& GetIntParameters() const {
            return _info._mapIntParameters;
        }

        /// \brief set custom int parameters
        ///
        /// \param parameters if empty, then removes the parameter
        virtual void SetIntParameters(const std::string& key, const std::vector<int>& parameters);

        /// \brief return a map of custom string parameters
        inline const std::map<std::string, std::string >& GetStringParameters() const {
            return _info._mapStringParameters;
        }

        /// \brief set custom string parameters
        ///
        /// \param parameters if empty, then removes the parameter
        virtual void SetStringParameters(const std::string& key, const std::string& value);

        /// \brief return controlMode for this joint
        inline JointControlMode GetControlMode() const {
            return _info._controlMode;
        }

        /// \brief Updates several fields in \ref _info depending on the current state of the joint.
        virtual void UpdateInfo();
        /// \brief returns the JointInfo structure containing all information.
        ///
        /// Some values in this structure like _vcurrentvalues need to be updated, so make sure to call \ref UpdateInfo() right before this function is called.
        inline const KinBody::JointInfo& GetInfo() const {
            return _info;
        }

        /// \brief Calls \ref UpdateInfo and returns the joint structure
        inline const KinBody::JointInfo& UpdateAndGetInfo() {
            UpdateInfo();
            return _info;
        }

        /// \brief similar to GetInfo, but creates a copy of an up-to-date info, safe for caller to manipulate
        virtual void ExtractInfo(KinBody::JointInfo& info) const;

        /// \brief update Joint according to new JointInfo, returns false if update cannot be performed and requires InitFromInfo
        virtual bool UpdateFromInfo(const KinBody::JointInfo& info);

protected:
        JointInfo _info;

        boost::array< MimicPtr,3> _vmimic;          ///< the mimic properties of each of the joint axes. It is theoretically possible for a multi-dof joint to have one axes mimiced and the others free. When cloning, is it ok to copy this and assume it is constant?

        /** \brief computes the partial velocities with respect to all dependent DOFs specified by Mimic::_vmimicdofs.

            If the joint is not mimic, then just returns its own index
            \param[out] vpartials A list of dofindex/velocity_partial pairs. The final velocity is computed by taking the dot product. The dofindices do not repeat.
            \param[in] iaxis the axis
            \param[in,out] vcachedpartials set of cached partials for each degree of freedom
         */
        virtual void _ComputePartialVelocities(std::vector<std::pair<int,dReal> >& vpartials, int iaxis, std::map< std::pair<Mimic::DOFFormat, int>, dReal >& mapcachedpartials) const;

        /** \brief Compute internal transformations and specify the attached links of the joint.

            Called after the joint protected parameters {vAxes, vanchor, and _voffsets}  have been initialized. vAxes and vanchor should be in the frame of plink0.
            Compute the left and right multiplications of the joint transformation and cleans up the attached bodies.
            After function completes, the following parameters are initialized: _tRight, _tLeft, _tinvRight, _tinvLeft, _attachedbodies. _attachedbodies does not necessarily contain the links in the same order as they were input.
            \param plink0 the first attaching link, all axes and anchors are defined in its coordinate system
            \param plink1 the second attaching link
            \param vanchor the anchor of the rotation axes
            \param vaxes the axes in plink0's coordinate system of the joints
            \param vinitialvalues the current values of the robot used to set the 0 offset of the robot
         */
        virtual void _ComputeInternalInformation(LinkPtr plink0, LinkPtr plink1, const Vector& vanchor, const std::vector<Vector>& vaxes, const std::vector<dReal>& vcurrentvalues);

        /// \brief evaluates the mimic joint equation using vdependentvalues
        ///
        /// \param[in] axis the joint axis
        /// \param[in] timederiv the time derivative to evaluate. 0 is position, 1 is velocity, 2 is acceleration, etc
        /// \param[in] vdependentvalues input values ordered with respect to _vdofformat[iaxis]
        /// \param[out] voutput the output values
        /// \return an internal error code, 0 if no error
        virtual int _Eval(int axis, uint32_t timederiv, const std::vector<dReal>& vdependentvalues, std::vector<dReal>& voutput);

        /// \brief compute joint velocities given the parent and child link transformations/velocities
        virtual void _GetVelocities(std::vector<dReal>& values, bool bAppend, const std::pair<Vector,Vector>& linkparentvelocity, const std::pair<Vector,Vector>& linkchildvelocity) const;

        /// \brief Return the velocity of the specified joint axis only.
        virtual dReal _GetVelocity(int axis, const std::pair<Vector,Vector>&linkparentvelocity, const std::pair<Vector,Vector>&linkchildvelocity) const;

        boost::array<dReal,3> _doflastsetvalues; ///< the last set value by the kinbody (_voffsets not applied). For revolute joints that have a range greater than 2*pi, it is only possible to recover the joint value from the link positions mod 2*pi. In order to recover the branch, multiplies of 2*pi are added/subtracted to this value that is closest to _doflastsetvalues. For circular joints, the last set value can be ignored since they always return a value from [-pi,pi)

private:
        /// Sensitive variables that should not be modified.
        /// @name Private Joint Variables
        //@{
        int dofindex;                   ///< the degree of freedom index in the body's DOF array, does not index in KinBody::_vecjoints!
        int jointindex;                 ///< the joint index into KinBody::_vecjoints
        boost::array<dReal,3> _vcircularlowerlimit, _vcircularupperlimit;         ///< for circular joints, describes where the identification happens. this is set internally in _ComputeInternalInformation

        KinBodyWeakPtr _parent;               ///< body that joint belong to
        boost::array<LinkPtr,2> _attachedbodies;         ///< attached bodies. The link in [0] is computed first in the hierarchy before the other body.
        boost::array<Vector,3> _vaxes;                ///< normalized axes, this can be different from _info._vaxes and reflects how _tRight and _tLeft are computed
        Transform _tRight, _tLeft;         ///< transforms used to get body[1]'s transformation with respect to body[0]'s: Tbody1 = Tbody0 * tLeft * JointOffsetLeft * JointRotation * JointOffsetRight * tRight
        Transform _tRightNoOffset, _tLeftNoOffset;         ///< same as _tLeft and _tRight except it doesn't not include the offset
        Transform _tinvRight, _tinvLeft;         ///< the inverse transformations of tRight and tLeft
        bool _bInitialized;
        //@}
#ifdef RAVE_PRIVATE
#ifdef _MSC_VER
        friend class OpenRAVEXMLParser::JointXMLReader;
        friend class OpenRAVEXMLParser::KinBodyXMLReader;
        friend class OpenRAVEXMLParser::RobotXMLReader;
        friend class XFileReader;
#else
        friend class ::OpenRAVEXMLParser::JointXMLReader;
        friend class ::OpenRAVEXMLParser::KinBodyXMLReader;
        friend class ::OpenRAVEXMLParser::RobotXMLReader;
        friend class ::XFileReader;
#endif
#endif
        friend class ColladaReader;
        friend class ColladaWriter;
        friend class KinBody;
        friend class RobotBase;
    };
    typedef boost::shared_ptr<KinBody::Joint> JointPtr;
    typedef boost::shared_ptr<KinBody::Joint const> JointConstPtr;
    typedef boost::weak_ptr<KinBody::Joint> JointWeakPtr;

    /// \brief holds all user-set attached sensor information used to initialize the AttachedSensor class.
    ///
    /// This is serializable and independent of environment.
    class OPENRAVE_API GrabbedInfo
    {
public:
        GrabbedInfo() {}
        GrabbedInfo(const GrabbedInfo& other) {
            *this = other;
        }
        GrabbedInfo& operator=(const GrabbedInfo& other) {
            _id = other._id;
            _grabbedname = other._grabbedname;
            _robotlinkname = other._robotlinkname;
            _trelative = other._trelative;
            _setRobotLinksToIgnore = other._setRobotLinksToIgnore;
            return *this;
        }
        bool operator==(const GrabbedInfo& other) const {
            return _id == other._id
                && _grabbedname == other._grabbedname
                && _robotlinkname == other._robotlinkname
                && _trelative == other._trelative
                && _setRobotLinksToIgnore == other._setRobotLinksToIgnore;
        }
        bool operator!=(const GrabbedInfo& other) const{
            return !operator==(other);
        }

        virtual void SerializeJSON(rapidjson::Value& value, rapidjson::Document::AllocatorType& allocator, dReal fUnitScale=1.0, int options=0) const;
        virtual void DeserializeJSON(const rapidjson::Value& value, dReal fUnitScale=1.0);

        /// \brief resets the info
        inline void Reset() {
            _id.clear();
            _grabbedname.clear();
            _robotlinkname.clear();
            _trelative = Transform();
            _setRobotLinksToIgnore.clear();
        }

        std::string _id; ///< unique id of the grabbed info
        std::string _grabbedname; ///< the name of the body to grab
        std::string _robotlinkname;  ///< the name of the body link that is grabbing the body
        Transform _trelative; ///< transform of first link of body relative to _robotlinkname's transform. In other words, grabbed->GetTransform() == bodylink->GetTransform()*trelative
        std::set<int> _setRobotLinksToIgnore; ///< links of the body to force ignoring because of pre-existing collions at the time of grabbing. Note that this changes depending on the configuration of the body and the relative position of the grabbed body.
    };
    typedef boost::shared_ptr<GrabbedInfo> GrabbedInfoPtr;
    typedef boost::shared_ptr<GrabbedInfo const> GrabbedInfoConstPtr;

    /// \brief Stores the state of the current body that is published in a thread safe way from the environment without requiring locking the environment.
    class BodyState
    {
public:
        BodyState() : updatestamp(0), environmentid(0) {
        }
        virtual ~BodyState() {
        }

        /// \brief clears any previous set state
        inline void Reset() {
            strname.clear();
            pbody.reset();
            vectrans.clear();
            vLinkEnableStates.clear();
            vConnectedBodyActiveStates.clear();
            jointvalues.clear();
            uri.clear();
            updatestamp = 0;
            environmentid = 0;
            activeManipulatorName.clear();
            activeManipulatorTransform = Transform();
            vGrabbedInfos.clear();
        }

        KinBodyPtr pbody; ///< pointer to the body. if using this, make sure the environment is locked.
        std::string strname;         ///< \see KinBody::GetName
        std::vector<Transform> vectrans; ///< \see KinBody::GetLinkTransformations
        std::vector<uint8_t> vLinkEnableStates; ///< \see KinBody::GetLinkEnableStates
        std::vector<uint8_t> vConnectedBodyActiveStates; ///< IsActive state of ConnectedBody \see RobotBase::GetConnectedBodyActiveStates
        std::vector<dReal> jointvalues; ///< \see KinBody::GetDOFValues
        std::string uri; ///< \see KinBody::GetURI
        int updatestamp; ///< \see KinBody::GetUpdateStamp
        int environmentid; ///< \see KinBody::GetEnvironmentId
        std::string activeManipulatorName; ///< the currently active manpiulator set for the body
        Transform activeManipulatorTransform; ///< the active manipulator's transform
        std::vector<GrabbedInfo> vGrabbedInfos; ///< list of grabbed bodies
    };
    typedef boost::shared_ptr<KinBody::BodyState> BodyStatePtr;
    typedef boost::shared_ptr<KinBody::BodyState const> BodyStateConstPtr;

    /// \brief Access point of the sensor system that manages the body.
    class OPENRAVE_API ManageData : public boost::enable_shared_from_this<ManageData>
    {
public:
        ManageData(SensorSystemBasePtr psensorsystem) : _psensorsystem(psensorsystem) {
        }
        virtual ~ManageData() {
        }

        virtual SensorSystemBasePtr GetSystem() {
            return SensorSystemBasePtr(_psensorsystem);
        }

        /// returns a pointer to the data used to initialize the BODY with AddKinBody.
        /// if psize is not NULL, will be filled with the size of the data in bytes
        /// This function will be used to restore bodies that were removed
        virtual XMLReadableConstPtr GetData() const = 0;

        /// particular link that sensor system is tracking.
        /// All transformations describe this link.
        virtual KinBody::LinkPtr GetOffsetLink() const = 0;

        /// true if the object is being updated by the system due to its presence in the real environment
        virtual bool IsPresent() const = 0;

        /// true if should update openrave body
        virtual bool IsEnabled() const = 0;

        /// if true, the vision system should not destroy this object once it stops being present
        virtual bool IsLocked() const = 0;

        /// set a lock on a particular body
        virtual bool Lock(bool bDoLock) = 0;

private:
        /// the system that owns this class, note that it is a weak pointer in order because
        /// this object is managed by the sensor system and should be deleted when it goes out of scope.
        SensorSystemBaseWeakPtr _psensorsystem;
    };

    typedef boost::shared_ptr<KinBody::ManageData> ManageDataPtr;
    typedef boost::shared_ptr<KinBody::ManageData const> ManageDataConstPtr;

    /// \brief Parameters passed into the state savers to control what information gets saved.
    enum SaveParameters
    {
        Save_LinkTransformation              = 0x00000001, ///< [default] save link transformations and joint branches
        Save_LinkEnable                      = 0x00000002, ///< [default] save link enable states
        Save_LinkVelocities                  = 0x00000004, ///< save the link velocities
        Save_JointMaxVelocityAndAcceleration = 0x00000008, ///< save the max joint velocities and accelerations for the controller DOF
        Save_JointWeights                    = 0x00000010, ///< saves the dof weights
        Save_JointLimits                     = 0x00000020, ///< saves the dof limits
        Save_ActiveDOF                       = 0x00010000, ///< [robot only], saves and restores the current active degrees of freedom
        Save_ActiveManipulator               = 0x00020000, ///< [robot only], saves the active manipulator
        Save_GrabbedBodies                   = 0x00040000, ///< saves the grabbed state of the bodies. This does not affect the configuraiton of those bodies.
        Save_ActiveManipulatorToolTransform  = 0x00080000, ///< [robot only], saves the active manipulator's LocalToolTransform, LocalToolDirection, and IkSolver
        Save_ManipulatorsToolTransform       = 0x00100000, ///< [robot only], saves every manipulator's LocalToolTransform, LocalToolDirection, and IkSolver
    };

    /// \brief info structure used to initialize a kinbody
    class OPENRAVE_API KinBodyInfo
    {
public:
        KinBodyInfo() {}
        KinBodyInfo(const KinBodyInfo& other) {
            *this = other;
        }
        KinBodyInfo& operator=(const KinBodyInfo& other) {
            _id = other._id;
            _uri = other._uri;
            _name = other._name;
            _referenceUri = other._referenceUri;
            _dofValues = other._dofValues;
            _transform = other._transform;
            _vLinkInfos = other._vLinkInfos;
            _vJointInfos = other._vJointInfos;
            _vGrabbedInfos = other._vGrabbedInfos;
            // TODO: deep copy infos
            return *this;
        }
        bool operator==(const KinBodyInfo& other) const {
            return _id == other._id
                && _uri == other._uri
                && _name == other._name
                && _referenceUri == other._referenceUri
                && _dofValues == other._dofValues
                && _transform == other._transform
                && _vLinkInfos == other._vLinkInfos
                && _vJointInfos == other._vJointInfos
                && _vGrabbedInfos == other._vGrabbedInfos;
            // TODO: deep compare infos
        }
        bool operator!=(const KinBodyInfo& other) const{
            return !operator==(other);
        }

        virtual void SerializeJSON(rapidjson::Value& value, rapidjson::Document::AllocatorType& allocator, dReal fUnitScale=1.0, int options=0) const;
        virtual void DeserializeJSON(const rapidjson::Value& value, dReal fUnitScale=1.0);

        std::string _id;
        std::string _uri;
        std::string _name;
        std::string _referenceUri;  // referenced body info uri

        Transform _transform; ///< transform of the base link
        std::vector< std::pair<int, dReal> > _dofValues; ///< mapping from jointIndex to dofValue
        std::vector<GrabbedInfoPtr> _vGrabbedInfos; ///< list of pointers to GrabbedInfo

        std::vector<LinkInfoPtr> _vLinkInfos; ///< list of pointers to LinkInfo
        std::vector<JointInfoPtr> _vJointInfos; ///< list of pointers to JointInfo
    };
    typedef boost::shared_ptr<KinBodyInfo> KinBodyInfoPtr;
    typedef boost::shared_ptr<KinBodyInfo const> KinBodyInfoConstPtr;

    /// \brief Helper class to save and restore the entire kinbody state.
    ///
    /// Options can be passed to the constructor in order to choose which parameters to save (see \ref SaveParameters)
    class OPENRAVE_API KinBodyStateSaver
    {
public:
        KinBodyStateSaver(KinBodyPtr pbody, int options = Save_LinkTransformation|Save_LinkEnable);
        virtual ~KinBodyStateSaver();
        inline KinBodyPtr GetBody() const {
            return _pbody;
        }

        /// \brief restore the state
        ///
        /// \param body if set, will attempt to restore the stored state to the passed in body, otherwise will restore it for the original body.
        /// \throw openrave_exception if the passed in body is not compatible with the saved state, will throw
        virtual void Restore(boost::shared_ptr<KinBody> body=boost::shared_ptr<KinBody>());

        /// \brief release the body state. _pbody will not get restored on destruction
        ///
        /// After this call, it will still be possible to use \ref Restore.
        virtual void Release();

        /// \brief sets whether the state saver will restore the state on destruction. by default this is true.
        virtual void SetRestoreOnDestructor(bool restore);

protected:
        KinBodyPtr _pbody;
        int _options;         ///< saved options
        std::vector<Transform> _vLinkTransforms;
        std::vector<uint8_t> _vEnabledLinks;
        std::vector<std::pair<Vector,Vector> > _vLinkVelocities;
        std::vector<dReal> _vdoflastsetvalues;
        std::vector<dReal> _vMaxVelocities, _vMaxAccelerations, _vMaxJerks, _vDOFWeights, _vDOFLimits[2];
        std::vector<UserDataPtr> _vGrabbedBodies;
        bool _bRestoreOnDestructor;
private:
        virtual void _RestoreKinBody(boost::shared_ptr<KinBody> body);
    };

    typedef boost::shared_ptr<KinBodyStateSaver> KinBodyStateSaverPtr;

    /// \brief Helper class to save and restore the entire kinbody state, using only kinbody references.
    ///
    /// Since using only reference, have to be careful of the scope of the kinbody
    /// Options can be passed to the constructor in order to choose which parameters to save (see \ref SaveParameters)
    class OPENRAVE_API KinBodyStateSaverRef
    {
public:
        KinBodyStateSaverRef(KinBody& body, int options = Save_LinkTransformation|Save_LinkEnable);
        virtual ~KinBodyStateSaverRef();
        inline KinBody& GetBody() const {
            return _body;
        }

        /// \brief restore the state
        ///
        /// \throw openrave_exception if the passed in body is not compatible with the saved state, will throw
        virtual void Restore();

        /// \param body if set, will attempt to restore the stored state to the passed in body, otherwise will restore it for the original body.
        /// \throw openrave_exception if the passed in body is not compatible with the saved state, will throw
        virtual void Restore(KinBody& newbody);

        /// \brief release the body state. _pbody will not get restored on destruction
        ///
        /// After this call, it will still be possible to use \ref Restore.
        virtual void Release();

        /// \brief sets whether the state saver will restore the state on destruction. by default this is true.
        virtual void SetRestoreOnDestructor(bool restore);
protected:
        KinBody& _body;

        int _options;         ///< saved options
        std::vector<Transform> _vLinkTransforms;
        std::vector<uint8_t> _vEnabledLinks;
        std::vector<std::pair<Vector,Vector> > _vLinkVelocities;
        std::vector<dReal> _vdoflastsetvalues;
        std::vector<dReal> _vMaxVelocities, _vMaxAccelerations, _vMaxJerks, _vDOFWeights, _vDOFLimits[2];
        std::vector<UserDataPtr> _vGrabbedBodies;
        bool _bRestoreOnDestructor;
        bool _bReleased; ///< if true, then body should not be restored
private:
        virtual void _RestoreKinBody(KinBody& body);
    };

    typedef boost::shared_ptr<KinBodyStateSaverRef> KinBodyStateSaverRefPtr;

    virtual ~KinBody();

    /// return the static interface type this class points to (used for safe casting)
    static inline InterfaceType GetInterfaceTypeStatic() {
        return PT_KinBody;
    }

    virtual void Destroy();

    /// \brief Create a kinbody with one link composed of an array of aligned bounding boxes.
    ///
    /// \param boxes the array of aligned bounding boxes that will comprise of the body
    /// \param visible if true, the boxes will be rendered in the scene
    /// \param uri the new URI to set for the interface
    virtual bool InitFromBoxes(const std::vector<AABB>& boxes, bool visible=true, const std::string& uri=std::string());

    /// \brief Create a kinbody with one link composed of an array of oriented bounding boxes.
    ///
    /// \param boxes the array of oriented bounding boxes that will comprise of the body
    /// \param visible if true, the boxes will be rendered in the scene
    /// \param uri the new URI to set for the interface
    virtual bool InitFromBoxes(const std::vector<OBB>& boxes, bool visible=true, const std::string& uri=std::string());

    /// \brief Create a kinbody with one link composed of an array of spheres
    ///
    /// \param spheres the XYZ position of the spheres with the W coordinate representing the individual radius
    /// \param visible if true, the boxes will be rendered in the scene
    /// \param uri the new URI to set for the interface
    virtual bool InitFromSpheres(const std::vector<Vector>& spheres, bool visible=true, const std::string& uri=std::string());

    /// \brief Create a kinbody with one link composed of a triangle mesh surface
    ///
    /// \param trimesh the triangle mesh
    /// \param visible if true, will be rendered in the scene
    /// \param uri the new URI to set for the interface
    virtual bool InitFromTrimesh(const TriMesh& trimesh, bool visible=true, const std::string& uri=std::string());

    /// \brief Create a kinbody with one link composed of a list of geometries
    ///
    /// \param geometries a list of geometry infos to be initialized into new geometry objects, note that the geometry info data is copied
    /// \param visible if true, will be rendered in the scene
    /// \param uri the new URI to set for the interface
    virtual bool InitFromGeometries(const std::vector<KinBody::GeometryInfoConstPtr>& geometries, const std::string& uri=std::string());
    virtual bool InitFromGeometries(const std::list<KinBody::GeometryInfo>& geometries, const std::string& uri=std::string());

    /// \brief initializes an complex kinematics body with links and joints
    ///
    /// \param linkinfos information for all the links. Links will be created in this order
    /// \param jointinfos information for all the joints. Joints might be rearranged depending on their mimic properties
    /// \param uri the new URI to set for the interface
    virtual bool Init(const std::vector<LinkInfoConstPtr>& linkinfos, const std::vector<JointInfoConstPtr>& jointinfos, const std::string& uri=std::string());

    /// \brief initializes an complex kinematics body from info structure
    virtual bool InitFromInfo(const KinBodyInfoConstPtr& info);

    /// \brief Sets new geometries for all the links depending on the stored extra geometries each link has.
    ///
    /// \param name The name of the extra geometries group stored in each link.
    /// The geometries can be set while the body is added to the environment. No other information will be touched.
    /// This method is faster than Link::SetGeometriesFromGroup since it makes only one change callback.
    /// \throw If any links do not have the particular geometry, an exception will be raised.
    virtual void SetLinkGeometriesFromGroup(const std::string& name);

    /// \brief Stores geometries for later retrieval for all the links at the same time.
    ///
    /// \param name The name of the extra geometries group to be stored in each link.
    /// \param linkgeometries a vector containing a collection of geometry infos ptr for each links
    /// Note that the pointers are copied and not the data, so be careful not to modify the geometries afterwards
    /// This method is faster than Link::SetGeometriesFromGroup since it makes only one change callback.
    virtual void SetLinkGroupGeometries(const std::string& name, const std::vector< std::vector<KinBody::GeometryInfoPtr> >& linkgeometries);

    /// \brief Unique name of the body.
    virtual const std::string& GetName() const {
        return _name;
    }

    /// \brief Set the name of the body, notifies the environment and checks for uniqueness.
    virtual void SetName(const std::string& name);

    /// Methods for accessing basic information about joints
    /// @name Basic Information
    //@{

    /// \brief Number controllable degrees of freedom of the body.
    ///
    /// Only uses _vecjoints and last joint for computation, so can work before _ComputeInternalInformation is called.
    virtual int GetDOF() const;

    /// \brief Returns all the joint values as organized by the DOF indices.
    ///
    /// \param dofindices the dof indices to return the values for. If empty, will compute for all the dofs
    virtual void GetDOFValues(std::vector<dReal>& v, const std::vector<int>& dofindices = std::vector<int>()) const;

    /// \brief Returns all the joint velocities as organized by the DOF indices.
    ///
    /// \param dofindices the dof indices to return the values for. If empty, will compute for all the dofs
    virtual void GetDOFVelocities(std::vector<dReal>& v, const std::vector<int>& dofindices = std::vector<int>()) const;

    /// \brief Returns all the joint limits as organized by the DOF indices.
    ///
    /// \param dofindices the dof indices to return the values for. If empty, will compute for all the dofs
    virtual void GetDOFLimits(std::vector<dReal>& lowerlimit, std::vector<dReal>& upperlimit, const std::vector<int>& dofindices = std::vector<int>()) const;

    /// \brief Returns all the joint velocity limits as organized by the DOF indices.
    ///
    /// \param dofindices the dof indices to return the values for. If empty, will compute for all the dofs
    virtual void GetDOFVelocityLimits(std::vector<dReal>& lowerlimit, std::vector<dReal>& upperlimit, const std::vector<int>& dofindices = std::vector<int>()) const;

    /// \brief Returns the max velocity for each DOF
    ///
    /// \param dofindices the dof indices to return the values for. If empty, will compute for all the dofs
    virtual void GetDOFVelocityLimits(std::vector<dReal>& maxvelocities, const std::vector<int>& dofindices = std::vector<int>()) const;

    /// \brief Returns the max acceleration for each DOF
    ///
    /// \param dofindices the dof indices to return the values for. If empty, will compute for all the dofs
    virtual void GetDOFAccelerationLimits(std::vector<dReal>& maxaccelerations, const std::vector<int>& dofindices = std::vector<int>()) const;

    /// \brief Returns the max jerk for each DOF
    ///
    /// \param dofindices the dof indices to return the values for. If empty, will compute for all the dofs
    virtual void GetDOFJerkLimits(std::vector<dReal>& maxjerks, const std::vector<int>& dofindices = std::vector<int>()) const;

    /// \brief Returns the hard max velocity for each DOF
    ///
    /// \param dofindices the dof indices to return the values for. If empty, will compute for all the dofs
    virtual void GetDOFHardVelocityLimits(std::vector<dReal>& maxvels, const std::vector<int>& dofindices = std::vector<int>()) const;

    /// \brief Returns the hard max acceleration for each DOF
    ///
    /// \param dofindices the dof indices to return the values for. If empty, will compute for all the dofs
    virtual void GetDOFHardAccelerationLimits(std::vector<dReal>& maxaccels, const std::vector<int>& dofindices = std::vector<int>()) const;

    /// \brief Returns the hard max jerk for each DOF
    ///
    /// \param dofindices the dof indices to return the values for. If empty, will compute for all the dofs
    virtual void GetDOFHardJerkLimits(std::vector<dReal>& maxjerks, const std::vector<int>& dofindices = std::vector<int>()) const;

    /// \brief Returns the max torque for each DOF
    virtual void GetDOFTorqueLimits(std::vector<dReal>& maxaccelerations) const;

    /// \deprecated (11/05/26)
    virtual void GetDOFMaxVel(std::vector<dReal>& v) const RAVE_DEPRECATED {
        GetDOFVelocityLimits(v);
    }
    virtual void GetDOFMaxAccel(std::vector<dReal>& v) const RAVE_DEPRECATED {
        GetDOFAccelerationLimits(v);
    }
    virtual void GetDOFMaxTorque(std::vector<dReal>& v) const;

    /// \brief get the dof resolutions
    ///
    /// \param dofindices the dof indices to return the values for. If empty, will compute for all the dofs
    virtual void GetDOFResolutions(std::vector<dReal>& v, const std::vector<int>& dofindices = std::vector<int>()) const;

    /// \brief get dof weights
    ///
    /// \param dofindices the dof indices to return the values for. If empty, will compute for all the dofs
    virtual void GetDOFWeights(std::vector<dReal>& v, const std::vector<int>& dofindices = std::vector<int>()) const;

    /// \brief \see GetDOFVelocityLimits
    virtual void SetDOFVelocityLimits(const std::vector<dReal>& maxlimits);

    /// \brief \see GetDOFAccelerationLimits
    virtual void SetDOFAccelerationLimits(const std::vector<dReal>& maxlimits);

    /// \brief \see GetDOFJerkLimits
    virtual void SetDOFJerkLimits(const std::vector<dReal>& maxlimits);

    /// \brief \see GetDOFHardVelocityLimits
    virtual void SetDOFHardVelocityLimits(const std::vector<dReal>& maxlimits);

    /// \brief \see GetDOFHardAccelerationLimits
    virtual void SetDOFHardAccelerationLimits(const std::vector<dReal>& maxlimits);

    /// \brief \see GetDOFHardJerkLimits
    virtual void SetDOFHardJerkLimits(const std::vector<dReal>& maxlimits);

    /// \brief \see GetDOFTorqueLimits
    virtual void SetDOFTorqueLimits(const std::vector<dReal>& maxlimits);

    /// \brief sets dof weights
    ///
    /// \param dofindices the dof indices to set the values for. If empty, will use all the dofs
    virtual void SetDOFWeights(const std::vector<dReal>& weights, const std::vector<int>& dofindices = std::vector<int>());

    /// \brief sets dof resolutoins
    ///
    /// \param dofindices the dof indices to set the values for. If empty, will use all the dofs
    virtual void SetDOFResolutions(const std::vector<dReal>& resolutions, const std::vector<int>& dofindices = std::vector<int>());

    /// \brief \see GetDOFLimits
    virtual void SetDOFLimits(const std::vector<dReal>& lower, const std::vector<dReal>& upper, const std::vector<int>& dofindices = std::vector<int>());

    /// \brief Returns the joints making up the controllable degrees of freedom of the body.
    const std::vector<JointPtr>& GetJoints() const {
        return _vecjoints;
    }

    /** \brief Returns the passive joints, order does not matter.

        A passive joint is not directly controlled by the body's degrees of freedom so it has no
        joint index and no dof index. Passive joints allows mimic joints to be hidden from the users.
        However, there are cases when passive joints are not mimic; for example, suspension mechanism on vehicles.
     */
    const std::vector<JointPtr>& GetPassiveJoints() const {
        return _vPassiveJoints;
    }

    /// \brief Returns the joints in hierarchical order starting at the base link.
    ///
    /// In the case of closed loops, the joints are returned in the order closest to the root.
    /// All the joints affecting a particular joint's transformation will always come before the joint in the list.
    virtual const std::vector<JointPtr>& GetDependencyOrderedJoints() const;

    /** \brief Return the set of unique closed loops of the kinematics hierarchy.

        Each loop is a set of link indices and joint indices. For example, a loop of link indices:
        [l_0,l_1,l_2] will consist of three joints connecting l_0 to l_1, l_1 to l_2, and l_2 to l_0.
        The first element in the pair is the link l_X, the second element in the joint connecting l_X to l_(X+1).
     */
    virtual const std::vector< std::vector< std::pair<LinkPtr, JointPtr> > >& GetClosedLoops() const;

    /** \en \brief Computes the minimal chain of joints that are between two links in the order of linkindex1 to linkindex2

        Passive joints are also used in the computation of the chain and can be returned.
        Note that a passive joint has a joint index and dof index of -1.
        \param[in] linkindex1 the link index to start the search
        \param[in] linkindex2 the link index where the search ends
        \param[out] vjoints the joints to fill that describe the chain
        \return true if the two links are connected (vjoints will be filled), false if the links are separate

        \ja \brief 2つのリンクを繋ぐ関節の最短経路を計算する．

        受動的な関節は，位置関係が固定されているリンクを見つけるために調べられている
        受動的な関節も返される可能があるから，注意する必要があります．
        \param[in] linkindex1 始点リンクインデックス
        \param[in] linkindex2 終点リンクインデックス
        \param[out] vjoints　関節の経路
        \return 経路が存在している場合，trueを返す．
     */
    virtual bool GetChain(int linkindex1, int linkindex2, std::vector<JointPtr>& vjoints) const;

    /// \brief similar to \ref GetChain(int,int,std::vector<JointPtr>&) except returns the links along the path.
    virtual bool GetChain(int linkindex1, int linkindex2, std::vector<LinkPtr>& vlinks) const;

    /// \brief Returns true if the dof index affects the relative transformation between the two links.
    ///
    /// The internal implementation uses \ref KinBody::DoesAffect, therefore mimic indices are correctly handled.
    /// \param[in] linkindex1 the link index to start the search
    /// \param[in] linkindex2 the link index where the search ends
    virtual bool IsDOFInChain(int linkindex1, int linkindex2, int dofindex) const;

    /// \brief Return the index of the joint with the given name, else -1.
    virtual int GetJointIndex(const std::string& name) const;

    /// \brief Return a pointer to the joint with the given name. Search in the regular and passive joints.
    virtual JointPtr GetJoint(const std::string& name) const;

    /// \brief Returns the joint that covers the degree of freedom index.
    ///
    /// Note that the mapping of joint structures is not the same as the values in GetJointValues since each joint can have more than one degree of freedom.
    virtual JointPtr GetJointFromDOFIndex(int dofindex) const;
    //@}

    /// \brief Computes the configuration difference values1-values2 and stores it in values1.
    ///
    /// Takes into account joint limits and wrapping of circular joints.
    /// \param[inout] values1 the result is stored back in this
    /// \param[in] values2
    /// \param dofindices the dof indices to compute the subtraction for. If empty, will compute for all the dofs
    virtual void SubtractDOFValues(std::vector<dReal>& values1, const std::vector<dReal>& values2, const std::vector<int>& dofindices=std::vector<int>()) const;

    /// \brief Adds a torque to every joint.
    ///
    /// \param bAdd if true, adds to previous torques, otherwise resets the torques on all bodies and starts from 0
    virtual void SetDOFTorques(const std::vector<dReal>& torques, bool add);

    /// \brief Returns all the rigid links of the body.
    virtual const std::vector<LinkPtr>& GetLinks() const {
        return _veclinks;
    }

    /// \brief returns true if the DOF describes a rotation around an axis.
    ///
    /// \param dofindex the degree of freedom index
    virtual bool IsDOFRevolute(int dofindex) const;

    /// \brief returns true if the DOF describes a translation around an axis.
    ///
    /// \param dofindex the degree of freedom index
    virtual bool IsDOFPrismatic(int dofindex) const;

    /// return a pointer to the link with the given name
    virtual LinkPtr GetLink(const std::string& name) const;

    /// Updates the bounding box and any other parameters that could have changed by a simulation step
    virtual void SimulationStep(dReal fElapsedTime);

    /// \brief get the transformations of all the links at once
    virtual void GetLinkTransformations(std::vector<Transform>& transforms) const;

    /// \brief get the transformations of all the links and the dof branches at once.
    ///
    /// Knowing the dof branches allows the robot to recover the full state of the joints with SetLinkTransformations
    virtual void GetLinkTransformations(std::vector<Transform>& transforms, std::vector<dReal>& doflastsetvalues) const;

    /// \brief gets the enable states of all links
    virtual void GetLinkEnableStates(std::vector<uint8_t>& enablestates) const;

    /// \brief gets a mask of the link enable states.
    ///
    /// If there are more than 64 links in the kinbody, then will give a warning. User should throw exception themselves.
    virtual uint64_t GetLinkEnableStatesMask() const;

    /// queries the transfromation of the first link of the body
    virtual Transform GetTransform() const;

    /// \brief Set the velocity of the base link, rest of links are set to a consistent velocity so entire robot moves correctly.
    /// \param linearvel linear velocity
    /// \param angularvel is the rotation axis * angular speed
    virtual bool SetVelocity(const Vector& linearvel, const Vector& angularvel);

    /** \brief Sets the velocity of the base link and each of the joints.

        Computes internally what the correponding velocities of each of the links should be in order to
        achieve consistent results with the joint velocities. Sends the velocities to the physics engine.
        Velocities correspond to the link's coordinate system origin.
        \param[in] linearvel linear velocity of base link
        \param[in] angularvel angular velocity rotation_axis*theta_dot
        \param[in] dofvelocities - velocities of each of the degrees of freeom
        \param[in] checklimits one of \ref CheckLimitsAction and will excplicitly check the joint velocity limits before setting the values and clamp them.
     */
    virtual void SetDOFVelocities(const std::vector<dReal>& dofvelocities, const Vector& linearvel, const Vector& angularvel,uint32_t checklimits = CLA_CheckLimits);

    /// \brief Sets the velocity of the joints.
    ///
    /// Copies the current velocity of the base link and calls SetDOFVelocities(linearvel,angularvel,vDOFVelocities)
    /// \param[in] dofvelocities - velocities of each of the degrees of freeom
    /// \param[in] checklimits if >0, will excplicitly check the joint velocity limits before setting the values and clamp them. If == 1, then will warn if the limits are overboard, if == 2, then will not warn (used for code that knows it's giving bad values)
    /// \param dofindices the dof indices to return the values for. If empty, will compute for all the dofs
    virtual void SetDOFVelocities(const std::vector<dReal>& dofvelocities, uint32_t checklimits = CLA_CheckLimits, const std::vector<int>& dofindices = std::vector<int>());

    /// \brief Returns the linear and angular velocities for each link
    ///
    /// \param[out] velocities The velocities of the link frames with respect to the world coordinate system are returned.
    virtual void GetLinkVelocities(std::vector<std::pair<Vector,Vector> >& velocities) const;

    /// \brief link index and the linear and angular accelerations of the link. First is linear acceleration of the link's coordinate system, and second is the angular acceleration of this coordinate system.
    typedef std::map<int, std::pair<Vector,Vector> > AccelerationMap;
    typedef boost::shared_ptr<AccelerationMap> AccelerationMapPtr;
    typedef boost::shared_ptr<AccelerationMap const> AccelerationMapConstPtr;

    /** \brief Returns the linear and angular accelerations for each link given the dof accelerations

        Computes accelerations of the link frames with respect to the world coordinate system are returned.
        The base angular velocity is used when computing accelerations.
        If externalaccelerations is null, the gravity vector from the physics engine is used as the negative acceleration of the base link.
        The derivate is taken with respect to the world origin fixed in space (also known as spatial acceleration).
        The current angles and velocities set on the robot are used.
        Note that this function calls the internal _ComputeLinkAccelerations function, so for users that are interested in overriding it, override _ComputeLinkAccelerations
        \param[in] dofaccelerations the accelerations of each of the DOF
        \param[out] linkaccelerations the linear and angular accelerations of link (in that order)
        \param[in] externalaccelerations [optional] The external accelerations to add to each link.
     */
    virtual void GetLinkAccelerations(const std::vector<dReal>& dofaccelerations, std::vector<std::pair<Vector,Vector> >& linkaccelerations, AccelerationMapConstPtr externalaccelerations=AccelerationMapConstPtr()) const;

    /** \en \brief set the transform of the first link (the rest of the links are computed based on the joint values).

        \param transform affine transformation

        \ja \brief 胴体の絶対姿勢を設定、残りのリンクは運動学の構造に従って変換される．

        \param transform 変換行列
     */
    virtual void SetTransform(const Transform& transform);

    /// \brief Return an axis-aligned bounding box of the entire object in the world coordinate system.
    ///
    /// \brief bEnabledOnlyLinks if true, will only count links that are enabled. By default this is false
    virtual AABB ComputeAABB(bool bEnabledOnlyLinks=false) const;

    /// \brief returns an axis-aligned bounding box when body has transform tBody.
    ///
    /// AABB equivalent to SetTransform(tBody); aabb = ComptueAABB(bEnabledOnlyLinks).
    /// \brief tBody the transform to put this kinbody in when computing the AABB
    /// \brief bEnabledOnlyLinks if true, will only count links that are enabled. By default this is false
    virtual AABB ComputeAABBFromTransform(const Transform& tBody, bool bEnabledOnlyLinks=false) const;

    /// \brief returns an axis-aligned bounding box when body has identity transform
    ///
    /// Internally equivalent to ComputeAABBFromTransform(Transform(), ...)
    virtual AABB ComputeLocalAABB(bool bEnabledOnlyLinks=false) const;

    /// \brief Return the center of mass of entire robot in the world coordinate system.
    virtual Vector GetCenterOfMass() const;

    /// \brief Enables or disables all the links.
    virtual void Enable(bool enable);

    /// \return true if any link of the KinBody is enabled
    virtual bool IsEnabled() const;

    /// \brief Sets all the links as visible or not visible.
    ///
    /// \return true if changed
    virtual bool SetVisible(bool visible);

    /// \return true if any link of the KinBody is visible.
    virtual bool IsVisible() const;

    /// \brief Sets the joint values of the robot.
    ///
    /// \param values the values to set the joint angles (ordered by the dof indices)
    /// \param[in] checklimits one of \ref CheckLimitsAction and will excplicitly check the joint limits before setting the values and clamp them.
    /// \param dofindices the dof indices to return the values for. If empty, will compute for all the dofs
    virtual void SetDOFValues(const std::vector<dReal>& values, uint32_t checklimits = CLA_CheckLimits, const std::vector<int>& dofindices = std::vector<int>());

    virtual void SetJointValues(const std::vector<dReal>& values, bool checklimits = true) {
        SetDOFValues(values,static_cast<uint32_t>(checklimits));
    }

    /// \brief Sets the joint values and transformation of the body.
    ///
    /// \param values the values to set the joint angles (ordered by the dof indices)
    /// \param transform represents the transformation of the first body.
    /// \param[in] checklimits one of \ref CheckLimitsAction and will excplicitly check the joint limits before setting the values and clamp them.
    virtual void SetDOFValues(const std::vector<dReal>& values, const Transform& transform, uint32_t checklimits = CLA_CheckLimits);

    virtual void SetJointValues(const std::vector<dReal>& values, const Transform& transform, bool checklimits = true)
    {
        SetDOFValues(values,transform,static_cast<uint32_t>(checklimits));
    }

    /// \brief sets the transformations of all the links at once
    virtual void SetLinkTransformations(const std::vector<Transform>& transforms);

    /// \brief sets the transformations of all the links and dof branches at once.
    ///
    /// Using dof branches allows the full joint state to be recovered
    virtual void SetLinkTransformations(const std::vector<Transform>& transforms, const std::vector<dReal>& doflastsetvalues);

    /// \brief sets the link velocities
    virtual void SetLinkVelocities(const std::vector<std::pair<Vector,Vector> >& velocities);

    /// \brief sets the link enable states
    virtual void SetLinkEnableStates(const std::vector<uint8_t>& enablestates);

    /// \brief Computes the translation jacobian with respect to a world position.
    ///
    /// Gets the jacobian with respect to a link by computing the partial differentials for all joints that in the path from the root node to GetLinks()[index]
    /// (doesn't touch the rest of the values)
    /// \param linkindex of the link that defines the frame the position is attached to
    /// \param position position in world space where to compute derivatives from.
    /// \param jacobian 3xDOF matrix
    /// \param dofindices the dof indices to compute the jacobian for. If empty, will compute for all the dofs
    virtual void ComputeJacobianTranslation(int linkindex, const Vector& position, std::vector<dReal>& jacobian, const std::vector<int>& dofindices=std::vector<int>()) const;

    /// \brief calls std::vector version of ComputeJacobian internally
    virtual void CalculateJacobian(int linkindex, const Vector& position, std::vector<dReal>& jacobian) const {
        ComputeJacobianTranslation(linkindex,position,jacobian);
    }

    /// \brief calls std::vector version of ComputeJacobian internally, a little inefficient since it copies memory
    virtual void CalculateJacobian(int linkindex, const Vector& position, boost::multi_array<dReal,2>& jacobian) const;

    /// \brief Computes the rotational jacobian as a quaternion with respect to an initial rotation.
    ///
    /// \param linkindex of the link that the rotation is attached to
    /// \param qInitialRot the rotation in world space whose derivative to take from.
    /// \param jacobian 4xDOF matrix
    virtual void CalculateRotationJacobian(int linkindex, const Vector& quat, std::vector<dReal>& jacobian) const;

    /// \brief calls std::vector version of CalculateRotationJacobian internally, a little inefficient since it copies memory
    virtual void CalculateRotationJacobian(int linkindex, const Vector& quat, boost::multi_array<dReal,2>& jacobian) const;

    /// \brief Computes the angular velocity jacobian of a specified link about the axes of world coordinates.
    ///
    /// \param linkindex of the link that the rotation is attached to
    /// \param vjacobian 3xDOF matrix
    virtual void ComputeJacobianAxisAngle(int linkindex, std::vector<dReal>& jacobian, const std::vector<int>& dofindices=std::vector<int>()) const;

    /// \brief Computes the angular velocity jacobian of a specified link about the axes of world coordinates.
    virtual void CalculateAngularVelocityJacobian(int linkindex, std::vector<dReal>& jacobian) const {
        ComputeJacobianAxisAngle(linkindex,jacobian);
    }

    /// \brief calls std::vector version of CalculateAngularVelocityJacobian internally, a little inefficient since it copies memory
    virtual void CalculateAngularVelocityJacobian(int linkindex, boost::multi_array<dReal,2>& jacobian) const;

    /** \brief Computes the DOFx3xDOF hessian of the linear translation

        Arjang Hourtash. "The Kinematic Hessian and Higher Derivatives", IEEE Symposium on Computational Intelligence in Robotics and Automation (CIRA), 2005.

        Can be used to find the world position acceleration
        \code
        accel = Jacobian * dofaccelerations + dofvelocities^T * Hessian * dofvelocities
        \endcode

        It can also be used for a second-order approximation of the position given delta dof values
        \code
        newposition = position + Jacobian * delta + 0.5 * delta^T * Hessian * delta
        \endcode

        H[i,j.k] = hessian[k+DOF*(j+3*i)]
        delta[j] = sum_i sum_k values[i] * H[i,j,k] * values[k]

        \param linkindex of the link that defines the frame the position is attached to
        \param position position in world space where to compute derivatives from.
        \param hessian DOFx3xDOF matrix such that numpy.dot(dq,numpy.dot(hessian,dq)) is the expected second-order delta translation
        \param dofindices the dof indices to compute the hessian for. If empty, will compute for all the dofs
     */
    virtual void ComputeHessianTranslation(int linkindex, const Vector& position, std::vector<dReal>& hessian, const std::vector<int>& dofindices=std::vector<int>()) const;

    /** \brief Computes the DOFx3xDOF hessian of the rotation represented as angle-axis

        Arjang Hourtash. "The Kinematic Hessian and Higher Derivatives", IEEE Symposium on Computational Intelligence in Robotics and Automation (CIRA), 2005.

        Can be used to find the world axis-angle acceleration
        \code
        accel = Jacobian * dofaccelerations + dofvelocities^T * Hessian * dofvelocities
        \endcode

        It can also be used for a second-order approximation of the axis-angle given delta dof values
        \code
        newaxisangle = axisangle + Jacobian * delta + 0.5 * delta^T * Hessian * delta
        \endcode

        H[i,j.k] = hessian[k+DOF*(j+3*i)]
        delta[j] = sum_i sum_k values[i] * H[i,j,k] * values[k]

        \param linkindex of the link that defines the frame the position is attached to
        \param hessian DOFx3xDOF matrix such that numpy.dot(dq,numpy.dot(hessian,dq)) is the expected second-order delta angle-axis
        \param dofindices the dof indices to compute the hessian for. If empty, will compute for all the dofs
     */
    virtual void ComputeHessianAxisAngle(int linkindex, std::vector<dReal>& hessian, const std::vector<int>& dofindices=std::vector<int>()) const;

    /// \brief link index and the linear forces and torques. Value.first is linear force acting on the link's COM and Value.second is torque
    typedef std::map<int, std::pair<Vector,Vector> > ForceTorqueMap;

    /** \brief Computes the inverse dynamics (torques) from the current robot position, velocity, and acceleration.

        The dof values are ready from GetDOFValues() and GetDOFVelocities(). Because openrave does not have a state for robot acceleration,
        it has to be inserted as a parameter to this function. Acceleration due to gravitation is extracted from GetEnv()->GetPhysicsEngine()->GetGravity().
        The method uses Recursive Newton Euler algorithm from  Walker Orin and Corke.
        \param[out] doftorques The output torques.
        \param[in] dofaccelerations The dof accelerations of the current robot state. If the size is 0, assumes all accelerations are 0 (this should be faster)
        \param[in] externalforcetorque [optional] Specifies all the external forces/torques acting on the links at their center of mass.
     */
    virtual void ComputeInverseDynamics(std::vector<dReal>& doftorques, const std::vector<dReal>& dofaccelerations, const ForceTorqueMap& externalforcetorque=ForceTorqueMap()) const;

    /** \brief Computes the separated inverse dynamics torque terms from the current robot position, velocity, and acceleration.

        torques = M(dofvalues) * dofaccel + C(dofvalues,dofvel) * dofvel + G(dofvalues)

        Where
        torques - generalized forces associated with dofvalues
        M - manipulator inertia tensor (symmetric joint-space inertia)
        C - coriolis and centripetal effects
        G - gravity loading + external forces due to externalforcetorque + base link angular acceleration contribution

        The dof values are ready from GetDOFValues() and GetDOFVelocities(). Because openrave does not have a state for robot acceleration,
        it has to be inserted as a parameter to this function. Acceleration due to gravitation is extracted from GetEnv()->GetPhysicsEngine()->GetGravity().
        The method uses Recursive Newton Euler algorithm from  Walker Orin and Corke.
        \param[out] doftorquecomponents A set of 3 torques [M(dofvalues) * dofaccel, C(dofvalues,dofvel) * dofvel, G(dofvalues)]
        \param[in] dofaccelerations The dof accelerations of the current robot state. If the size is 0, assumes all accelerations are 0 (this should be faster)
        \param[in] externalforcetorque [optional] Specifies all the external forces/torques acting on the links at their center of mass.
     */
    virtual void ComputeInverseDynamics(boost::array< std::vector<dReal>, 3>& doftorquecomponents, const std::vector<dReal>& dofaccelerations, const ForceTorqueMap& externalforcetorque=ForceTorqueMap()) const;

    /// \brief sets a self-collision checker to be used whenever \ref CheckSelfCollision is called
    ///
    /// This function allows self-collisions to use a different, un-padded geometry for self-collisions
    /// \param collisionchecker The new collision checker to use. If empty, will use the environment set collision checker.
    virtual void SetSelfCollisionChecker(CollisionCheckerBasePtr collisionchecker);

    /// \brief Returns the self-collision checker set specifically for this robot. If none has been set, return empty.
    virtual CollisionCheckerBasePtr GetSelfCollisionChecker() const;

    /// Collision checking utilities that use internal structures of the kinbody like grabbed info or the self-collision checker.
    /// @name Collision Checking Utilities
    //@{

    /** \brief Check if body is self colliding with its links or its grabbed bodies.

        Links that are joined together are ignored.
        Collisions between grabbed bodies are also considered as self-collisions for this body.
        \param report [optional] collision report
        \param collisionchecker An option collision checker to use for checking self-collisions. If not specified, then will use the environment collision checker.
     */
    virtual bool CheckSelfCollision(CollisionReportPtr report = CollisionReportPtr(), CollisionCheckerBasePtr collisionchecker=CollisionCheckerBasePtr()) const;

    /** \brief checks collision of a robot link with the surrounding environment using a new transform. Attached/Grabbed bodies to this link are also checked for collision.

       \param[in] ilinkindex the index of the link to check
       \param[in] tlinktrans The transform of the link to check
       \param[out] report [optional] collision report
     */
    virtual bool CheckLinkCollision(int ilinkindex, const Transform& tlinktrans, CollisionReportPtr report = CollisionReportPtr());

    /** \brief checks collision of a robot link with the surrounding environment using the current link's transform. Attached/Grabbed bodies to this link are also checked for collision.

        \param[in] ilinkindex the index of the link to check
        \param[out] report [optional] collision report
     */
    virtual bool CheckLinkCollision(int ilinkindex, CollisionReportPtr report = CollisionReportPtr());

    /** \brief checks self-collision of a robot link with the other robot links. Attached/Grabbed bodies to this link are also checked for self-collision.

        \param[in] ilinkindex the index of the link to check
        \param[out] report [optional] collision report
     */
    virtual bool CheckLinkSelfCollision(int ilinkindex, CollisionReportPtr report = CollisionReportPtr());

    /** \brief checks self-collision of a robot link with the other robot links. Attached/Grabbed bodies to this link are also checked for self-collision.

        \param[in] ilinkindex the index of the link to check
        \param[in] tlinktrans The transform of the link to check
        \param[out] report [optional] collision report
     */
    virtual bool CheckLinkSelfCollision(int ilinkindex, const Transform& tlinktrans, CollisionReportPtr report = CollisionReportPtr());

    //@}

    /// \return true if two bodies should be considered as one during collision (ie one is grabbing the other)
    virtual bool IsAttached(KinBodyConstPtr body) const RAVE_DEPRECATED {
        return IsAttached(*body);
    }
    virtual bool IsAttached(const KinBody &body) const;

    /// \brief Recursively get all attached bodies of this body, including this body.
    ///
    /// \param setAttached fills with the attached bodies. If any bodies are already in setAttached, then ignores recursing on their attached bodies.
    virtual void GetAttached(std::set<KinBodyPtr>& setAttached) const;
    virtual void GetAttached(std::set<KinBodyConstPtr>& setAttached) const;

    /// \brief return true if there are attached bodies. Used in place of GetAttached for quicker computation.
    virtual bool HasAttached() const;

    /// \brief Return true if this body is derived from RobotBase.
    virtual bool IsRobot() const {
        return false;
    }

    /// \brief return a unique id of the body used in the environment.
    ///
    /// If object is not added to the environment, this will return 0. So checking if GetEnvironmentId() is 0 is a good way to check if object is present in the environment.
    /// This id will not be copied when cloning in order to respect another environment's ids.
    virtual int GetEnvironmentId() const;

    /** \brief Returns a nonzero value if the joint index effects the link transformation.

        In closed loops, all joints on all paths to the root link are counted as affecting the link.
        If a mimic joint affects the link, then all the joints used in the mimic joint's computation affect the link.
        If negative, the partial derivative of the Jacobian should be negated.
        \param jointindex index of the joint
        \param linkindex index of the link
     */
    virtual int8_t DoesAffect(int jointindex, int linkindex) const;

    /** \brief Returns a nonzero value if the dof index effects the link transformation.

        In closed loops, all joints on all paths to the root link are counted as affecting the link.
        If a mimic joint affects the link, then all the joints used in the mimic joint's computation affect the link.
        If negative, the partial derivative of the Jacobian should be negated.
        \param dofindex index of DOF as returned from \ref GetDOFValues
        \param linkindex index of the link
     */
    virtual int8_t DoesDOFAffectLink(int dofindex, int linkindex) const;

    /// \brief specifies the type of adjacent link information to receive
    enum AdjacentOptions
    {
        AO_Enabled = 1,     ///< return only enabled link pairs
        AO_ActiveDOFs = 2,     ///< return only link pairs that have an active in its path
    };

    /// \brief return all possible link pairs that could get in collision.
    /// \param adjacentoptions a bitmask of \ref AdjacentOptions values
    virtual const std::vector<int>& GetNonAdjacentLinks(int adjacentoptions=0) const;

    /// \brief return all possible link pairs whose collisions are ignored.
    virtual const std::set<int>& GetAdjacentLinks() const;

    /// \brief adds the pair of links to the adjacency list. This is
    virtual void SetAdjacentLinks(int linkindex0, int linkindex1);

    virtual ManageDataPtr GetManageData() const {
        return _pManageData;
    }

    /// \brief Return a unique id for every transformation state change of any link. Used to check if robot state has changed.
    ///
    /// The stamp is used by the collision checkers, physics engines, or any other item
    /// that needs to keep track of any changes of the KinBody as it moves.
    /// Currently stamps monotonically increment for every transformation/joint angle change.
    virtual int GetUpdateStamp() const {
        return _nUpdateStampId;
    }

    virtual void Clone(InterfaceBaseConstPtr preference, int cloningoptions);

    /// \brief Register a callback with the interface.
    ///
    /// Everytime a static property of the interface changes, all
    /// registered callbacks are called to update the users of the changes. Note that the callbacks will
    /// block the thread that made the parameter change.
    /// \param callback
    /// \param properties a mask of the \ref KinBodyProperty values that the callback should be called for when they change
    virtual UserDataPtr RegisterChangeCallback(uint32_t properties, const boost::function<void()>& callback) const;

    void Serialize(BaseXMLWriterPtr writer, int options=0) const;

    /// \brief A md5 hash unique to the particular kinematic and geometric structure of a KinBody.
    ///
    /// This 32 byte string can be used to check if two bodies have the same kinematic structure and can be used
    /// to index into tables when looking for body-specific models. OpenRAVE stores all
    /// such models in the OPENRAVE_HOME directory (usually ~/.openrave), indexed by the particular robot/body hashes.
    /// \return md5 hash string of kinematics/geometry
    virtual const std::string& GetKinematicsGeometryHash() const;

    /// \brief Sets the joint offsets so that the current configuration becomes the new zero state of the robot.
    ///
    /// When this function returns, the returned DOF values should be all zero for controllable joints.
    /// Mimic equations will use the new offsetted values when computing their joints.
    /// This is primarily used for calibrating a robot's zero position
    virtual void SetZeroConfiguration();

    /// \brief Treats the current pose as a pose not in collision, which sets the adjacent pairs of links
    virtual void SetNonCollidingConfiguration();

    /// Functions dealing with configuration specifications
    /// @name Configuration Specification API
    //@{

    /// \brief return the configuration specification of the joint values and transform
    ///
    /// Note that the return type is by-value, so should not be used in iteration
    virtual ConfigurationSpecification GetConfigurationSpecification(const std::string& interpolation="") const;

    /// \brief return the configuration specification of the specified joint indices.
    ///
    /// Note that the return type is by-value, so should not be used in iteration
    virtual ConfigurationSpecification GetConfigurationSpecificationIndices(const std::vector<int>& indices, const std::string& interpolation="") const;

    /// \brief sets joint values and transform of the body using configuration values as specified by \ref GetConfigurationSpecification()
    ///
    /// \param itvalues the iterator to the vector containing the dof values. Must have GetConfigurationSpecification().GetDOF() values!
    /// \param[in] checklimits one of \ref CheckLimitsAction and will excplicitly check the joint limits before setting the values and clamp them.
    virtual void SetConfigurationValues(std::vector<dReal>::const_iterator itvalues, uint32_t checklimits = CLA_CheckLimits);

    /// \brief returns the configuration values as specified by \ref GetConfigurationSpecification()
    virtual void GetConfigurationValues(std::vector<dReal>& v) const;

    //@}

    /** A grabbed body becomes part of the body and its relative pose with respect to a body's
        link will be fixed. KinBody::_AttachBody is called for every grabbed body in order to make
        the grabbed body a part of the body. Once grabbed, the inter-collisions between the grabbing body
        and the grabbed body are regarded as self-collisions; any outside collisions of the grabbed body and the
        environment are regarded as environment collisions with the grabbing body.
        @name Grabbing Bodies
        @{
     */

    /** \brief Grab the body with the specified link.

        \param[in] body the body to be grabbed
        \param[in] pBodyLinkToGrabWith the link of this body that will perform the grab
        \param[in] setBodyLinksToIgnore Additional body link indices that collision checker ignore
        when checking collisions between the grabbed body and the body.
        \return true if successful and body is grabbed.
     */
    virtual bool Grab(KinBodyPtr body, LinkPtr pBodyLinkToGrabWith, const std::set<int>& setBodyLinksToIgnore);

    /** \brief Grab a body with the specified link.

        \param[in] body the body to be grabbed
        \param[in] pBodyLinkToGrabWith the link of this body that will perform the grab
        \return true if successful and body is grabbed/
     */
    virtual bool Grab(KinBodyPtr body, LinkPtr pBodyLinkToGrabWith);

    /** \brief Release the body if grabbed.

        \param body body to release
     */
    void Release(KinBodyPtr body) RAVE_DEPRECATED {
        Release(*body);
    }
    virtual void Release(KinBody &body);

    /// Release all grabbed bodies.
    virtual void ReleaseAllGrabbed();     ///< release all bodies

    void ReleaseAllGrabbedWithLink(LinkPtr pBodyLinkToGrabWith) {
        ReleaseAllGrabbedWithLink(*pBodyLinkToGrabWith);
    }
    virtual void ReleaseAllGrabbedWithLink(const KinBody::Link& bodyLinkToGrabWith);

    /** \brief Releases and grabs all bodies, has the effect of recalculating all the initial collision with the bodies.

        This has the effect of resetting the current collisions any grabbed body makes with the body into an ignore list.
     */
    virtual void RegrabAll();

    /** \brief return the body link that is currently grabbing the body. If the body is not grabbed, will return an  empty pointer.

        \param[in] body the body to check
     */
    LinkPtr IsGrabbing(KinBodyConstPtr body) const RAVE_DEPRECATED {
        return IsGrabbing(*body);
    }
    virtual LinkPtr IsGrabbing(const KinBody &body) const;

    /** \brief gets all grabbed bodies of the body

        \param[out] vbodies filled with the grabbed bodies
     */
    virtual void GetGrabbed(std::vector<KinBodyPtr>& vbodies) const;

    /** \brief gets all grabbed bodies of the body

        \param[out] vgrabbedinfo filled with the grabbed info for every body. The pointers are newly created.
     */
    virtual void GetGrabbedInfo(std::vector<GrabbedInfoPtr>& vgrabbedinfo) const;

    /** \brief gets all grabbed bodies of the body

        \param[out] vgrabbedinfo all the grabbed infos
     */
    virtual void GetGrabbedInfo(std::vector<GrabbedInfo>& vgrabbedinfo) const;

    /** \brief resets the grabbed bodies of the body

        Any currently grabbed bodies will be first released.
        \param[out] vgrabbedinfo filled with the grabbed info for every body
     */
    virtual void ResetGrabbed(const std::vector<GrabbedInfoConstPtr>& vgrabbedinfo);

    /** \brief returns all the links of the body whose links are being ignored by the grabbed body.

        \param[in] body the grabbed body
        \param[out] list of the ignored links
     */
    virtual void GetIgnoredLinksOfGrabbed(KinBodyConstPtr body, std::list<KinBody::LinkConstPtr>& ignorelinks) const;

    //@}

    /// only used for hashes...
    virtual void serialize(std::ostream& o, int options) const;

    inline KinBodyPtr shared_kinbody() {
        return boost::static_pointer_cast<KinBody>(shared_from_this());
    }
    inline KinBodyConstPtr shared_kinbody_const() const {
        return boost::static_pointer_cast<KinBody const>(shared_from_this());
    }

    /// \brief similar to GetInfo, but creates a copy of an up-to-date info, safe for caller to manipulate
    virtual void ExtractInfo(KinBodyInfo& info);

<<<<<<< HEAD
    virtual void UpdateInfo();

    virtual uint8_t ApplyDiff(const rapidjson::Value& bodyValue, KinBodyInfo& newInfo);

    virtual const KinBodyInfo& UpdateAndGetInfo() {
        UpdateInfo();
        return GetInfo();
    }

    virtual void ExtractInfo(KinBodyInfo& info) const;
=======
    /// \brief update KinBody according to new KinBodyInfo, returns false if update cannot be performed and requires InitFromInfo
    virtual bool UpdateFromInfo(const KinBodyInfo& info);
>>>>>>> c3aebd2f

protected:
    /// \brief constructors declared protected so that user always goes through environment to create bodies
    KinBody(InterfaceType type, EnvironmentBasePtr penv);

    /// \brief **internal use only** Releases and grabs the body inside the grabbed structure from _vGrabbedBodies.
    virtual void _Regrab(UserDataPtr pgrabbed);

    virtual void SetManageData(ManageDataPtr pdata) {
        _pManageData = pdata;
    }

    /** \brief Final post-processing stage before a kinematics body can be used.

        This method is called after the body is finished being initialized with data and before being added to the environment. Also builds the hashes. Builds the internal hierarchy and kinematic body hash.

        Avoids making specific calls on the collision checker (like CheckCollision) or physics engine (like simulating velocities/torques) since this information can change depending on the attached plugin.
     */
    virtual void _ComputeInternalInformation();

    /// \brief de-initializes any internal information computed
    virtual void _DeinitializeInternalInformation();

    /// \brief returns the dof velocities and link velocities
    ///
    /// \param[in] usebaselinkvelocity if true, will compute all velocities using the base link velocity. otherwise will assume it is 0
    virtual void _ComputeDOFLinkVelocities(std::vector<dReal>& dofvelocities, std::vector<std::pair<Vector,Vector> >& linkvelocities, bool usebaselinkvelocity=true) const;

    /// \brief Computes accelerations of the links given all the necessary data of the robot. \see GetLinkAccelerations
    ///
    /// for passive joints that are not mimic and are not static, will call Joint::GetVelocities to get their initial velocities (this is state dependent!)
    /// \param dofvelocities if size is 0, will assume all velocities are 0
    /// \param dofaccelerations if size is 0, will assume all accelerations are 0
    /// \param[in] externalaccelerations [optional] The external accelerations to add to each link. When doing inverse dynamics, should set the base link's acceleration to -gravity.
    virtual void _ComputeLinkAccelerations(const std::vector<dReal>& dofvelocities, const std::vector<dReal>& dofaccelerations, const std::vector< std::pair<Vector, Vector> >& linkvelocities, std::vector<std::pair<Vector,Vector> >& linkaccelerations, AccelerationMapConstPtr externalaccelerations=AccelerationMapConstPtr()) const;

    /// \brief Called to notify the body that certain groups of parameters have been changed.
    ///
    /// This function in calls every registers calledback that is tracking the changes. It also
    /// recomputes the hashes if geometry changed.
    virtual void _PostprocessChangedParameters(uint32_t parameters);

    /// \brief Return true if two bodies should be considered as one during collision (ie one is grabbing the other)
    virtual bool _IsAttached(const KinBody &body, std::set<KinBodyConstPtr>& setChecked) const;

    /// \brief adds an attached body
    virtual void _AttachBody(KinBodyPtr body);

    /// \brief removes an attached body
    ///
    /// \return true if body was successfully found and removed
    virtual bool _RemoveAttachedBody(KinBody &body);

    virtual void _UpdateGrabbedBodies();

    /// \brief resets cached information dependent on the collision checker (usually called when the collision checker is switched or some big mode is set.
    virtual void _ResetInternalCollisionCache();

    /// \brief initializes and adds a link to internal hierarchy.
    ///
    /// Assumes plink has _info initialized correctly, so will be initializing the other data depending on it.
    /// Can only be called before internal robot hierarchy is initialized.
    virtual void _InitAndAddLink(LinkPtr plink);

    /// \brief initializes and adds a link to internal hierarchy.
    ///
    /// Assumes plink has _info initialized correctly, so will be initializing the other data depending on it.
    /// Can only be called before internal robot hierarchy is initialized
    virtual void _InitAndAddJoint(JointPtr pjoint);

    std::string _name; ///< name of body
    std::vector<JointPtr> _vecjoints; ///< \see GetJoints
    std::vector<JointPtr> _vTopologicallySortedJoints; ///< \see GetDependencyOrderedJoints
    std::vector<JointPtr> _vTopologicallySortedJointsAll; ///< Similar to _vDependencyOrderedJoints except includes _vecjoints and _vPassiveJoints
    std::vector<int> _vTopologicallySortedJointIndicesAll; ///< the joint indices of the joints in _vTopologicallySortedJointsAll. Passive joint indices have _vecjoints.size() added to them.
    std::vector<JointPtr> _vDOFOrderedJoints; ///< all joints of the body ordered on how they are arranged within the degrees of freedom
    std::vector<LinkPtr> _veclinks; ///< \see GetLinks
    std::vector<int> _vDOFIndices; ///< cached start joint indices, indexed by dof indices
    std::vector<std::pair<int16_t,int16_t> > _vAllPairsShortestPaths; ///< all-pairs shortest paths through the link hierarchy. The first value describes the parent link index, and the second value is an index into _vecjoints or _vPassiveJoints. If the second value is greater or equal to  _vecjoints.size() then it indexes into _vPassiveJoints.
    std::vector<int8_t> _vJointsAffectingLinks; ///< joint x link: (jointindex*_veclinks.size()+linkindex). entry is non-zero if the joint affects the link in the forward kinematics. If negative, the partial derivative of ds/dtheta should be negated.
    std::vector< std::vector< std::pair<LinkPtr,JointPtr> > > _vClosedLoops; ///< \see GetClosedLoops
    std::vector< std::vector< std::pair<int16_t,int16_t> > > _vClosedLoopIndices; ///< \see GetClosedLoops
    std::vector<JointPtr> _vPassiveJoints; ///< \see GetPassiveJoints()
    std::set<int> _setAdjacentLinks; ///< a set of which links are connected to which if link i and j are connected then
                                     ///< i|(j<<16) will be in the set where i<j.
    std::vector< std::pair<std::string, std::string> > _vForcedAdjacentLinks; ///< internally stores forced adjacent links
    std::list<KinBodyWeakPtr> _listAttachedBodies; ///< list of bodies that are directly attached to this body (can have duplicates)

    std::vector<UserDataPtr> _vGrabbedBodies; ///< vector of grabbed bodies

    mutable std::vector<std::list<UserDataWeakPtr> > _vlistRegisteredCallbacks; ///< callbacks to call when particular properties of the body change. _vlistRegisteredCallbacks[index] is the list of change callbacks where 1<<index is part of KinBodyProperty, this makes it easy to find out if any particular bits have callbacks. The registration/de-registration of the lists can happen at any point and does not modify the kinbody state exposed to the user, hence it is mutable.

    mutable boost::array<std::vector<int>, 4> _vNonAdjacentLinks; ///< contains cached versions of the non-adjacent links depending on values in AdjacentOptions. Declared as mutable since data is cached.
    mutable boost::array<std::set<int>, 4> _cacheSetNonAdjacentLinks; ///< used for caching return value of GetNonAdjacentLinks.
    mutable int _nNonAdjacentLinkCache; ///< specifies what information is currently valid in the AdjacentOptions.  Declared as mutable since data is cached. If 0x80000000 (ie < 0), then everything needs to be recomputed including _setNonAdjacentLinks[0].
    std::vector<Transform> _vInitialLinkTransformations; ///< the initial transformations of each link specifying at least one pose where the robot is collision free

    ConfigurationSpecification _spec;
    CollisionCheckerBasePtr _selfcollisionchecker; ///< optional checker to use for self-collisions

    int _environmentid; ///< \see GetEnvironmentId
    mutable int _nUpdateStampId; ///< \see GetUpdateStamp
    uint32_t _nParametersChanged; ///< set of parameters that changed and need callbacks
    ManageDataPtr _pManageData;
    uint32_t _nHierarchyComputed; ///< 2 if the joint heirarchy and other cached information is computed. 1 if the hierarchy information is computing
    bool _bMakeJoinedLinksAdjacent; ///< if true, then automatically add adjacent links to the adjacency list so that their self-collisions are ignored.
    bool _bAreAllJoints1DOFAndNonCircular; ///< if true, then all controllable joints  of the robot are guaranteed to be either revolute or prismatic and non-circular. This allows certain functions that do operations on the joint values (like SubtractActiveDOFValues) to be optimized without calling Joint functions.

    KinBodyInfo _info; // kinbody info

private:
    mutable std::string __hashkinematics;
    mutable std::vector<dReal> _vTempJoints;
    virtual const char* GetHash() const {
        return OPENRAVE_KINBODY_HASH;
    }

#ifdef RAVE_PRIVATE
#ifdef _MSC_VER
    friend class Environment;
    friend class OpenRAVEXMLParser::KinBodyXMLReader;
    friend class OpenRAVEXMLParser::JointXMLReader;
    friend class XFileReader;
#else
    friend class ::Environment;
    friend class ::OpenRAVEXMLParser::KinBodyXMLReader;
    friend class ::OpenRAVEXMLParser::JointXMLReader;
    friend class ::XFileReader;
#endif
#endif

    friend class ColladaReader;
    friend class ColladaWriter;
    friend class PhysicsEngineBase;
    friend class CollisionCheckerBase;
    friend class ViewerBase;
    friend class SensorSystemBase;
    friend class RaveDatabase;
    friend class ChangeCallbackData;
    friend class Grabbed;
};

} // end namespace OpenRAVE

#endif<|MERGE_RESOLUTION|>--- conflicted
+++ resolved
@@ -870,11 +870,9 @@
             return _info;
         }
 
-<<<<<<< HEAD
         virtual uint8_t ApplyDiff(const rapidjson::Value& linkValue, LinkInfo& newInfo);
-=======
+
         /// \brief similar to GetInfo, but creates a copy of an up-to-date info, safe for caller to manipulate
->>>>>>> c3aebd2f
         virtual void ExtractInfo(KinBody::LinkInfo& info) const;
 
         /// \brief update Link according to new LinkInfo, returns false if update cannot be performed and requires InitFromInfo
@@ -2799,7 +2797,6 @@
     /// \brief similar to GetInfo, but creates a copy of an up-to-date info, safe for caller to manipulate
     virtual void ExtractInfo(KinBodyInfo& info);
 
-<<<<<<< HEAD
     virtual void UpdateInfo();
 
     virtual uint8_t ApplyDiff(const rapidjson::Value& bodyValue, KinBodyInfo& newInfo);
@@ -2810,10 +2807,8 @@
     }
 
     virtual void ExtractInfo(KinBodyInfo& info) const;
-=======
     /// \brief update KinBody according to new KinBodyInfo, returns false if update cannot be performed and requires InitFromInfo
     virtual bool UpdateFromInfo(const KinBodyInfo& info);
->>>>>>> c3aebd2f
 
 protected:
     /// \brief constructors declared protected so that user always goes through environment to create bodies
