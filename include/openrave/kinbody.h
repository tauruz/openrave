--- conflicted
+++ resolved
@@ -1753,11 +1753,7 @@
     /// \param dofindices the dof indices to return the values for. If empty, will compute for all the dofs
     virtual void GetDOFValues(std::vector<dReal>& v, const std::vector<int>& dofindices = {}) const;
 
-<<<<<<< HEAD
-    /** \brief Returns 2*PI interval indices for all joint values as organized by the DOF indices
-=======
     /** \brief Returns M_TWO_PI interval indices for all joint values as organized by the DOF indices
->>>>>>> 091f47e3
       For a revolute  joint, index is 0 for (-pi, pi], -1 for (-3*pi, -pi], 1 for (pi, 3*pi], etc.
       For a prismatic joint, index is always 0.
     */
