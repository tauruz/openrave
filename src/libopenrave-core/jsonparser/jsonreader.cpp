--- conflicted
+++ resolved
@@ -108,12 +108,10 @@
         bool allSucceeded = true;
         dReal fUnitScale = _GetUnitScale();
 
-<<<<<<< HEAD
         uint64_t revision = 0;
         OpenRAVE::JSON::LoadJsonValueByKey(*_doc, "revision", revision);
         _penv->SetRevision(revision);
-=======
->>>>>>> 2846b62a
+
         if (_doc->HasMember("bodies") && (*_doc)["bodies"].IsArray()) {
             std::map<KinBodyPtr, std::vector<KinBody::GrabbedInfoConstPtr>> mapKinBodyGrabbedInfos;
             for (rapidjson::Value::ValueIterator itrBodyValue = (*_doc)["bodies"].Begin(); itrBodyValue != (*_doc)["bodies"].End(); ++itrBodyValue) {
@@ -122,12 +120,8 @@
                     _penv->Add(pbody, true);
 
                     // set dof values
-<<<<<<< HEAD
-                    if (itrBodyValue->HasMember("dofValues") && (*itrBodyValue)["dofValues"].IsArray()) {
-=======
                     if (itrBodyValue->HasMember("dofValues") && (*itrBodyValue)["dofValues"].IsObject()) {
->>>>>>> 2846b62a
-                        std::vector<dReal> vDOFValues {};
+                        std::vector<dReal> vDOFValues;
                         _ConvertJointDOFValueFormat(pbody->GetJoints(), vDOFValues, (*itrBodyValue)["dofValues"]);
                         pbody->SetDOFValues(vDOFValues, KinBody::CLA_Nothing);
                     }
