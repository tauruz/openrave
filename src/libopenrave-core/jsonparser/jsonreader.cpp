// -*- coding: utf-8 -*-
// Copyright (C) 2013 Rosen Diankov <rosen.diankov@gmail.com>
//
// This file is part of OpenRAVE.
// OpenRAVE is free software: you can redistribute it and/or modify
// it under the terms of the GNU Lesser General Public License as published by
// the Free Software Foundation, either version 3 of the License, or
// at your option) any later version.
//
// This program is distributed in the hope that it will be useful,
// but WITHOUT ANY WARRANTY; without even the implied warranty of
// MERCHANTABILITY or FITNESS FOR A PARTICULAR PURPOSE.  See the
// GNU Lesser General Public License for more details.
//
// You should have received a copy of the GNU Lesser General Public License
// along with this program.  If not, see <http://www.gnu.org/licenses/>.
#include "jsoncommon.h"

#include <openrave/openravejson.h>
#include <openrave/openrave.h>
#include <rapidjson/istreamwrapper.h>
#include <string>
#include <fstream>

namespace OpenRAVE {


class JSONReader {
public:

    JSONReader(const AttributesList& atts, EnvironmentBasePtr penv): _penv(penv), _prefix("")
    {
        FOREACHC(itatt, atts) {
            if (itatt->first == "prefix") {
                _prefix = itatt->second;
            }
            else if (itatt->first == "openravescheme")
            {
                std::stringstream ss(itatt->second);
                _vOpenRAVESchemeAliases = std::vector<std::string>((istream_iterator<std::string>(ss)), istream_iterator<std::string>());
            }
        }
        if (_vOpenRAVESchemeAliases.size() == 0) {
            _vOpenRAVESchemeAliases.push_back("openrave");
        }

        // set global scale when initalize jsonreader.
        _fGlobalScale = 1.0 / _penv->GetUnit().second;
    }

    virtual ~JSONReader()
    {
    }

    bool InitFromFile(const std::string& filename)
    {
        _filename = filename;
        _doc = _OpenDocument(_filename);
        return true;
    }

    bool InitFromURI(const std::string& uri)
    {
        _uri = uri;
        _filename = _ResolveURI(_uri);
        _doc = _OpenDocument(_filename);
        return true;
    }

    bool InitFromData(const std::string& data)
    {
        _doc = _ParseDocument(data);
        return true;
    }

    bool InitFromDocument(const rapidjson::Document& doc)
    {
        boost::shared_ptr<rapidjson::Document> pDoc;
        pDoc.reset(new rapidjson::Document);
        pDoc->CopyFrom(doc, pDoc->GetAllocator());
        _docs[""] = pDoc;
        _doc = pDoc;
        return true;
    }

    bool ExtractAll() {
        bool allSucceeded = true;
        // extra all bodies and add to env
        std::pair<std::string, dReal> unit;
        OpenRAVE::JSON::LoadJsonValueByKey(*_doc, "unit", unit);
        if (unit.first.empty()) {
            unit.first = "meter";
            unit.second = 1.0;
        }
        _penv->SetUnit(unit);

        dReal fUnitScale = _GetUnitScale();

        if (_doc->HasMember("bodies") && (*_doc)["bodies"].IsArray()) {
            std::map<KinBodyPtr, std::vector<KinBody::GrabbedInfoConstPtr>> mapKinBodyGrabbedInfos;
            for (rapidjson::Value::ValueIterator itr = (*_doc)["bodies"].Begin(); itr != (*_doc)["bodies"].End(); ++itr) {
                KinBodyPtr pbody;
                if (_Extract(*itr, pbody)) {
                    _penv->Add(pbody, true);
                    // set dof values
                    // dof value changes to a mapping, {"jointId": "joint0", "value": 1.234}
                    if (itr->HasMember("dofValues")) {
<<<<<<< HEAD
                        // convert mapping to list of dofvalues;
                        std::vector<DOFValue> vJointDOFValues = {};
                        OpenRAVE::JSON::LoadJsonValueByKey(*itr, "dofValues", vJointDOFValues);
                        std::vector<dReal> vDOFValues = {};
                        FOREACH(itJoint, pbody->GetJoints()) {
                            FOREACH(itJointDofValue, vJointDOFValues) {
                                if ((*itJoint)->GetInfo()._id == (*itJointDofValue).jointId) {
                                    vDOFValues.push_back((*itJointDofValue).value);
                                }
                            }
=======
                        std::map<std::string, dReal> jointDOFValues;
                        for(rapidjson::Value::ValueIterator itrDOFValue = (*itr)["dofValues"].Begin(); itrDOFValue != (*itr)["dofValues"].End(); ++itrDOFValue)
                        {
                            std::string jointId;
                            dReal dofValue;
                            OpenRAVE::JSON::LoadJsonValueByKey(*itrDOFValue, "jointId", jointId);
                            OpenRAVE::JSON::LoadJsonValueByKey(*itrDOFValue, "value", dofValue);

                            jointDOFValues[jointId] = dofValue;
                        }
                        std::vector<dReal> vDOFValues;
                        vDOFValues.resize(pbody->GetJoints().size());
                        FOREACH(itJoint, pbody->GetJoints()) {
                            vDOFValues[(*itJoint)->GetDOFIndex()] = jointDOFValues[(*itJoint)->GetInfo()._id];
>>>>>>> cd6e24fb
                        }
                        pbody->SetDOFValues(vDOFValues, KinBody::CLA_Nothing);
                    }

                    // parse grabbed infos
                    if (itr->HasMember("grabbed") && (*itr)["grabbed"].IsArray()) {
                        for(rapidjson::Value::ValueIterator itGrabInfo = (*itr)["grabbed"].Begin(); itGrabInfo != (*itr)["grabbed"].End(); ++itGrabInfo){
                            KinBody::GrabbedInfoPtr pGrabbedInfo(new KinBody::GrabbedInfo());
                            pGrabbedInfo->DeserializeJSON(*itGrabInfo, fUnitScale);
                            mapKinBodyGrabbedInfos[pbody].push_back(pGrabbedInfo);
                        }
                    }
                } else {
                    allSucceeded = false;
                }
            }
            if (allSucceeded) {
                // reset grabbed
                FOREACH(it, mapKinBodyGrabbedInfos) {
                    it->first->ResetGrabbed(it->second);
                }
            }
            return allSucceeded;
        }
        return false;
    }

    bool ExtractFirst(KinBodyPtr& ppbody) {
        // extract the first articulated system found.
        if (_doc->HasMember("bodies") && (*_doc)["bodies"].IsArray()) {
            for (rapidjson::Value::ValueIterator itr = (*_doc)["bodies"].Begin(); itr != (*_doc)["bodies"].End(); ++itr) {
                return _Extract(*itr, ppbody);
            }
        }
        return false;
    }

    bool ExtractFirst(RobotBasePtr& pprobot) {
        // extract the first robot
        if (_doc->HasMember("bodies") && (*_doc)["bodies"].IsArray()) {
            for (rapidjson::Value::ValueIterator itr = (*_doc)["bodies"].Begin(); itr != (*_doc)["bodies"].End(); ++itr) {
                return _Extract(*itr, pprobot); // TODO: change to iterator
            }
        }
        return false;
    }

    bool ExtractOne(KinBodyPtr& ppbody, const string& uri) {
        std::string scheme, path, fragment;
        _ParseURI(uri, scheme, path, fragment);
        if (fragment == "") {
            return ExtractFirst(ppbody);
        }

        // find the body by uri
        if (_doc->HasMember("bodies") && (*_doc)["bodies"].IsArray()) {
            for (rapidjson::Value::ValueIterator itr = (*_doc)["bodies"].Begin(); itr != (*_doc)["bodies"].End(); ++itr) {
                std::string bodyUri;
                OpenRAVE::JSON::LoadJsonValueByKey(*itr, "uri", bodyUri);
                if (bodyUri == std::string("#") + fragment) {
                    return _Extract(*itr, ppbody);
                }
            }
        }
        return false;
    }

    bool ExtractOne(RobotBasePtr& pprobot, const string& uri) {
        std::string scheme, path, fragment;
        _ParseURI(uri, scheme, path, fragment);
        if (fragment == "") {
            return ExtractFirst(pprobot);
        }

        // find the body by uri
        if (_doc->HasMember("bodies") && (*_doc)["bodies"].IsArray()) {
            for (rapidjson::Value::ValueIterator itr = (*_doc)["bodies"].Begin(); itr != (*_doc)["bodies"].End(); ++itr) {
                std::string bodyUri;
                OpenRAVE::JSON::LoadJsonValueByKey(*itr, "uri", bodyUri);
                if (bodyUri.empty()) {
                    std::string id;
                    OpenRAVE:JSON::LoadJsonValueByKey(*itr, "id", id);
                    if (!id.empty()) {
                        bodyUri = "#" + id;
                    }
                }
                if (bodyUri == std::string("#") + fragment) {
                    return _Extract(*itr, pprobot); // TODO: change to iterator
                }
            }
        }
        return false;
    }

protected:
    inline dReal _GetUnitScale()
    {
        std::pair<std::string, dReal> unit = {"meter", 1};
        OpenRAVE::JSON::LoadJsonValueByKey(*_doc, "unit", unit);
        if (unit.first == "mm")
        {
            unit.second *= 0.001;
        }
        else if (unit.first == "cm")
        {
            unit.second *= 0.01;
        }
        if (unit.first.empty()){
            unit.first = "meter";
            unit.second = 1.0;
        }
        dReal scale = unit.second / _fGlobalScale;
        return scale;
    }

    std::string _CanonicalizeURI(const std::string& uri)
    {
        std::string scheme, path, fragment;
        _ParseURI(uri, scheme, path, fragment);

        if (scheme == "" && path == "") {
            if (_uri != "") {
                std::string scheme2, path2, fragment2;
                _ParseURI(_uri, scheme2, path2, fragment2);
                return scheme2 + ":" + path2 + "#" + fragment;
            }
            return std::string("file:") + _filename + "#" + fragment;
        }
        return uri;
    }

    bool _Extract(const rapidjson::Value& bodyValue, KinBodyPtr& pbody)
    {
<<<<<<< HEAD
        dReal fUnitScale = _GetUnitScale();
        KinBody::KinBodyInfoPtr info(new KinBody::KinBodyInfo());

        std::string id;
        OpenRAVE::JSON::LoadJsonValueByKey(bodyValue, "id", id);

        if (id.empty()) {
            RAVELOG_WARN("info id is empty");
            id = "body0";
        }
        int suffix = 1;
        while(_bodyUniqueIds.find(id) != _bodyUniqueIds.end()) {
            id = "body" + std::to_string(suffix);
            suffix += 1;
        }
        info->_id = id;
        _bodyUniqueIds.insert(id);

        // uri
        std::string uri;
        OpenRAVE::JSON::LoadJsonValueByKey(bodyValue, "uri", uri);
        if (!uri.empty()) {
            info->_uri = _CanonicalizeURI(uri);
        }

        // extract for robot
=======
>>>>>>> cd6e24fb
        if (OpenRAVE::JSON::GetJsonValueByKey<bool>(bodyValue, "isRobot")) {
            RobotBasePtr probot;
            if (_Extract(bodyValue, probot)) { // TODO: change robot part to iterator
                pbody = probot;
                return true;
            }
            return false;
        }
        std::vector<std::string> bodyReferenceUri;

        // TODO: check uri exists
        bodyReferenceUri.push_back(bodyValue["uri"].GetString());
        std::string referenceUri;
        bool isCircularReference = false;
        std::map<std::string, bool> referenceChecking {{info->_uri, true}};
        while(!isCircularReference) {
            referenceUri.clear();
            OpenRAVE::JSON::LoadJsonValueByKey(bodyValue, "referenceUri", referenceUri);
            if (referenceUri.empty()) {
                break;
            }
            if (referenceChecking.find(referenceUri) != referenceChecking.end()) {
                throw OPENRAVE_EXCEPTION_FORMAT("circular reference found in document %s", referenceUri, ORE_InvalidArguments);
            }
//            rapidjson::Value::ValueIterator itReferenceBodyValue = _ResolveBodyValue(referenceUri);
            bodyReferenceUri.push_back(referenceUri);
            referenceChecking[referenceUri] = true;
        }

        for(std::vector<std::string>::reverse_iterator it = bodyReferenceUri.rbegin(); it!=bodyReferenceUri.rend(); it++) {
            _MergeKinBodyInfo(*info, *it, fUnitScale);
        }

<<<<<<< HEAD
=======
        KinBody::KinBodyInfoPtr info(new KinBody::KinBodyInfo());
        info->DeserializeJSON(bodyValue, fUnitScale);
        info->_uri = _CanonicalizeURI(info->_uri);

>>>>>>> cd6e24fb
        KinBodyPtr body = RaveCreateKinBody(_penv, "");
        if (!body->InitFromInfo(info)) {
            return false;
        }

<<<<<<< HEAD
        if (bodyValue.HasMember("readableInterfaces")) {
            _ExtractReadableInterfaces((bodyValue)["readableInterfaces"], body, fUnitScale);
        }
=======
        _ExtractReadableInterfaces(bodyValue, body, fUnitScale);
>>>>>>> cd6e24fb

        body->SetName(OpenRAVE::JSON::GetJsonValueByKey<std::string>(bodyValue, "name"));

        if (bodyValue.HasMember("transform")) {
            Transform transform;
            OpenRAVE::JSON::LoadJsonValueByKey(bodyValue, "transform", transform);
            transform.trans *= fUnitScale;
            body->SetTransform(transform);
        }

        body->SetInfo(*info);
        pbody = body;
        return true;
    }

    bool _Extract(const rapidjson::Value& bodyValue, RobotBasePtr& probot)
    {
<<<<<<< HEAD

        std::string referenceUri, uri;
        OpenRAVE::JSON::LoadJsonValueByKey(bodyValue, "referenceUri", referenceUri);

        dReal fUnitScale = _GetUnitScale();

=======
>>>>>>> cd6e24fb
        if (!OpenRAVE::JSON::GetJsonValueByKey<bool>(bodyValue, "isRobot")) {
            return false;
        }

        RobotBase::RobotBaseInfoPtr info(new RobotBase::RobotBaseInfo());
<<<<<<< HEAD
        // uri
        OpenRAVE::JSON::LoadJsonValueByKey(bodyValue, "uri", uri);
        if (!uri.empty()) {
            info->_uri = _CanonicalizeURI(uri);
        }


        if (!referenceUri.empty()) {
            std::set<std::string> referenceCircularCount;
            RobotBase::RobotBaseInfoPtr referenceRobot = _ResolveRobot(referenceUri, referenceCircularCount, fUnitScale);
            info->SetReferenceInfo(*referenceRobot);
        }


        _ExtractLinks(bodyValue, info->_vLinkInfos, fUnitScale);
        _ExtractJoints(bodyValue, info->_vJointInfos, fUnitScale);
        _ExtractManipulators(bodyValue, info->_vManipInfos, fUnitScale);
        _ExtractAttachedSensors(bodyValue, info->_vAttachedSensorInfos, fUnitScale);
        _ExtractConnectedBodies(bodyValue, info->_vConnectedBodyInfos, fUnitScale);
=======
        info->DeserializeJSON(bodyValue, fUnitScale);
        info->_uri = _CanonicalizeURI(info->_uri);
>>>>>>> cd6e24fb

        RobotBasePtr robot = RaveCreateRobot(_penv, "");
        if (!robot->InitFromInfo(info)) {
            return false;
        }

        _ExtractReadableInterfaces(bodyValue, robot, fUnitScale);
<<<<<<< HEAD
=======

>>>>>>> cd6e24fb
        robot->SetName(OpenRAVE::JSON::GetJsonValueByKey<std::string>(bodyValue, "name"));

        if (bodyValue.HasMember("transform")) {
            Transform transform;
            OpenRAVE::JSON::LoadJsonValueByKey(bodyValue, "transform", transform);
            transform.trans *= fUnitScale;
            robot->SetTransform(transform);
        }

        probot = robot;
        return true;
    }

    // \brief extract rapidjson value and merge into linkinfos
    void _ExtractLinks(const rapidjson::Value &objectValue, std::vector<KinBody::LinkInfoPtr>& linkinfos, dReal fUnitScale)
    {
        if (objectValue.HasMember("links") && objectValue["links"].IsArray()) {
            linkinfos.reserve(linkinfos.size() + objectValue["links"].Size());
            for (rapidjson::Value::ConstValueIterator itr = objectValue["links"].Begin(); itr != objectValue["links"].End(); ++itr) {
                _ExtractInfo(*itr, linkinfos, fUnitScale);
            }
            linkinfos.shrink_to_fit();
        }
    }

    void _ExtractJoints(const rapidjson::Value &objectValue, std::vector<KinBody::JointInfoPtr> &jointinfos, dReal fUnitScale)
    {
        if (objectValue.HasMember("joints") && objectValue["joints"].IsArray()) {
            jointinfos.reserve(jointinfos.size() + objectValue["joints"].Size());
            for (rapidjson::Value::ConstValueIterator itr = objectValue["joints"].Begin(); itr != objectValue["joints"].End(); ++itr) {
                _ExtractInfo(*itr, jointinfos, fUnitScale);
            }
            jointinfos.shrink_to_fit();
        }
    }

    void _ExtractManipulators(const rapidjson::Value &objectValue, std::vector<RobotBase::ManipulatorInfoPtr> &manipinfos, dReal fUnitScale)
    {
        if (objectValue.HasMember("manipulators") && objectValue["manipulators"].IsArray()) {
            manipinfos.reserve(manipinfos.size() + objectValue["manipulators"].Size());
            for (rapidjson::Value::ConstValueIterator itr = objectValue["manipulators"].Begin(); itr != objectValue["manipulators"].End(); ++itr) {
                _ExtractInfo(*itr, manipinfos, fUnitScale);
            }
            manipinfos.shrink_to_fit();
        }
    }

    void _ExtractAttachedSensors(const rapidjson::Value &objectValue, std::vector<RobotBase::AttachedSensorInfoPtr> &attachedsensorinfos, dReal fUnitScale)
    {
        if (objectValue.HasMember("attachedSensors") && objectValue["attachedSensors"].IsArray()) {
            attachedsensorinfos.reserve(attachedsensorinfos.size() + objectValue["attachedSensors"].Size());
            for (rapidjson::Value::ConstValueIterator itr = objectValue["attachedSensors"].Begin(); itr != objectValue["attachedSensors"].End(); ++itr) {
                _ExtractInfo(*itr, attachedsensorinfos, fUnitScale);
            }
            attachedsensorinfos.shrink_to_fit();
        }
    }

    void _ExtractConnectedBodies(const rapidjson::Value &objectValue, std::vector<RobotBase::ConnectedBodyInfoPtr> &connectedbodyinfos, dReal fUnitScale)
    {
        if (objectValue.HasMember("connectedBodies") && objectValue["connectedBodies"].IsArray()) {
            for (rapidjson::Value::ConstValueIterator itr = objectValue["connectedBodies"].Begin(); itr != objectValue["connectedBodies"].End(); ++itr) {
                RobotBase::ConnectedBodyInfoPtr connectedbodyinfo(new RobotBase::ConnectedBodyInfo());
                connectedbodyinfo->DeserializeJSON(*itr, fUnitScale);

                rapidjson::Value::ValueIterator connectedBodyObject = _ResolveBodyValue(connectedbodyinfo->_uri);
                _ExtractLinks(*connectedBodyObject, connectedbodyinfo->_vLinkInfos, fUnitScale);
                _ExtractJoints(*connectedBodyObject, connectedbodyinfo->_vJointInfos, fUnitScale);
                _ExtractManipulators(*connectedBodyObject, connectedbodyinfo->_vManipulatorInfos, fUnitScale);
                _ExtractAttachedSensors(*connectedBodyObject, connectedbodyinfo->_vAttachedSensorInfos, fUnitScale);
                connectedbodyinfos.push_back(connectedbodyinfo);
            }
        }
    }

    void _ExtractReadableInterfaces(const rapidjson::Value &objectValue, InterfaceBasePtr pInterface, dReal fUnitScale)
    {
        if (objectValue.HasMember("readableInterfaces") && objectValue["readableInterfaces"].IsObject()) {
            for (rapidjson::Value::ConstMemberIterator itr = objectValue["readableInterfaces"].MemberBegin(); itr != objectValue["readableInterfaces"].MemberEnd(); itr++) {
                std::string id = itr->name.GetString();
                BaseJSONReaderPtr pReader = RaveCallJSONReader(pInterface->GetInterfaceType(), id, pInterface, AttributesList());
                if(!!pReader) {
                    pReader->DeserializeJSON(itr->value, fUnitScale);
                    JSONReadablePtr pReadable = pReader->GetReadable();
                    if (!!pReadable) {
                        pInterface->SetReadableInterface(id, pReadable);
                    }
                }
                else if(itr->value.IsString()){
                    // TODO: current json data is not able to help distinguish the type. So we try to use string readable if the value is string and no reader is found.
                    StringReadablePtr pReadable(new StringReadable(id, itr->value.GetString()));
                    pInterface->SetReadableInterface(id, pReadable);
                }
            }
        }
    }

    /// \brief get the scheme of the uri, e.g. file: or openrave:
    void _ParseURI(const std::string& uri, std::string& scheme, std::string& path, std::string& fragment)
    {
        path = uri;
        size_t hashindex = path.find_last_of('#');
        if (hashindex != std::string::npos) {
            fragment = path.substr(hashindex + 1);
            path = path.substr(0, hashindex);
        }

        size_t colonindex = path.find_first_of(':');
        if (colonindex != std::string::npos) {
            // notice: in python code, like realtimerobottask3.py, it pass scheme as {openravescene: mujin}. No colon,
            scheme = path.substr(0, colonindex);
            path = path.substr(colonindex + 1);
        }
    }

    KinBody::KinBodyInfoPtr _ResolveBody(const std::string& uri, std::set<std::string>& referenceCircularCount, dReal fUnitScale=1.0) {
        rapidjson::Value::ValueIterator bodyValue = _ResolveBodyValue(uri);

        KinBody::KinBodyInfoPtr pBodyInfo(new KinBody::KinBodyInfo());

        if (bodyValue->HasMember("referenceUri")) {
            KinBody::KinBodyInfoPtr pBodyInfoRef;
            std::string referenceUri;
            OpenRAVE::JSON::LoadJsonValueByKey(*bodyValue, "referenceUri", referenceUri);
            if (referenceCircularCount.find(referenceUri) != referenceCircularCount.end()) {
                // circular reference
                throw OPENRAVE_EXCEPTION_FORMAT("circular reference found in document %s", referenceUri, ORE_InvalidArguments);
            }
            referenceCircularCount.insert(referenceUri);
            pBodyInfoRef = _ResolveBody(referenceUri, referenceCircularCount, fUnitScale);   // recursively load body
            pBodyInfo->SetReferenceInfo(*pBodyInfoRef);
        };

        _ExtractLinks(*bodyValue, pBodyInfo->_vLinkInfos, fUnitScale);
        _ExtractJoints(*bodyValue, pBodyInfo->_vJointInfos, fUnitScale);
        return pBodyInfo;
    }


    std::string _GetUniqueId(std::string prefix, std::set<std::string> sUniqueId) {
        std::string id;
        int suffix = 0;
        do {
            id = prefix + std::to_string(suffix);
        } while(sUniqueId.find(id) != sUniqueId.end());
        return id;
    }

    template<typename T>
    void _MergeInfo(std::string id, std::vector<boost::shared_ptr<T>>& infos, const rapidjson::Value& value, dReal fUnitScale) {
        std::map<std::string, boost::shared_ptr<T>> infoMap;
        FOREACH(itr, infos) {
            infoMap[(*itr)->_id] = *itr;
        }
        bool isDeleted = false;
        typename std::map<std::string, boost::shared_ptr<T>>::iterator itInfo = infoMap.find(id);
        if (isDeleted && itInfo != infoMap.end()) {
            infoMap.erase(itInfo);
        }
        else {
            if (infoMap.find(id) == infoMap.end()) {
                infoMap[id] = boost::shared_ptr<T>(new T());
            }
            DeserializeDiffJSON(*infoMap[id], value, fUnitScale);
        }
        infos.clear();
        infos.reserve(infoMap.size());
        FOREACH(itr, infoMap) {
            infos.push_back((*itr).second);
        }
    }


    void _MergeKinBodyInfo(KinBody::KinBodyInfo& bodyInfo, const std::string& bodyUri, dReal fUnitScale) {
        std::set<std::string> uniqueId;
        rapidjson::Value::ValueIterator value = _ResolveBodyValue(bodyUri);
        if (value->HasMember("links") && (*value)["links"].IsArray()) {
            for (rapidjson::Value::ConstValueIterator itr=(*value)["links"].Begin(); itr != (*value)["links"].End(); ++itr) {
                std::string linkId;
                OpenRAVE::JSON::LoadJsonValueByKey(*value, "id", linkId);
                if (linkId.empty()) {
                    FOREACHC(it, bodyInfo._vLinkInfos) {
                        uniqueId.insert((*it)->_id);
                    }
                    linkId = _GetUniqueId("link", uniqueId);
                }
                _MergeInfo(linkId, bodyInfo._vLinkInfos, *value, fUnitScale);
            }
        }
        if (value->HasMember("joints") && (*value)["joints"].IsArray()) {
            for (rapidjson::Value::ConstValueIterator itr=(*value)["joints"].Begin(); itr != (*value)["joints"].End(); ++itr) {
                std::string jointId;
                OpenRAVE::JSON::LoadJsonValueByKey(*value, "id", jointId);
                if (jointId.empty()) {
                    FOREACHC(it, bodyInfo._vJointInfos) {
                        uniqueId.insert((*it)->_id);
                    }
                    jointId = _GetUniqueId("joint", uniqueId);
                }
                _MergeInfo(jointId, bodyInfo._vJointInfos, *value, fUnitScale);
            }
        }
    }

    void _ResolveBody(const std::vector<std::reference_wrapper<rapidjson::Value>>& bodyValues, KinBody::KinBodyInfo& bodyInfo, dReal fUnitScale=1.0) {

    }

    rapidjson::Value::ValueIterator _ResolveBodyValue(const std::string &uri) {
        std::string scheme, path, fragment;
        _ParseURI(uri, scheme, path, fragment);
        std::string filename = _ResolveURI(scheme, path);
        boost::shared_ptr<rapidjson::Document> doc = _OpenDocument(filename);
        if (!doc) {
            throw OPENRAVE_EXCEPTION_FORMAT("failed resolve json document \"%s\"", uri, ORE_InvalidArguments);
        }
        return _ResolveBodyInDocument(doc, fragment);
    }

    RobotBase::RobotBaseInfoPtr _ResolveRobot(const std::string& uri, std::set<std::string>& referenceCircularCount, dReal fUnitScale) {
        rapidjson::Value::ValueIterator bodyValue = _ResolveBodyValue(uri);

        RobotBase::RobotBaseInfoPtr pRobotInfo(new RobotBase::RobotBaseInfo());
        if (bodyValue->HasMember("referenceUri")) {
            RobotBase::RobotBaseInfoPtr pRobotInfoRef;
            std::string referenceUri;
            OpenRAVE::JSON::LoadJsonValueByKey(*bodyValue, "referenceUri", referenceUri);
            if (referenceCircularCount.find(referenceUri) != referenceCircularCount.end()) {
                throw OPENRAVE_EXCEPTION_FORMAT("circular reference found in document %s", referenceUri, ORE_InvalidArguments);
            }
            referenceCircularCount.insert(referenceUri);
            pRobotInfoRef = _ResolveRobot(referenceUri, referenceCircularCount, fUnitScale);   // recursively load body
            pRobotInfo->SetReferenceInfo(*pRobotInfoRef);
        }
        _ExtractLinks(*bodyValue, pRobotInfo->_vLinkInfos, fUnitScale);
        _ExtractJoints(*bodyValue, pRobotInfo->_vJointInfos, fUnitScale);
        _ExtractManipulators(*bodyValue, pRobotInfo->_vManipInfos, fUnitScale);
        _ExtractAttachedSensors(*bodyValue, pRobotInfo->_vAttachedSensorInfos, fUnitScale);
        _ExtractConnectedBodies(*bodyValue, pRobotInfo->_vConnectedBodyInfos, fUnitScale);
        return pRobotInfo;
    }

    rapidjson::Value::ValueIterator _ResolveBodyInDocument(boost::shared_ptr<rapidjson::Document> doc, const std::string& id)
    {
        if (!!doc) {
            // look for first in doc
            if (id.empty()) {
                if (doc->IsObject() && doc->HasMember("bodies") && (*doc)["bodies"].IsArray()) {
                    for (rapidjson::Value::ValueIterator itr = (*doc)["bodies"].Begin(); itr != (*doc)["bodies"].End(); ++itr) {
                        return itr;
                    }
                }
            }
            // use the cache
            if (_bodies.find(doc) == _bodies.end()) {
                _IndexBodiesInDocument(doc);
            }
            if (_bodies[doc].find(id) != _bodies[doc].end()) {
                return _bodies[doc][id];
            }
        }
        throw OPENRAVE_EXCEPTION_FORMAT("failed resolve object \"%s\" in json document", id, ORE_InvalidArguments);
    }

    void _IndexBodiesInDocument(boost::shared_ptr<rapidjson::Document> doc)
    {
        if (doc->IsObject() && doc->HasMember("bodies") && (*doc)["bodies"].IsArray()) {
            for (rapidjson::Value::ValueIterator itr = (*doc)["bodies"].Begin(); itr != (*doc)["bodies"].End(); ++itr) {
                std::string id;
                OpenRAVE::JSON::LoadJsonValueByKey(*itr, "id", id);
                if (!id.empty()) {
                    _bodies[doc][id] = itr;
                }
            }
        }
    }

    /// \brief resolve a uri
    std::string _ResolveURI(const std::string& uri)
    {
        std::string scheme, path, fragment;
        _ParseURI(uri, scheme, path, fragment);

        return _ResolveURI(scheme, path);
    }

    std::string _ResolveURI(const std::string& scheme, const std::string& path)
    {
        if (scheme == "" && path == "")
        {
            return _filename;
        }
        else if (scheme == "file")
        {
            return RaveFindLocalFile(path);
        }
        else if (find(_vOpenRAVESchemeAliases.begin(), _vOpenRAVESchemeAliases.end(), scheme) != _vOpenRAVESchemeAliases.end())
        {
            return RaveFindLocalFile(path);
        }

        return "";
    }

    /// \brief open and cache a json document
    boost::shared_ptr<rapidjson::Document> _OpenDocument(const std::string& filename)
    {
        if (_docs.find(filename) != _docs.end()) {
            return _docs[filename];
        }
        std::ifstream ifs(filename.c_str());
        rapidjson::IStreamWrapper isw(ifs);
        boost::shared_ptr<rapidjson::Document> doc;
        doc.reset(new rapidjson::Document);
        rapidjson::ParseResult ok = doc->ParseStream<rapidjson::kParseFullPrecisionFlag>(isw);
        if (!ok) {
            throw OPENRAVE_EXCEPTION_FORMAT("failed parse json document \"%s\"", filename, ORE_InvalidArguments);
        }

        _docs[filename] = doc;
        return doc;
    }

    /// \brief parse and cache a json document
    boost::shared_ptr<rapidjson::Document> _ParseDocument(const std::string& data)
    {
        boost::shared_ptr<rapidjson::Document> doc;
        doc.reset(new rapidjson::Document);
        rapidjson::ParseResult ok = doc->Parse<rapidjson::kParseFullPrecisionFlag>(data.c_str());
        if (!ok) {
            throw OPENRAVE_EXCEPTION_FORMAT0("failed parse json document", ORE_InvalidArguments);
        }

        _docs[""] = doc;
        return doc;
    }

    dReal _fGlobalScale;
    EnvironmentBasePtr _penv;
    std::string _prefix;
    std::string _filename;
    std::string _uri;
    std::vector<std::string> _vOpenRAVESchemeAliases;
    boost::shared_ptr<rapidjson::Document> _doc;
    std::map<std::string, boost::shared_ptr<rapidjson::Document> > _docs; ///< key is filename
    std::map<boost::shared_ptr<rapidjson::Document>, std::map<std::string, rapidjson::Value::ValueIterator> > _bodies; ///< key is pointer to doc

    std::set<std::string> _bodyUniqueIds;

};


bool RaveParseJSON(EnvironmentBasePtr penv, const rapidjson::Document& doc, const AttributesList& atts)
{
    JSONReader reader(atts, penv);
    if (!reader.InitFromDocument(doc)) {
        return false;
    }
    return reader.ExtractAll();
}

bool RaveParseJSON(EnvironmentBasePtr penv, KinBodyPtr& ppbody, const rapidjson::Document& doc, const AttributesList& atts)
{
    JSONReader reader(atts, penv);
    if (!reader.InitFromDocument(doc)) {
        return false;
    }
    return reader.ExtractFirst(ppbody);
}

bool RaveParseJSON(EnvironmentBasePtr penv, RobotBasePtr& pprobot, const rapidjson::Document& doc, const AttributesList& atts)
{
    JSONReader reader(atts, penv);
    if (!reader.InitFromDocument(doc)) {
        return false;
    }
    return reader.ExtractFirst(pprobot);
}

bool RaveParseJSONFile(EnvironmentBasePtr penv, const std::string& filename, const AttributesList& atts)
{
    JSONReader reader(atts, penv);
    std::string fullFilename = RaveFindLocalFile(filename);
    if (fullFilename.size() == 0 || !reader.InitFromFile(fullFilename)) {
        return false;
    }
    return reader.ExtractAll();
}

bool RaveParseJSONFile(EnvironmentBasePtr penv, KinBodyPtr& ppbody, const std::string& filename, const AttributesList& atts)
{
    JSONReader reader(atts, penv);
    std::string fullFilename = RaveFindLocalFile(filename);
    if (fullFilename.size() == 0 || !reader.InitFromFile(fullFilename)) {
        return false;
    }
    return reader.ExtractFirst(ppbody);
}

bool RaveParseJSONFile(EnvironmentBasePtr penv, RobotBasePtr& pprobot, const std::string& filename, const AttributesList& atts)
{
    JSONReader reader(atts, penv);
    std::string fullFilename = RaveFindLocalFile(filename);
    if (fullFilename.size() == 0 || !reader.InitFromFile(fullFilename)) {
        return false;
    }
    return reader.ExtractFirst(pprobot);
}

bool RaveParseJSONURI(EnvironmentBasePtr penv, const std::string& uri, const AttributesList& atts)
{
    JSONReader reader(atts, penv);
    if (!reader.InitFromURI(uri)) {
        return false;
    }
    return reader.ExtractAll();
}

bool RaveParseJSONURI(EnvironmentBasePtr penv, KinBodyPtr& ppbody, const std::string& uri, const AttributesList& atts)
{
    JSONReader reader(atts, penv);
    if (!reader.InitFromURI(uri)) {
        return false;
    }
    return reader.ExtractOne(ppbody, uri);
}

bool RaveParseJSONURI(EnvironmentBasePtr penv, RobotBasePtr& pprobot, const std::string& uri, const AttributesList& atts)
{
    JSONReader reader(atts, penv);
    if (!reader.InitFromURI(uri)) {
        return false;
    }
    return reader.ExtractOne(pprobot, uri);
}

bool RaveParseJSONData(EnvironmentBasePtr penv, const std::string& data, const AttributesList& atts)
{
    JSONReader reader(atts, penv);
    if (!reader.InitFromData(data)) {
        return false;
    }
    return reader.ExtractAll();
}

bool RaveParseJSONData(EnvironmentBasePtr penv, KinBodyPtr& ppbody, const std::string& data, const AttributesList& atts)
{
    JSONReader reader(atts, penv);
    if (!reader.InitFromData(data)) {
        return false;
    }
    return reader.ExtractFirst(ppbody);
}

bool RaveParseJSONData(EnvironmentBasePtr penv, RobotBasePtr& pprobot, const std::string& data, const AttributesList& atts)
{
    JSONReader reader(atts, penv);
    if (!reader.InitFromData(data)) {
        return false;
    }
    return reader.ExtractFirst(pprobot);
}
}<|MERGE_RESOLUTION|>--- conflicted
+++ resolved
@@ -83,62 +83,46 @@
         return true;
     }
 
+    /*
+    * dofValue format migration
+    * dof json value format has changed to a mapping with jointId and value as key, {"jointId": "joint0", "value": 1.234}
+    * we need to convert dofvalues from mapping to list for openrave ;
+    */
+    void _ConvertJointDOFValueFormat(const std::vector<KinBody::JointPtr>& vJoints, std::vector<dReal>& vDOFValues, const rapidjson::Value& rDOFValues) {
+        std::map<std::string, dReal> jointDOFValues;
+        for(rapidjson::Value::ConstValueIterator itrDOFValue = rDOFValues.Begin(); itrDOFValue != rDOFValues.End(); ++itrDOFValue) {
+            std::string jointId;
+            dReal dofValue;
+            OpenRAVE::JSON::LoadJsonValueByKey(*itrDOFValue, "jointId", jointId);
+            OpenRAVE::JSON::LoadJsonValueByKey(*itrDOFValue, "value", dofValue);
+            jointDOFValues[jointId] = dofValue;
+        }
+        vDOFValues.resize(vJoints.size());
+        FOREACH(itJoint, vJoints) {
+            vDOFValues[(*itJoint)->GetDOFIndex()] = jointDOFValues[(*itJoint)->GetInfo()._id];
+        }
+    }
+
+    /// \brief Extrat all bodies and add them into environment
     bool ExtractAll() {
         bool allSucceeded = true;
-        // extra all bodies and add to env
-        std::pair<std::string, dReal> unit;
-        OpenRAVE::JSON::LoadJsonValueByKey(*_doc, "unit", unit);
-        if (unit.first.empty()) {
-            unit.first = "meter";
-            unit.second = 1.0;
-        }
-        _penv->SetUnit(unit);
-
         dReal fUnitScale = _GetUnitScale();
-
         if (_doc->HasMember("bodies") && (*_doc)["bodies"].IsArray()) {
             std::map<KinBodyPtr, std::vector<KinBody::GrabbedInfoConstPtr>> mapKinBodyGrabbedInfos;
-            for (rapidjson::Value::ValueIterator itr = (*_doc)["bodies"].Begin(); itr != (*_doc)["bodies"].End(); ++itr) {
+            for (rapidjson::Value::ValueIterator itrBodyValue = (*_doc)["bodies"].Begin(); itrBodyValue != (*_doc)["bodies"].End(); ++itrBodyValue) {
                 KinBodyPtr pbody;
-                if (_Extract(*itr, pbody)) {
+                if (_Extract(*itrBodyValue, pbody)) {
                     _penv->Add(pbody, true);
                     // set dof values
-                    // dof value changes to a mapping, {"jointId": "joint0", "value": 1.234}
-                    if (itr->HasMember("dofValues")) {
-<<<<<<< HEAD
-                        // convert mapping to list of dofvalues;
-                        std::vector<DOFValue> vJointDOFValues = {};
-                        OpenRAVE::JSON::LoadJsonValueByKey(*itr, "dofValues", vJointDOFValues);
-                        std::vector<dReal> vDOFValues = {};
-                        FOREACH(itJoint, pbody->GetJoints()) {
-                            FOREACH(itJointDofValue, vJointDOFValues) {
-                                if ((*itJoint)->GetInfo()._id == (*itJointDofValue).jointId) {
-                                    vDOFValues.push_back((*itJointDofValue).value);
-                                }
-                            }
-=======
-                        std::map<std::string, dReal> jointDOFValues;
-                        for(rapidjson::Value::ValueIterator itrDOFValue = (*itr)["dofValues"].Begin(); itrDOFValue != (*itr)["dofValues"].End(); ++itrDOFValue)
-                        {
-                            std::string jointId;
-                            dReal dofValue;
-                            OpenRAVE::JSON::LoadJsonValueByKey(*itrDOFValue, "jointId", jointId);
-                            OpenRAVE::JSON::LoadJsonValueByKey(*itrDOFValue, "value", dofValue);
-
-                            jointDOFValues[jointId] = dofValue;
-                        }
-                        std::vector<dReal> vDOFValues;
-                        vDOFValues.resize(pbody->GetJoints().size());
-                        FOREACH(itJoint, pbody->GetJoints()) {
-                            vDOFValues[(*itJoint)->GetDOFIndex()] = jointDOFValues[(*itJoint)->GetInfo()._id];
->>>>>>> cd6e24fb
-                        }
+                    if (itrBodyValue->HasMember("dofValues") && (*itrBodyValue)["dofValues"].IsObject()) {
+                        std::vector<dReal> vDOFValues {};
+                        _ConvertJointDOFValueFormat(pbody->GetJoints(), vDOFValues, (*itrBodyValue)["dofValues"]);
                         pbody->SetDOFValues(vDOFValues, KinBody::CLA_Nothing);
                     }
 
                     // parse grabbed infos
-                    if (itr->HasMember("grabbed") && (*itr)["grabbed"].IsArray()) {
-                        for(rapidjson::Value::ValueIterator itGrabInfo = (*itr)["grabbed"].Begin(); itGrabInfo != (*itr)["grabbed"].End(); ++itGrabInfo){
+                    if (itrBodyValue->HasMember("grabbed") && (*itrBodyValue)["grabbed"].IsArray()) {
+                        for(rapidjson::Value::ValueIterator itGrabInfo = (*itrBodyValue)["grabbed"].Begin(); itGrabInfo != (*itrBodyValue)["grabbed"].End(); ++itGrabInfo){
                             KinBody::GrabbedInfoPtr pGrabbedInfo(new KinBody::GrabbedInfo());
                             pGrabbedInfo->DeserializeJSON(*itGrabInfo, fUnitScale);
                             mapKinBodyGrabbedInfos[pbody].push_back(pGrabbedInfo);
@@ -213,7 +197,7 @@
                 OpenRAVE::JSON::LoadJsonValueByKey(*itr, "uri", bodyUri);
                 if (bodyUri.empty()) {
                     std::string id;
-                    OpenRAVE:JSON::LoadJsonValueByKey(*itr, "id", id);
+                    OpenRAVE::JSON::LoadJsonValueByKey(*itr, "id", id);
                     if (!id.empty()) {
                         bodyUri = "#" + id;
                     }
@@ -231,18 +215,20 @@
     {
         std::pair<std::string, dReal> unit = {"meter", 1};
         OpenRAVE::JSON::LoadJsonValueByKey(*_doc, "unit", unit);
-        if (unit.first == "mm")
-        {
-            unit.second *= 0.001;
-        }
-        else if (unit.first == "cm")
-        {
-            unit.second *= 0.01;
-        }
+
+        // TODO: for now we just set defautl to ["meter", 1]
         if (unit.first.empty()){
             unit.first = "meter";
-            unit.second = 1.0;
-        }
+            unit.second = 1;
+        }
+
+        if (unit.first == "mm") {
+            unit.second *= 0.001;
+        }
+        else if (unit.first == "cm") {
+            unit.second *= 0.01;
+        }
+
         dReal scale = unit.second / _fGlobalScale;
         return scale;
     }
@@ -263,37 +249,73 @@
         return uri;
     }
 
-    bool _Extract(const rapidjson::Value& bodyValue, KinBodyPtr& pbody)
-    {
-<<<<<<< HEAD
-        dReal fUnitScale = _GetUnitScale();
-        KinBody::KinBodyInfoPtr info(new KinBody::KinBodyInfo());
-
-        std::string id;
-        OpenRAVE::JSON::LoadJsonValueByKey(bodyValue, "id", id);
-
-        if (id.empty()) {
+    void _ExtractCommon(const rapidjson::Value& bodyValue, KinBody::KinBodyInfo& bodyInfo) {
+        OpenRAVE::JSON::LoadJsonValueByKey(bodyValue, "id", bodyInfo._id);
+        if (bodyInfo._id.empty()) {
             RAVELOG_WARN("info id is empty");
-            id = "body0";
+            bodyInfo._id = "body0";
         }
         int suffix = 1;
-        while(_bodyUniqueIds.find(id) != _bodyUniqueIds.end()) {
-            id = "body" + std::to_string(suffix);
+        while(_bodyUniqueIds.find(bodyInfo._id) != _bodyUniqueIds.end()) {
+            bodyInfo._id = "body" + std::to_string(suffix);
             suffix += 1;
         }
-        info->_id = id;
-        _bodyUniqueIds.insert(id);
+        _bodyUniqueIds.insert(bodyInfo._id);
 
         // uri
         std::string uri;
         OpenRAVE::JSON::LoadJsonValueByKey(bodyValue, "uri", uri);
-        if (!uri.empty()) {
-            info->_uri = _CanonicalizeURI(uri);
-        }
-
+        if (uri.empty()) {
+            bodyInfo._uri = "#" + bodyInfo._id;
+        }
+        _CanonicalizeURI(bodyInfo._uri);
+    }
+
+    template<typename T>
+    void _ExtractReference(const rapidjson::Value& bodyValue, T& info, dReal fUnitScale) {
+        std::vector<std::string> vBodyReferenceUri;
+        while(true) {
+            std::string referenceUri;
+            OpenRAVE::JSON::LoadJsonValueByKey(bodyValue, "referenceUri", referenceUri);
+            if (referenceUri.empty()) {
+                break;
+            }
+            if (std::find(vBodyReferenceUri.begin(), vBodyReferenceUri.end(), referenceUri) != vBodyReferenceUri.end()) {
+                throw OPENRAVE_EXCEPTION_FORMAT("circular reference found in document %s", referenceUri, ORE_InvalidArguments);
+            }
+            vBodyReferenceUri.push_back(referenceUri);
+        }
+
+        boost::shared_ptr<T> referenceInfo;
+        for(std::vector<std::string>::reverse_iterator itUri = vBodyReferenceUri.rbegin(); itUri!=vBodyReferenceUri.rend(); itUri++) {
+            rapidjson::Value::ValueIterator itrBodyValue = _ResolveBodyValue(*itUri);
+            if (itUri == (vBodyReferenceUri.rend() - 1) && vBodyReferenceUri.size() > 1){
+                // copy to referenceInfo;
+                referenceInfo.reset(new T());
+                *referenceInfo = info;
+            }
+            _Merge(info, itrBodyValue, fUnitScale);
+        }
+        info._referenceInfo = referenceInfo;
+    }
+
+    template<typename T>
+    void _ExtractEnvInfo(const rapidjson::Value& bodyValue, boost::shared_ptr<T> pbody, dReal fUnitScale) {
+        if (!!pbody) {
+            _ExtractReadableInterfaces(bodyValue, pbody, fUnitScale);
+            pbody->SetName(OpenRAVE::JSON::GetJsonValueByKey<std::string>(bodyValue, "name"));
+            if (bodyValue.HasMember("transform")) {
+                Transform transform;
+                OpenRAVE::JSON::LoadJsonValueByKey(bodyValue, "transform", transform);
+                transform.trans *= fUnitScale;
+                pbody->SetTransform(transform);
+            }
+        }
+    }
+
+    bool _Extract(const rapidjson::Value& bodyValue, KinBodyPtr& pbody)
+    {
         // extract for robot
-=======
->>>>>>> cd6e24fb
         if (OpenRAVE::JSON::GetJsonValueByKey<bool>(bodyValue, "isRobot")) {
             RobotBasePtr probot;
             if (_Extract(bodyValue, probot)) { // TODO: change robot part to iterator
@@ -302,125 +324,47 @@
             }
             return false;
         }
-        std::vector<std::string> bodyReferenceUri;
-
-        // TODO: check uri exists
-        bodyReferenceUri.push_back(bodyValue["uri"].GetString());
-        std::string referenceUri;
-        bool isCircularReference = false;
-        std::map<std::string, bool> referenceChecking {{info->_uri, true}};
-        while(!isCircularReference) {
-            referenceUri.clear();
-            OpenRAVE::JSON::LoadJsonValueByKey(bodyValue, "referenceUri", referenceUri);
-            if (referenceUri.empty()) {
-                break;
-            }
-            if (referenceChecking.find(referenceUri) != referenceChecking.end()) {
-                throw OPENRAVE_EXCEPTION_FORMAT("circular reference found in document %s", referenceUri, ORE_InvalidArguments);
-            }
-//            rapidjson::Value::ValueIterator itReferenceBodyValue = _ResolveBodyValue(referenceUri);
-            bodyReferenceUri.push_back(referenceUri);
-            referenceChecking[referenceUri] = true;
-        }
-
-        for(std::vector<std::string>::reverse_iterator it = bodyReferenceUri.rbegin(); it!=bodyReferenceUri.rend(); it++) {
-            _MergeKinBodyInfo(*info, *it, fUnitScale);
-        }
-
-<<<<<<< HEAD
-=======
-        KinBody::KinBodyInfoPtr info(new KinBody::KinBodyInfo());
-        info->DeserializeJSON(bodyValue, fUnitScale);
-        info->_uri = _CanonicalizeURI(info->_uri);
-
->>>>>>> cd6e24fb
+
+        dReal fUnitScale = _GetUnitScale();
+        KinBody::KinBodyInfoPtr kinBodyInfo(new KinBody::KinBodyInfo());
+
+        _ExtractCommon(bodyValue, *kinBodyInfo);
+        _ExtractReference(bodyValue, *kinBodyInfo, fUnitScale);
+
+        _ExtractLinks(bodyValue, kinBodyInfo->_vLinkInfos, fUnitScale);
+        _ExtractJoints(bodyValue, kinBodyInfo->_vJointInfos, fUnitScale);
+
         KinBodyPtr body = RaveCreateKinBody(_penv, "");
-        if (!body->InitFromInfo(info)) {
+        if (!body->InitFromInfo(kinBodyInfo)) {
             return false;
         }
-
-<<<<<<< HEAD
-        if (bodyValue.HasMember("readableInterfaces")) {
-            _ExtractReadableInterfaces((bodyValue)["readableInterfaces"], body, fUnitScale);
-        }
-=======
-        _ExtractReadableInterfaces(bodyValue, body, fUnitScale);
->>>>>>> cd6e24fb
-
-        body->SetName(OpenRAVE::JSON::GetJsonValueByKey<std::string>(bodyValue, "name"));
-
-        if (bodyValue.HasMember("transform")) {
-            Transform transform;
-            OpenRAVE::JSON::LoadJsonValueByKey(bodyValue, "transform", transform);
-            transform.trans *= fUnitScale;
-            body->SetTransform(transform);
-        }
-
-        body->SetInfo(*info);
+        _ExtractEnvInfo(bodyValue, body, fUnitScale);
         pbody = body;
         return true;
     }
 
     bool _Extract(const rapidjson::Value& bodyValue, RobotBasePtr& probot)
     {
-<<<<<<< HEAD
-
-        std::string referenceUri, uri;
-        OpenRAVE::JSON::LoadJsonValueByKey(bodyValue, "referenceUri", referenceUri);
-
-        dReal fUnitScale = _GetUnitScale();
-
-=======
->>>>>>> cd6e24fb
         if (!OpenRAVE::JSON::GetJsonValueByKey<bool>(bodyValue, "isRobot")) {
             return false;
         }
 
-        RobotBase::RobotBaseInfoPtr info(new RobotBase::RobotBaseInfo());
-<<<<<<< HEAD
-        // uri
-        OpenRAVE::JSON::LoadJsonValueByKey(bodyValue, "uri", uri);
-        if (!uri.empty()) {
-            info->_uri = _CanonicalizeURI(uri);
-        }
-
-
-        if (!referenceUri.empty()) {
-            std::set<std::string> referenceCircularCount;
-            RobotBase::RobotBaseInfoPtr referenceRobot = _ResolveRobot(referenceUri, referenceCircularCount, fUnitScale);
-            info->SetReferenceInfo(*referenceRobot);
-        }
-
-
-        _ExtractLinks(bodyValue, info->_vLinkInfos, fUnitScale);
-        _ExtractJoints(bodyValue, info->_vJointInfos, fUnitScale);
-        _ExtractManipulators(bodyValue, info->_vManipInfos, fUnitScale);
-        _ExtractAttachedSensors(bodyValue, info->_vAttachedSensorInfos, fUnitScale);
-        _ExtractConnectedBodies(bodyValue, info->_vConnectedBodyInfos, fUnitScale);
-=======
-        info->DeserializeJSON(bodyValue, fUnitScale);
-        info->_uri = _CanonicalizeURI(info->_uri);
->>>>>>> cd6e24fb
+        dReal fUnitScale = _GetUnitScale();
+        RobotBase::RobotBaseInfoPtr robotBaseInfo(new RobotBase::RobotBaseInfo());
+        _ExtractCommon(bodyValue, *robotBaseInfo);
+        _ExtractReference(bodyValue, *robotBaseInfo, fUnitScale);
+
+        _ExtractLinks(bodyValue, robotBaseInfo->_vLinkInfos, fUnitScale);
+        _ExtractJoints(bodyValue, robotBaseInfo->_vJointInfos, fUnitScale);
+        _ExtractManipulators(bodyValue, robotBaseInfo->_vManipInfos, fUnitScale);
+        _ExtractAttachedSensors(bodyValue, robotBaseInfo->_vAttachedSensorInfos, fUnitScale);
+        _ExtractConnectedBodies(bodyValue, robotBaseInfo->_vConnectedBodyInfos, fUnitScale);
 
         RobotBasePtr robot = RaveCreateRobot(_penv, "");
-        if (!robot->InitFromInfo(info)) {
+        if (!robot->InitFromInfo(robotBaseInfo)) {
             return false;
         }
-
-        _ExtractReadableInterfaces(bodyValue, robot, fUnitScale);
-<<<<<<< HEAD
-=======
-
->>>>>>> cd6e24fb
-        robot->SetName(OpenRAVE::JSON::GetJsonValueByKey<std::string>(bodyValue, "name"));
-
-        if (bodyValue.HasMember("transform")) {
-            Transform transform;
-            OpenRAVE::JSON::LoadJsonValueByKey(bodyValue, "transform", transform);
-            transform.trans *= fUnitScale;
-            robot->SetTransform(transform);
-        }
-
+        _ExtractEnvInfo(bodyValue, robot, fUnitScale);
         probot = robot;
         return true;
     }
@@ -527,100 +471,22 @@
         }
     }
 
-    KinBody::KinBodyInfoPtr _ResolveBody(const std::string& uri, std::set<std::string>& referenceCircularCount, dReal fUnitScale=1.0) {
-        rapidjson::Value::ValueIterator bodyValue = _ResolveBodyValue(uri);
-
-        KinBody::KinBodyInfoPtr pBodyInfo(new KinBody::KinBodyInfo());
-
-        if (bodyValue->HasMember("referenceUri")) {
-            KinBody::KinBodyInfoPtr pBodyInfoRef;
-            std::string referenceUri;
-            OpenRAVE::JSON::LoadJsonValueByKey(*bodyValue, "referenceUri", referenceUri);
-            if (referenceCircularCount.find(referenceUri) != referenceCircularCount.end()) {
-                // circular reference
-                throw OPENRAVE_EXCEPTION_FORMAT("circular reference found in document %s", referenceUri, ORE_InvalidArguments);
-            }
-            referenceCircularCount.insert(referenceUri);
-            pBodyInfoRef = _ResolveBody(referenceUri, referenceCircularCount, fUnitScale);   // recursively load body
-            pBodyInfo->SetReferenceInfo(*pBodyInfoRef);
-        };
-
-        _ExtractLinks(*bodyValue, pBodyInfo->_vLinkInfos, fUnitScale);
-        _ExtractJoints(*bodyValue, pBodyInfo->_vJointInfos, fUnitScale);
-        return pBodyInfo;
-    }
-
-
-    std::string _GetUniqueId(std::string prefix, std::set<std::string> sUniqueId) {
-        std::string id;
-        int suffix = 0;
-        do {
-            id = prefix + std::to_string(suffix);
-        } while(sUniqueId.find(id) != sUniqueId.end());
-        return id;
-    }
-
-    template<typename T>
-    void _MergeInfo(std::string id, std::vector<boost::shared_ptr<T>>& infos, const rapidjson::Value& value, dReal fUnitScale) {
-        std::map<std::string, boost::shared_ptr<T>> infoMap;
-        FOREACH(itr, infos) {
-            infoMap[(*itr)->_id] = *itr;
-        }
-        bool isDeleted = false;
-        typename std::map<std::string, boost::shared_ptr<T>>::iterator itInfo = infoMap.find(id);
-        if (isDeleted && itInfo != infoMap.end()) {
-            infoMap.erase(itInfo);
-        }
-        else {
-            if (infoMap.find(id) == infoMap.end()) {
-                infoMap[id] = boost::shared_ptr<T>(new T());
-            }
-            DeserializeDiffJSON(*infoMap[id], value, fUnitScale);
-        }
-        infos.clear();
-        infos.reserve(infoMap.size());
-        FOREACH(itr, infoMap) {
-            infos.push_back((*itr).second);
-        }
-    }
-
-
-    void _MergeKinBodyInfo(KinBody::KinBodyInfo& bodyInfo, const std::string& bodyUri, dReal fUnitScale) {
-        std::set<std::string> uniqueId;
-        rapidjson::Value::ValueIterator value = _ResolveBodyValue(bodyUri);
-        if (value->HasMember("links") && (*value)["links"].IsArray()) {
-            for (rapidjson::Value::ConstValueIterator itr=(*value)["links"].Begin(); itr != (*value)["links"].End(); ++itr) {
-                std::string linkId;
-                OpenRAVE::JSON::LoadJsonValueByKey(*value, "id", linkId);
-                if (linkId.empty()) {
-                    FOREACHC(it, bodyInfo._vLinkInfos) {
-                        uniqueId.insert((*it)->_id);
-                    }
-                    linkId = _GetUniqueId("link", uniqueId);
-                }
-                _MergeInfo(linkId, bodyInfo._vLinkInfos, *value, fUnitScale);
-            }
-        }
-        if (value->HasMember("joints") && (*value)["joints"].IsArray()) {
-            for (rapidjson::Value::ConstValueIterator itr=(*value)["joints"].Begin(); itr != (*value)["joints"].End(); ++itr) {
-                std::string jointId;
-                OpenRAVE::JSON::LoadJsonValueByKey(*value, "id", jointId);
-                if (jointId.empty()) {
-                    FOREACHC(it, bodyInfo._vJointInfos) {
-                        uniqueId.insert((*it)->_id);
-                    }
-                    jointId = _GetUniqueId("joint", uniqueId);
-                }
-                _MergeInfo(jointId, bodyInfo._vJointInfos, *value, fUnitScale);
-            }
-        }
-    }
-
-    void _ResolveBody(const std::vector<std::reference_wrapper<rapidjson::Value>>& bodyValues, KinBody::KinBodyInfo& bodyInfo, dReal fUnitScale=1.0) {
-
-    }
-
-    rapidjson::Value::ValueIterator _ResolveBodyValue(const std::string &uri) {
+    void _Merge(KinBody::KinBodyInfo& bodyInfo, rapidjson::Value::ConstValueIterator bodyValue, dReal fUnitScale)
+    {
+        if (bodyValue->HasMember("links") && (*bodyValue)["links"].IsArray()) {
+            for (rapidjson::Value::ConstValueIterator itr=(*bodyValue)["links"].Begin(); itr != (*bodyValue)["links"].End(); ++itr) {
+                _ExtractInfo(*itr, bodyInfo._vLinkInfos, fUnitScale);
+            }
+        }
+        if (bodyValue->HasMember("joints") && (*bodyValue)["joints"].IsArray()) {
+            for (rapidjson::Value::ConstValueIterator itr=(*bodyValue)["joints"].Begin(); itr != (*bodyValue)["joints"].End(); ++itr) {
+                _ExtractInfo(*itr, bodyInfo._vJointInfos, fUnitScale);
+            }
+        }
+    }
+
+    rapidjson::Value::ValueIterator _ResolveBodyValue(const std::string &uri)
+    {
         std::string scheme, path, fragment;
         _ParseURI(uri, scheme, path, fragment);
         std::string filename = _ResolveURI(scheme, path);
@@ -629,29 +495,6 @@
             throw OPENRAVE_EXCEPTION_FORMAT("failed resolve json document \"%s\"", uri, ORE_InvalidArguments);
         }
         return _ResolveBodyInDocument(doc, fragment);
-    }
-
-    RobotBase::RobotBaseInfoPtr _ResolveRobot(const std::string& uri, std::set<std::string>& referenceCircularCount, dReal fUnitScale) {
-        rapidjson::Value::ValueIterator bodyValue = _ResolveBodyValue(uri);
-
-        RobotBase::RobotBaseInfoPtr pRobotInfo(new RobotBase::RobotBaseInfo());
-        if (bodyValue->HasMember("referenceUri")) {
-            RobotBase::RobotBaseInfoPtr pRobotInfoRef;
-            std::string referenceUri;
-            OpenRAVE::JSON::LoadJsonValueByKey(*bodyValue, "referenceUri", referenceUri);
-            if (referenceCircularCount.find(referenceUri) != referenceCircularCount.end()) {
-                throw OPENRAVE_EXCEPTION_FORMAT("circular reference found in document %s", referenceUri, ORE_InvalidArguments);
-            }
-            referenceCircularCount.insert(referenceUri);
-            pRobotInfoRef = _ResolveRobot(referenceUri, referenceCircularCount, fUnitScale);   // recursively load body
-            pRobotInfo->SetReferenceInfo(*pRobotInfoRef);
-        }
-        _ExtractLinks(*bodyValue, pRobotInfo->_vLinkInfos, fUnitScale);
-        _ExtractJoints(*bodyValue, pRobotInfo->_vJointInfos, fUnitScale);
-        _ExtractManipulators(*bodyValue, pRobotInfo->_vManipInfos, fUnitScale);
-        _ExtractAttachedSensors(*bodyValue, pRobotInfo->_vAttachedSensorInfos, fUnitScale);
-        _ExtractConnectedBodies(*bodyValue, pRobotInfo->_vConnectedBodyInfos, fUnitScale);
-        return pRobotInfo;
     }
 
     rapidjson::Value::ValueIterator _ResolveBodyInDocument(boost::shared_ptr<rapidjson::Document> doc, const std::string& id)
@@ -759,8 +602,7 @@
     std::map<std::string, boost::shared_ptr<rapidjson::Document> > _docs; ///< key is filename
     std::map<boost::shared_ptr<rapidjson::Document>, std::map<std::string, rapidjson::Value::ValueIterator> > _bodies; ///< key is pointer to doc
 
-    std::set<std::string> _bodyUniqueIds;
-
+    std::set<std::string> _bodyUniqueIds; ///< unique id for bodies in current _doc
 };
 
 
