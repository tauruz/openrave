--- conflicted
+++ resolved
@@ -74,7 +74,6 @@
 //    }
 }
 
-<<<<<<< HEAD
 uint8_t RobotBase::Manipulator::ApplyDiff(const rapidjson::Value& manipValue, RobotBase::ManipulatorInfo& newInfo)
 {
     if (manipValue.HasMember("__delete__")) {
@@ -126,11 +125,8 @@
     return applyResult | ApplyDiffResult::ADR_OK;
 }
 
-void RobotBase::Manipulator::UpdateInfo() {
-=======
 void RobotBase::Manipulator::UpdateInfo()
 {
->>>>>>> b7234bbd
     // TODO: update _info
 }
 
