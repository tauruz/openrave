--- conflicted
+++ resolved
@@ -88,12 +88,6 @@
 //    }
 }
 
-<<<<<<< HEAD
-
-void RobotBase::Manipulator::UpdateInfo() {
-    // TODO
-}
-
 uint8_t RobotBase::Manipulator::ApplyDiff(const rapidjson::Value& manipValue, RobotBase::ManipulatorInfo& newInfo)
 {
     if (manipValue.HasMember("__delete__")) {
@@ -143,10 +137,10 @@
         SetLocalToolDirection(newInfo._vdirection);
     }
     return applyResult | ApplyDiffResult::ADR_OK;
-=======
+}
+
 void RobotBase::Manipulator::UpdateInfo() {
     // TODO: update _info
->>>>>>> 2846b62a
 }
 
 int RobotBase::Manipulator::GetArmDOF() const
