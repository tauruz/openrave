--- conflicted
+++ resolved
@@ -362,7 +362,6 @@
     }
 }
 
-<<<<<<< HEAD
 uint8_t RobotBase::ConnectedBody::ApplyDiff(const rapidjson::Value& connectedBodyValue, ConnectedBodyInfo& newInfo)
 {
     int8_t applyResult = 0;
@@ -374,15 +373,12 @@
     //  TODO
 }
 
-
-=======
 void RobotBase::ConnectedBody::ExtractInfo(RobotBase::ConnectedBodyInfo& info) const
 {
     info = _info;
     // TODO
 }
 
->>>>>>> b7234bbd
 RobotBase::ConnectedBodyPtr RobotBase::AddConnectedBody(const RobotBase::ConnectedBodyInfo& connectedBodyInfo, bool removeduplicate)
 {
     if( _nHierarchyComputed != 0 ) {
