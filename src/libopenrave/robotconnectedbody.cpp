--- conflicted
+++ resolved
@@ -19,13 +19,10 @@
 
 namespace OpenRAVE {
 
-<<<<<<< HEAD
-=======
 RobotBase::ConnectedBodyInfo::ConnectedBodyInfo() : _bIsActive(0)
 {
 }
 
->>>>>>> 7d470b14
 void RobotBase::ConnectedBodyInfo::InitInfoFromBody(RobotBase& robot)
 {
     _vLinkInfos.clear();
@@ -132,11 +129,7 @@
         value.AddMember("gripperInfos", rGripperInfos, allocator);
     }
 
-<<<<<<< HEAD
-    OpenRAVE::JSON::SetJsonValueByKey(value, "isActive", _bIsActive, allocator);
-=======
-    openravejson::SetJsonValueByKey(value, "isActive", (int)_bIsActive, allocator);
->>>>>>> 7d470b14
+    OpenRAVE::JSON::SetJsonValueByKey(value, "isActive", (int)_bIsActive, allocator);
 }
 
 void RobotBase::ConnectedBodyInfo::DeserializeJSON(const rapidjson::Value &value, dReal fUnitScale)
