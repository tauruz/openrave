// -*- coding: utf-8 -*-
// Copyright (C) 2006-2012 Rosen Diankov (rosen.diankov@gmail.com)
//
// This file is part of OpenRAVE.
// OpenRAVE is free software: you can redistribute it and/or modify
// it under the terms of the GNU Lesser General Public License as published by
// the Free Software Foundation, either version 3 of the License, or
// at your option) any later version.
//
// This program is distributed in the hope that it will be useful,
// but WITHOUT ANY WARRANTY; without even the implied warranty of
// MERCHANTABILITY or FITNESS FOR A PARTICULAR PURPOSE.  See the
// GNU Lesser General Public License for more details.
//
// You should have received a copy of the GNU Lesser General Public License
// along with this program.  If not, see <http://www.gnu.org/licenses/>.
#include "libopenrave.h"
#include <algorithm>

// used for functions that are also used internally
#define CHECK_NO_INTERNAL_COMPUTATION OPENRAVE_ASSERT_FORMAT(_nHierarchyComputed == 0, "body %s cannot be added to environment when doing this operation, current value is %d", GetName()%_nHierarchyComputed, ORE_InvalidState);
#define CHECK_INTERNAL_COMPUTATION0 OPENRAVE_ASSERT_FORMAT(_nHierarchyComputed != 0, "body %s internal structures need to be computed, current value is %d. Are you sure Environment::AddRobot/AddKinBody was called?", GetName()%_nHierarchyComputed, ORE_NotInitialized);
#define CHECK_INTERNAL_COMPUTATION OPENRAVE_ASSERT_FORMAT(_nHierarchyComputed == 2, "body %s internal structures need to be computed, current value is %d. Are you sure Environment::AddRobot/AddKinBody was called?", GetName()%_nHierarchyComputed, ORE_NotInitialized);

namespace OpenRAVE {

class ChangeCallbackData : public UserData
{
public:
    ChangeCallbackData(int properties, const boost::function<void()>& callback, KinBodyConstPtr pbody) : _properties(properties), _callback(callback), _pweakbody(pbody) {
    }
    virtual ~ChangeCallbackData() {
        KinBodyConstPtr pbody = _pweakbody.lock();
        if( !!pbody ) {
            boost::unique_lock< boost::shared_mutex > lock(pbody->GetInterfaceMutex());
            FOREACH(itinfo, _iterators) {
                pbody->_vlistRegisteredCallbacks.at(itinfo->first).erase(itinfo->second);
            }
        }
    }

    list< std::pair<uint32_t, list<UserDataWeakPtr>::iterator> > _iterators;
    int _properties;
    boost::function<void()> _callback;
protected:
    boost::weak_ptr<KinBody const> _pweakbody;
};

class CallFunctionAtDestructor
{
public:
    CallFunctionAtDestructor(const boost::function<void()>& fn) : _fn(fn) {
    }
    ~CallFunctionAtDestructor() {
        _fn();
    }

protected:
    boost::function<void()> _fn;
};

typedef boost::shared_ptr<ChangeCallbackData> ChangeCallbackDataPtr;

ElectricMotorActuatorInfo::ElectricMotorActuatorInfo()
{
    gear_ratio = 0;
    assigned_power_rating = 0;
    max_speed = 0;
    no_load_speed = 0;
    stall_torque = 0;
    max_instantaneous_torque = 0;
    nominal_torque = 0;
    rotor_inertia = 0;
    torque_constant = 0;
    nominal_voltage = 0;
    speed_constant = 0;
    starting_current = 0;
    terminal_resistance = 0;
    coloumb_friction = 0;
    viscous_friction = 0;
}

void ElectricMotorActuatorInfo::SerializeJSON(rapidjson::Value& value, rapidjson::Document::AllocatorType& allocator, dReal fUnitScale, int options) const
{
    OpenRAVE::JSON::SetJsonValueByKey(value, "modelType", model_type, allocator);
    OpenRAVE::JSON::SetJsonValueByKey(value, "assignedPowerRating", assigned_power_rating, allocator);
    OpenRAVE::JSON::SetJsonValueByKey(value, "maxSpeed", max_speed, allocator);
    OpenRAVE::JSON::SetJsonValueByKey(value, "noLoadSpeed", no_load_speed, allocator);
    OpenRAVE::JSON::SetJsonValueByKey(value, "stallTorque", stall_torque, allocator);
    OpenRAVE::JSON::SetJsonValueByKey(value, "maxInstantaneousTorque", max_instantaneous_torque, allocator);
    OpenRAVE::JSON::SetJsonValueByKey(value, "nominalSpeedTorquePoints", nominal_speed_torque_points, allocator);
    OpenRAVE::JSON::SetJsonValueByKey(value, "maxSpeedTorquePoints", max_speed_torque_points, allocator);
    OpenRAVE::JSON::SetJsonValueByKey(value, "nominalTorque", nominal_torque, allocator);
    OpenRAVE::JSON::SetJsonValueByKey(value, "rotorInertia", rotor_inertia, allocator);
    OpenRAVE::JSON::SetJsonValueByKey(value, "torqueConstant", torque_constant, allocator);
    OpenRAVE::JSON::SetJsonValueByKey(value, "nominalVoltage", nominal_voltage, allocator);
    OpenRAVE::JSON::SetJsonValueByKey(value, "speedConstant", speed_constant, allocator);
    OpenRAVE::JSON::SetJsonValueByKey(value, "startingCurrent", starting_current, allocator);
    OpenRAVE::JSON::SetJsonValueByKey(value, "terminalResistance", terminal_resistance, allocator);
    OpenRAVE::JSON::SetJsonValueByKey(value, "gearRatio", gear_ratio, allocator);
    OpenRAVE::JSON::SetJsonValueByKey(value, "coloumbFriction", coloumb_friction, allocator);
    OpenRAVE::JSON::SetJsonValueByKey(value, "viscousFriction", viscous_friction, allocator);
}

void ElectricMotorActuatorInfo::DeserializeJSON(const rapidjson::Value& value, dReal fUnitScale)
{
    OpenRAVE::JSON::LoadJsonValueByKey(value, "modelType", model_type);
    OpenRAVE::JSON::LoadJsonValueByKey(value, "assignedPowerRating", assigned_power_rating);
    OpenRAVE::JSON::LoadJsonValueByKey(value, "maxSpeed", max_speed);
    OpenRAVE::JSON::LoadJsonValueByKey(value, "noLoadSpeed", no_load_speed);
    OpenRAVE::JSON::LoadJsonValueByKey(value, "stallTorque", stall_torque);
    OpenRAVE::JSON::LoadJsonValueByKey(value, "maxInstantaneousTorque", max_instantaneous_torque);
    OpenRAVE::JSON::LoadJsonValueByKey(value, "nominalSpeedTorquePoints", nominal_speed_torque_points);
    OpenRAVE::JSON::LoadJsonValueByKey(value, "maxSpeedTorquePoints", max_speed_torque_points);
    OpenRAVE::JSON::LoadJsonValueByKey(value, "nominalTorque", nominal_torque);
    OpenRAVE::JSON::LoadJsonValueByKey(value, "rotorInertia", rotor_inertia);
    OpenRAVE::JSON::LoadJsonValueByKey(value, "torqueConstant", torque_constant);
    OpenRAVE::JSON::LoadJsonValueByKey(value, "nominalVoltage", nominal_voltage);
    OpenRAVE::JSON::LoadJsonValueByKey(value, "speedConstant", speed_constant);
    OpenRAVE::JSON::LoadJsonValueByKey(value, "startingCurrent", starting_current);
    OpenRAVE::JSON::LoadJsonValueByKey(value, "terminalResistance", terminal_resistance);
    OpenRAVE::JSON::LoadJsonValueByKey(value, "gearRatio", gear_ratio);
    OpenRAVE::JSON::LoadJsonValueByKey(value, "coloumbFriction", coloumb_friction);
    OpenRAVE::JSON::LoadJsonValueByKey(value, "viscousFriction", viscous_friction);
}

bool KinBody::KinBodyInfo::operator==(const KinBody::KinBodyInfo& other) const {
    return _id == other._id
<<<<<<< HEAD
       &&  _uri == other._uri
       &&  _name == other._name
       &&  _referenceUri == other._referenceUri
       && _vLinkInfos == other._vLinkInfos
       && _vJointInfos == other._vJointInfos;
=======
        && _uri == other._uri
        && _name == other._name
        && _referenceUri == other._referenceUri;
>>>>>>> 2846b62a
}

void KinBody::KinBodyInfo::_Update(const KinBody::KinBodyInfo& other) {
    _id = other._id;
    _uri = other._uri;
    _name = other._name;
    _referenceUri = other._referenceUri;

    _vLinkInfos = other._vLinkInfos;
    _vJointInfos = other._vJointInfos;
}

void KinBody::KinBodyInfo::SerializeJSON(rapidjson::Value& value, rapidjson::Document::AllocatorType& allocator, dReal fUnitScale, int options) const
{
    OpenRAVE::JSON::SetJsonValueByKey(value, "id", _id, allocator);
    OpenRAVE::JSON::SetJsonValueByKey(value, "name", _name, allocator);
    if (!_referenceUri.empty()) {
        OpenRAVE::JSON::SetJsonValueByKey(value, "referenceUri", _referenceUri, allocator);
    }
    // OpenRAVE::JSON::SetJsonValueByKey(value, "uri", _uri, allocator); // deprecated
    if (_vLinkInfos.size() > 0) {
        rapidjson::Value rLinkInfoValues;
        rLinkInfoValues.SetArray();
        rLinkInfoValues.Reserve(_vLinkInfos.size(), allocator);
        FOREACHC(it, _vLinkInfos) {
            rapidjson::Value linkInfoValue;
            (*it)->SerializeJSON(linkInfoValue, allocator, fUnitScale, options);
            rLinkInfoValues.PushBack(linkInfoValue, allocator);
        }
        value.AddMember("links", rLinkInfoValues, allocator);
    }

    if (_vJointInfos.size() > 0) {
        rapidjson::Value rJointInfoValues;
        rJointInfoValues.SetArray();
        rJointInfoValues.Reserve(_vJointInfos.size(), allocator);
        FOREACHC(it, _vJointInfos) {
            rapidjson::Value jointInfoValue;
            (*it)->SerializeJSON(jointInfoValue, allocator, fUnitScale, options);
            rJointInfoValues.PushBack(jointInfoValue, allocator);
        }
        value.AddMember("joints", rJointInfoValues, allocator);
    }
}

void KinBody::KinBodyInfo::DeserializeJSON(const rapidjson::Value& value, dReal fUnitScale)
{
    OpenRAVE::JSON::LoadJsonValueByKey(value, "id", _id);
    OpenRAVE::JSON::LoadJsonValueByKey(value, "name", _name);
    OpenRAVE::JSON::LoadJsonValueByKey(value, "referenceUri", _referenceUri);
    // OpenRAVE::JSON::LoadJsonValueByKey(value, "uri", _uri); // deprecated
    _vLinkInfos.clear();
    if (value.HasMember("links")) {
        _vLinkInfos.reserve(value["links"].Size());
        for (size_t iLinkInfo = 0; iLinkInfo < value["links"].Size(); iLinkInfo++) {
            LinkInfoPtr pLinkInfo(new LinkInfo());
            pLinkInfo->DeserializeJSON(value["links"][iLinkInfo], fUnitScale);
            _vLinkInfos.push_back(pLinkInfo);
        }
    }
    _vJointInfos.clear();
    if (value.HasMember("joints")) {
        _vJointInfos.reserve(value["joints"].Size());
        for (size_t iJointInfo = 0; iJointInfo < value["joints"].Size(); iJointInfo++) {
            JointInfoPtr pJointInfo(new JointInfo());
            pJointInfo->DeserializeJSON(value["joints"][iJointInfo], fUnitScale);
            _vJointInfos.push_back(pJointInfo);
        }
    }
}

KinBody::KinBody(InterfaceType type, EnvironmentBasePtr penv) : InterfaceBase(type, penv)
{
    _nHierarchyComputed = 0;
    _nParametersChanged = 0;
    _bMakeJoinedLinksAdjacent = true;
    _environmentid = 0;
    _nNonAdjacentLinkCache = 0x80000000;
    _nUpdateStampId = 0;
    _bAreAllJoints1DOFAndNonCircular = false;
}

KinBody::~KinBody()
{
    RAVELOG_VERBOSE_FORMAT("env=%d, destructing kinbody '%s'", GetEnv()->GetId()%GetName());
    Destroy();
}

void KinBody::Destroy()
{
    ReleaseAllGrabbed();
    if( _listAttachedBodies.size() > 0 ) {
        // could be in the environment destructor?
        stringstream ss; ss << GetName() << " still has attached bodies: ";
        FOREACHC(it,_listAttachedBodies) {
            KinBodyPtr pattached = it->lock();
            if( !!pattached ) {
                ss << pattached->GetName();
            }
        }
        RAVELOG_VERBOSE(ss.str());
    }
    _listAttachedBodies.clear();

    _veclinks.clear();
    _vecjoints.clear();
    _vTopologicallySortedJoints.clear();
    _vTopologicallySortedJointsAll.clear();
    _vDOFOrderedJoints.clear();
    _vPassiveJoints.clear();
    _vJointsAffectingLinks.clear();
    _vDOFIndices.clear();

    _setAdjacentLinks.clear();
    _vInitialLinkTransformations.clear();
    _vAllPairsShortestPaths.clear();
    _vClosedLoops.clear();
    _vClosedLoopIndices.clear();
    _vForcedAdjacentLinks.clear();
    _nHierarchyComputed = 0;
    _nParametersChanged = 0;
    _pManageData.reset();

    _ResetInternalCollisionCache();
    _selfcollisionchecker.reset();
}

bool KinBody::InitFromBoxes(const std::vector<AABB>& vaabbs, bool visible, const std::string& uri)
{
    OPENRAVE_ASSERT_FORMAT(GetEnvironmentId()==0, "%s: cannot Init a body while it is added to the environment", GetName(), ORE_Failed);
    Destroy();
    LinkPtr plink(new Link(shared_kinbody()));
    plink->_index = 0;
    plink->_info._name = "base";
    plink->_info._bStatic = true;
    size_t numvertices=0, numindices=0;
    FOREACHC(itab, vaabbs) {
        GeometryInfo info;
        info._type = GT_Box;
        info._t.trans = itab->pos;
        info._bVisible = visible;
        info._vGeomData = itab->extents;
        info._vDiffuseColor=Vector(1,0.5f,0.5f,1);
        info._vAmbientColor=Vector(0.1,0.0f,0.0f,0);
        Link::GeometryPtr geom(new Link::Geometry(plink,info));
        geom->_info.InitCollisionMesh();
        numvertices += geom->GetCollisionMesh().vertices.size();
        numindices += geom->GetCollisionMesh().indices.size();
        plink->_vGeometries.push_back(geom);
    }

    plink->_collision.vertices.reserve(numvertices);
    plink->_collision.indices.reserve(numindices);
    TriMesh trimesh;
    FOREACH(itgeom,plink->_vGeometries) {
        trimesh = (*itgeom)->GetCollisionMesh();
        trimesh.ApplyTransform((*itgeom)->GetTransform());
        plink->_collision.Append(trimesh);
    }
    _veclinks.push_back(plink);
    __struri = uri;
    return true;
}

bool KinBody::InitFromBoxes(const std::vector<OBB>& vobbs, bool visible, const std::string& uri)
{
    OPENRAVE_ASSERT_FORMAT(GetEnvironmentId()==0, "%s: cannot Init a body while it is added to the environment", GetName(), ORE_Failed);
    Destroy();
    LinkPtr plink(new Link(shared_kinbody()));
    plink->_index = 0;
    plink->_info._name = "base";
    plink->_info._bStatic = true;
    size_t numvertices=0, numindices=0;
    FOREACHC(itobb, vobbs) {
        TransformMatrix tm;
        tm.trans = itobb->pos;
        tm.m[0] = itobb->right.x; tm.m[1] = itobb->up.x; tm.m[2] = itobb->dir.x;
        tm.m[4] = itobb->right.y; tm.m[5] = itobb->up.y; tm.m[6] = itobb->dir.y;
        tm.m[8] = itobb->right.z; tm.m[9] = itobb->up.z; tm.m[10] = itobb->dir.z;
        GeometryInfo info;
        info._type = GT_Box;
        info._t = tm;
        info._bVisible = visible;
        info._vGeomData = itobb->extents;
        info._vDiffuseColor=Vector(1,0.5f,0.5f,1);
        info._vAmbientColor=Vector(0.1,0.0f,0.0f,0);
        Link::GeometryPtr geom(new Link::Geometry(plink,info));
        geom->_info.InitCollisionMesh();
        numvertices += geom->GetCollisionMesh().vertices.size();
        numindices += geom->GetCollisionMesh().indices.size();
        plink->_vGeometries.push_back(geom);
    }

    plink->_collision.vertices.reserve(numvertices);
    plink->_collision.indices.reserve(numindices);
    TriMesh trimesh;
    FOREACH(itgeom,plink->_vGeometries) {
        trimesh = (*itgeom)->GetCollisionMesh();
        trimesh.ApplyTransform((*itgeom)->GetTransform());
        plink->_collision.Append(trimesh);
    }
    _veclinks.push_back(plink);
    __struri = uri;
    return true;
}

bool KinBody::InitFromSpheres(const std::vector<Vector>& vspheres, bool visible, const std::string& uri)
{
    OPENRAVE_ASSERT_FORMAT(GetEnvironmentId()==0, "%s: cannot Init a body while it is added to the environment", GetName(), ORE_Failed);
    Destroy();
    LinkPtr plink(new Link(shared_kinbody()));
    plink->_index = 0;
    plink->_info._name = "base";
    plink->_info._bStatic = true;
    TriMesh trimesh;
    FOREACHC(itv, vspheres) {
        GeometryInfo info;
        info._type = GT_Sphere;
        info._t.trans.x = itv->x; info._t.trans.y = itv->y; info._t.trans.z = itv->z;
        info._bVisible = visible;
        info._vGeomData.x = itv->w;
        info._vDiffuseColor=Vector(1,0.5f,0.5f,1);
        info._vAmbientColor=Vector(0.1,0.0f,0.0f,0);
        Link::GeometryPtr geom(new Link::Geometry(plink,info));
        geom->_info.InitCollisionMesh();
        plink->_vGeometries.push_back(geom);
        trimesh = geom->GetCollisionMesh();
        trimesh.ApplyTransform(geom->GetTransform());
        plink->_collision.Append(trimesh);
    }
    _veclinks.push_back(plink);
    __struri = uri;
    return true;
}

bool KinBody::InitFromTrimesh(const TriMesh& trimesh, bool visible, const std::string& uri)
{
    OPENRAVE_ASSERT_FORMAT(GetEnvironmentId()==0, "%s: cannot Init a body while it is added to the environment", GetName(), ORE_Failed);
    Destroy();
    LinkPtr plink(new Link(shared_kinbody()));
    plink->_index = 0;
    plink->_info._name = "base";
    plink->_info._bStatic = true;
    plink->_collision = trimesh;
    GeometryInfo info;
    info._type = GT_TriMesh;
    info._bVisible = visible;
    info._vDiffuseColor=Vector(1,0.5f,0.5f,1);
    info._vAmbientColor=Vector(0.1,0.0f,0.0f,0);
    info._meshcollision = trimesh;
    Link::GeometryPtr geom(new Link::Geometry(plink,info));
    plink->_vGeometries.push_back(geom);
    _veclinks.push_back(plink);
    __struri = uri;
    return true;
}

bool KinBody::InitFromGeometries(const std::list<KinBody::GeometryInfo>& geometries, const std::string& uri)
{
    std::vector<GeometryInfoConstPtr> newgeometries; newgeometries.reserve(geometries.size());
    FOREACHC(it, geometries) {
        newgeometries.push_back(GeometryInfoConstPtr(&(*it), utils::null_deleter()));
    }
    return InitFromGeometries(newgeometries, uri);
}

bool KinBody::InitFromGeometries(const std::vector<KinBody::GeometryInfoConstPtr>& geometries, const std::string& uri)
{
    OPENRAVE_ASSERT_FORMAT(GetEnvironmentId()==0, "%s: cannot Init a body while it is added to the environment", GetName(), ORE_Failed);
    OPENRAVE_ASSERT_OP(geometries.size(),>,0);
    Destroy();
    LinkPtr plink(new Link(shared_kinbody()));
    plink->_index = 0;
    plink->_info._name = "base";
    plink->_info._bStatic = true;
    FOREACHC(itinfo,geometries) {
        Link::GeometryPtr geom(new Link::Geometry(plink,**itinfo));
        geom->_info.InitCollisionMesh();
        plink->_vGeometries.push_back(geom);
        plink->_collision.Append(geom->GetCollisionMesh(),geom->GetTransform());
    }
    _veclinks.push_back(plink);
    __struri = uri;
    return true;
}

void KinBody::SetLinkGeometriesFromGroup(const std::string& geomname)
{
    // need to call _PostprocessChangedParameters at the very end, even if exception occurs
    CallFunctionAtDestructor callfn(boost::bind(&KinBody::_PostprocessChangedParameters, this, Prop_LinkGeometry));
    FOREACHC(itlink, _veclinks) {
        std::vector<KinBody::GeometryInfoPtr>* pvinfos = NULL;
        if( geomname.size() == 0 ) {
            pvinfos = &(*itlink)->_info._vgeometryinfos;
        }
        else {
            std::map< std::string, std::vector<KinBody::GeometryInfoPtr> >::iterator it = (*itlink)->_info._mapExtraGeometries.find(geomname);
            if( it == (*itlink)->_info._mapExtraGeometries.end() ) {
                throw OPENRAVE_EXCEPTION_FORMAT(_("could not find geometries %s for link %s"),geomname%GetName(),ORE_InvalidArguments);
            }
            pvinfos = &it->second;
        }
        (*itlink)->_vGeometries.resize(pvinfos->size());
        for(size_t i = 0; i < pvinfos->size(); ++i) {
            (*itlink)->_vGeometries[i].reset(new Link::Geometry(*itlink,*pvinfos->at(i)));
            if( (*itlink)->_vGeometries[i]->GetCollisionMesh().vertices.size() == 0 ) { // try to avoid recomputing
                (*itlink)->_vGeometries[i]->InitCollisionMesh();
            }
        }
        (*itlink)->_Update(false);
    }
    // have to reset the adjacency cache
    _ResetInternalCollisionCache();
}

void KinBody::SetLinkGroupGeometries(const std::string& geomname, const std::vector< std::vector<KinBody::GeometryInfoPtr> >& linkgeometries)
{
    OPENRAVE_ASSERT_OP( linkgeometries.size(), ==, _veclinks.size() );
    FOREACH(itlink, _veclinks) {
        Link& link = **itlink;
        std::map< std::string, std::vector<KinBody::GeometryInfoPtr> >::iterator it = link._info._mapExtraGeometries.insert(make_pair(geomname,std::vector<KinBody::GeometryInfoPtr>())).first;
        const std::vector<KinBody::GeometryInfoPtr>& geometries = linkgeometries.at(link.GetIndex());
        it->second.resize(geometries.size());
        std::copy(geometries.begin(),geometries.end(),it->second.begin());
    }
    _PostprocessChangedParameters(Prop_LinkGeometryGroup); // have to notify collision checkers that the geometry info they are caching could have changed.
}

bool KinBody::Init(const std::vector<KinBody::LinkInfoConstPtr>& linkinfos, const std::vector<KinBody::JointInfoConstPtr>& jointinfos, const std::string& uri)
{
    OPENRAVE_ASSERT_FORMAT(GetEnvironmentId()==0, "%s: cannot Init a body while it is added to the environment", GetName(), ORE_Failed);
    OPENRAVE_ASSERT_OP(linkinfos.size(),>,0);
    Destroy();
    _veclinks.reserve(linkinfos.size());
    FOREACHC(itlinkinfo, linkinfos) {
        LinkPtr plink(new Link(shared_kinbody()));
        plink->_info = **itlinkinfo;
        _InitAndAddLink(plink);
    }
    _vecjoints.reserve(jointinfos.size());
    FOREACHC(itjointinfo, jointinfos) {
        JointInfoConstPtr rawinfo = *itjointinfo;
        JointPtr pjoint(new Joint(shared_kinbody()));
        pjoint->_info = *rawinfo;
        _InitAndAddJoint(pjoint);
    }
    __struri = uri;
    return true;
}

bool KinBody::InitFromInfo(const KinBodyInfoConstPtr& info)
{
    std::vector<KinBody::LinkInfoConstPtr> vLinkInfosConst(info->_vLinkInfos.begin(), info->_vLinkInfos.end());
    std::vector<KinBody::JointInfoConstPtr> vJointInfosConst(info->_vJointInfos.begin(), info->_vJointInfos.end());
    
    if( !KinBody::Init(vLinkInfosConst, vJointInfosConst, info->_uri) ) {
        return false;
    }

    _info = *info;
    return true;
}

void KinBody::SetName(const std::string& newname)
{
    OPENRAVE_ASSERT_OP(newname.size(), >, 0);
    if( _name != newname ) {
        // have to replace the 2nd word of all the groups with the robot name
        FOREACH(itgroup, _spec._vgroups) {
            stringstream ss(itgroup->name);
            string grouptype, oldname;
            ss >> grouptype >> oldname;
            stringbuf buf;
            ss.get(buf,0);
            itgroup->name = str(boost::format("%s %s %s")%grouptype%newname%buf.str());
        }
        _name = newname;
        _PostprocessChangedParameters(Prop_Name);
    }
}

void KinBody::SetDOFTorques(const std::vector<dReal>& torques, bool bAdd)
{
    OPENRAVE_ASSERT_OP_FORMAT((int)torques.size(), >=, GetDOF(), "not enough values %d<%d", torques.size()%GetDOF(),ORE_InvalidArguments);
    if( !bAdd ) {
        FOREACH(itlink, _veclinks) {
            (*itlink)->SetForce(Vector(),Vector(),false);
            (*itlink)->SetTorque(Vector(),false);
        }
    }
    std::vector<dReal> jointtorques;
    FOREACH(it, _vecjoints) {
        jointtorques.resize((*it)->GetDOF());
        std::copy(torques.begin()+(*it)->GetDOFIndex(),torques.begin()+(*it)->GetDOFIndex()+(*it)->GetDOF(),jointtorques.begin());
        (*it)->AddTorque(jointtorques);
    }
}

int KinBody::GetDOF() const
{
    return _vecjoints.size() > 0 ? _vecjoints.back()->GetDOFIndex()+_vecjoints.back()->GetDOF() : 0;
}

void KinBody::GetDOFValues(std::vector<dReal>& v, const std::vector<int>& dofindices) const
{
    CHECK_INTERNAL_COMPUTATION;
    if( dofindices.size() == 0 ) {
        v.clear();
        v.reserve(GetDOF());
        FOREACHC(it, _vDOFOrderedJoints) {
            int toadd = (*it)->GetDOFIndex()-(int)v.size();
            if( toadd > 0 ) {
                v.insert(v.end(),toadd,0);
            }
            else if( toadd < 0 ) {
                std::stringstream ss; ss << std::setprecision(std::numeric_limits<dReal>::digits10+1);
                ss << "values=[";
                FOREACH(itvalue, v) {
                    ss << *itvalue << ", ";
                }
                ss << "]; jointorder=[";
                FOREACH(itj, _vDOFOrderedJoints) {
                    ss << (*itj)->GetName() << ", ";
                }
                ss << "];";
                throw OPENRAVE_EXCEPTION_FORMAT(_("dof indices mismatch joint %s (dofindex=%d), toadd=%d, v.size()=%d in call GetDOFValues with %s"), (*it)->GetName()%(*it)->GetDOFIndex()%toadd%v.size()%ss.str(), ORE_InvalidState);
            }
            (*it)->GetValues(v,true);
        }
    }
    else {
        v.resize(dofindices.size());
        for(size_t i = 0; i < dofindices.size(); ++i) {
            JointPtr pjoint = GetJointFromDOFIndex(dofindices[i]);
            v[i] = pjoint->GetValue(dofindices[i]-pjoint->GetDOFIndex());
        }
    }
}

void KinBody::GetDOFVelocities(std::vector<dReal>& v, const std::vector<int>& dofindices) const
{
    if( dofindices.size() == 0 ) {
        v.resize(0);
        if( (int)v.capacity() < GetDOF() ) {
            v.reserve(GetDOF());
        }
        FOREACHC(it, _vDOFOrderedJoints) {
            (*it)->GetVelocities(v,true);
        }
    }
    else {
        v.resize(dofindices.size());
        for(size_t i = 0; i < dofindices.size(); ++i) {
            JointPtr pjoint = GetJointFromDOFIndex(dofindices[i]);
            v[i] = pjoint->GetVelocity(dofindices[i]-pjoint->GetDOFIndex());
        }
    }
}

void KinBody::GetDOFLimits(std::vector<dReal>& vLowerLimit, std::vector<dReal>& vUpperLimit, const std::vector<int>& dofindices) const
{
    if( dofindices.size() == 0 ) {
        vLowerLimit.resize(0);
        if( (int)vLowerLimit.capacity() < GetDOF() ) {
            vLowerLimit.reserve(GetDOF());
        }
        vUpperLimit.resize(0);
        if( (int)vUpperLimit.capacity() < GetDOF() ) {
            vUpperLimit.reserve(GetDOF());
        }
        FOREACHC(it,_vDOFOrderedJoints) {
            (*it)->GetLimits(vLowerLimit,vUpperLimit,true);
        }
    }
    else {
        vLowerLimit.resize(dofindices.size());
        vUpperLimit.resize(dofindices.size());
        for(size_t i = 0; i < dofindices.size(); ++i) {
            JointPtr pjoint = GetJointFromDOFIndex(dofindices[i]);
            std::pair<dReal, dReal> res = pjoint->GetLimit(dofindices[i]-pjoint->GetDOFIndex());
            vLowerLimit[i] = res.first;
            vUpperLimit[i] = res.second;
        }
    }
}

void KinBody::GetDOFVelocityLimits(std::vector<dReal>& vlower, std::vector<dReal>& vupper, const std::vector<int>& dofindices) const
{
    if( dofindices.size() == 0 ) {
        vlower.resize(0);
        vupper.resize(0);
        if( (int)vlower.capacity() < GetDOF() ) {
            vlower.reserve(GetDOF());
        }
        if( (int)vupper.capacity() < GetDOF() ) {
            vupper.reserve(GetDOF());
        }
        FOREACHC(it,_vDOFOrderedJoints) {
            (*it)->GetVelocityLimits(vlower,vupper,true);
        }
    }
    else {
        vlower.resize(dofindices.size());
        vupper.resize(dofindices.size());
        for(size_t i = 0; i < dofindices.size(); ++i) {
            JointPtr pjoint = GetJointFromDOFIndex(dofindices[i]);
            std::pair<dReal, dReal> res = pjoint->GetVelocityLimit(dofindices[i]-pjoint->GetDOFIndex());
            vlower[i] = res.first;
            vupper[i] = res.second;
        }
    }
}

void KinBody::GetDOFVelocityLimits(std::vector<dReal>& v, const std::vector<int>& dofindices) const
{
    if( dofindices.size() == 0 ) {
        v.resize(0);
        if( (int)v.capacity() < GetDOF() ) {
            v.reserve(GetDOF());
        }
        FOREACHC(it, _vDOFOrderedJoints) {
            (*it)->GetVelocityLimits(v,true);
        }
    }
    else {
        v.resize(dofindices.size());
        for(size_t i = 0; i < dofindices.size(); ++i) {
            JointPtr pjoint = GetJointFromDOFIndex(dofindices[i]);
            v[i] = pjoint->GetMaxVel(dofindices[i]-pjoint->GetDOFIndex());
        }
    }
}

void KinBody::GetDOFAccelerationLimits(std::vector<dReal>& v, const std::vector<int>& dofindices) const
{
    if( dofindices.size() == 0 ) {
        v.resize(0);
        if( (int)v.capacity() < GetDOF() ) {
            v.reserve(GetDOF());
        }
        FOREACHC(it, _vDOFOrderedJoints) {
            (*it)->GetAccelerationLimits(v,true);
        }
    }
    else {
        v.resize(dofindices.size());
        for(size_t i = 0; i < dofindices.size(); ++i) {
            JointPtr pjoint = GetJointFromDOFIndex(dofindices[i]);
            v[i] = pjoint->GetAccelerationLimit(dofindices[i]-pjoint->GetDOFIndex());
        }
    }
}

void KinBody::GetDOFJerkLimits(std::vector<dReal>& v, const std::vector<int>& dofindices) const
{
    if( dofindices.size() == 0 ) {
        v.resize(0);
        if( (int)v.capacity() < GetDOF() ) {
            v.reserve(GetDOF());
        }
        FOREACHC(it, _vDOFOrderedJoints) {
            (*it)->GetJerkLimits(v,true);
        }
    }
    else {
        v.resize(dofindices.size());
        for(size_t i = 0; i < dofindices.size(); ++i) {
            JointPtr pjoint = GetJointFromDOFIndex(dofindices[i]);
            v[i] = pjoint->GetJerkLimit(dofindices[i]-pjoint->GetDOFIndex());
        }
    }
}

void KinBody::GetDOFHardVelocityLimits(std::vector<dReal>& v, const std::vector<int>& dofindices) const
{
    if( dofindices.size() == 0 ) {
        v.resize(0);
        if( (int)v.capacity() < GetDOF() ) {
            v.reserve(GetDOF());
        }
        FOREACHC(it, _vDOFOrderedJoints) {
            (*it)->GetHardVelocityLimits(v,true);
        }
    }
    else {
        v.resize(dofindices.size());
        for(size_t i = 0; i < dofindices.size(); ++i) {
            JointPtr pjoint = GetJointFromDOFIndex(dofindices[i]);
            v[i] = pjoint->GetHardVelocityLimit(dofindices[i]-pjoint->GetDOFIndex());
        }
    }
}

void KinBody::GetDOFHardAccelerationLimits(std::vector<dReal>& v, const std::vector<int>& dofindices) const
{
    if( dofindices.size() == 0 ) {
        v.resize(0);
        if( (int)v.capacity() < GetDOF() ) {
            v.reserve(GetDOF());
        }
        FOREACHC(it, _vDOFOrderedJoints) {
            (*it)->GetHardAccelerationLimits(v,true);
        }
    }
    else {
        v.resize(dofindices.size());
        for(size_t i = 0; i < dofindices.size(); ++i) {
            JointPtr pjoint = GetJointFromDOFIndex(dofindices[i]);
            v[i] = pjoint->GetHardAccelerationLimit(dofindices[i]-pjoint->GetDOFIndex());
        }
    }
}

void KinBody::GetDOFHardJerkLimits(std::vector<dReal>& v, const std::vector<int>& dofindices) const
{
    if( dofindices.size() == 0 ) {
        v.resize(0);
        if( (int)v.capacity() < GetDOF() ) {
            v.reserve(GetDOF());
        }
        FOREACHC(it, _vDOFOrderedJoints) {
            (*it)->GetHardJerkLimits(v,true);
        }
    }
    else {
        v.resize(dofindices.size());
        for(size_t i = 0; i < dofindices.size(); ++i) {
            JointPtr pjoint = GetJointFromDOFIndex(dofindices[i]);
            v[i] = pjoint->GetHardJerkLimit(dofindices[i]-pjoint->GetDOFIndex());
        }
    }
}

void KinBody::GetDOFTorqueLimits(std::vector<dReal>& v) const
{
    v.resize(0);
    if( (int)v.capacity() < GetDOF() ) {
        v.reserve(GetDOF());
    }
    FOREACHC(it, _vDOFOrderedJoints) {
        (*it)->GetTorqueLimits(v,true);
    }
}

void KinBody::GetDOFMaxTorque(std::vector<dReal>& v) const
{
    v.resize(0);
    if( (int)v.capacity() < GetDOF() ) {
        v.reserve(GetDOF());
    }
    FOREACHC(it, _vDOFOrderedJoints) {
        v.insert(v.end(),(*it)->GetDOF(),(*it)->GetMaxTorque());
    }
}

void KinBody::GetDOFResolutions(std::vector<dReal>& v, const std::vector<int>& dofindices) const
{
    if( dofindices.size() == 0 ) {
        v.resize(0);
        if( (int)v.capacity() < GetDOF() )
            v.reserve(GetDOF());
        FOREACHC(it, _vDOFOrderedJoints) {
            v.insert(v.end(),(*it)->GetDOF(),(*it)->GetResolution());
        }
    }
    else {
        v.resize(dofindices.size());
        for(size_t i = 0; i < dofindices.size(); ++i) {
            JointPtr pjoint = GetJointFromDOFIndex(dofindices[i]);
            v[i] = pjoint->GetResolution(dofindices[i]-pjoint->GetDOFIndex());
        }
    }
}

void KinBody::GetDOFWeights(std::vector<dReal>& v, const std::vector<int>& dofindices) const
{
    if( dofindices.size() == 0 ) {
        v.resize(GetDOF());
        std::vector<dReal>::iterator itv = v.begin();
        FOREACHC(it, _vDOFOrderedJoints) {
            for(int i = 0; i < (*it)->GetDOF(); ++i) {
                *itv++ = (*it)->GetWeight(i);
            }
        }
    }
    else {
        v.resize(dofindices.size());
        for(size_t i = 0; i < dofindices.size(); ++i) {
            JointPtr pjoint = GetJointFromDOFIndex(dofindices[i]);
            v[i] = pjoint->GetWeight(dofindices[i]-pjoint->GetDOFIndex());
        }
    }
}

void KinBody::SetDOFWeights(const std::vector<dReal>& v, const std::vector<int>& dofindices)
{
    if( dofindices.size() == 0 ) {
        OPENRAVE_ASSERT_OP((int)v.size(),>=,GetDOF());
        for(int i = 0; i < GetDOF(); ++i) {
            OPENRAVE_ASSERT_OP_FORMAT(v[i], >, 0, "dof %d weight %f has to be >= 0", i%v[i], ORE_InvalidArguments);
        }
        std::vector<dReal>::const_iterator itv = v.begin();
        FOREACHC(it, _vDOFOrderedJoints) {
            std::copy(itv,itv+(*it)->GetDOF(), (*it)->_info._vweights.begin());
            itv += (*it)->GetDOF();
        }
    }
    else {
        OPENRAVE_ASSERT_OP(v.size(),==,dofindices.size());
        for(size_t i = 0; i < dofindices.size(); ++i) {
            JointPtr pjoint = GetJointFromDOFIndex(dofindices[i]);
            pjoint->_info._vweights.at(dofindices[i]-pjoint->GetDOFIndex()) = v[i];
        }
    }
    _PostprocessChangedParameters(Prop_JointProperties);
}

void KinBody::SetDOFResolutions(const std::vector<dReal>& v, const std::vector<int>& dofindices)
{
    if( dofindices.size() == 0 ) {
        OPENRAVE_ASSERT_OP((int)v.size(),>=,GetDOF());
        for(int i = 0; i < GetDOF(); ++i) {
            OPENRAVE_ASSERT_OP_FORMAT(v[i], >, 0, "dof %d resolution %f has to be >= 0", i%v[i], ORE_InvalidArguments);
        }
        std::vector<dReal>::const_iterator itv = v.begin();
        FOREACHC(it, _vDOFOrderedJoints) {
            std::copy(itv,itv+(*it)->GetDOF(), (*it)->_info._vresolution.begin());
            itv += (*it)->GetDOF();
        }
    }
    else {
        OPENRAVE_ASSERT_OP(v.size(),==,dofindices.size());
        for(size_t i = 0; i < dofindices.size(); ++i) {
            JointPtr pjoint = GetJointFromDOFIndex(dofindices[i]);
            pjoint->_info._vresolution.at(dofindices[i]-pjoint->GetDOFIndex()) = v[i];
        }
    }
    _PostprocessChangedParameters(Prop_JointProperties);
}

void KinBody::SetDOFLimits(const std::vector<dReal>& lower, const std::vector<dReal>& upper, const std::vector<int>& dofindices)
{
    bool bChanged = false;
    if( dofindices.size() == 0 ) {
        OPENRAVE_ASSERT_OP((int)lower.size(),==,GetDOF());
        OPENRAVE_ASSERT_OP((int)upper.size(),==,GetDOF());
        std::vector<dReal>::const_iterator itlower = lower.begin(), itupper = upper.begin();
        FOREACHC(it, _vDOFOrderedJoints) {
            for(int i = 0; i < (*it)->GetDOF(); ++i) {
                if( (*it)->_info._vlowerlimit.at(i) != *(itlower+i) || (*it)->_info._vupperlimit.at(i) != *(itupper+i) ) {
                    bChanged = true;
                    std::copy(itlower,itlower+(*it)->GetDOF(), (*it)->_info._vlowerlimit.begin());
                    std::copy(itupper,itupper+(*it)->GetDOF(), (*it)->_info._vupperlimit.begin());
                    for(int i = 0; i < (*it)->GetDOF(); ++i) {
                        if( (*it)->IsRevolute(i) && !(*it)->IsCircular(i) ) {
                            // TODO, necessary to set wrap?
                            if( (*it)->_info._vlowerlimit.at(i) < -PI || (*it)->_info._vupperlimit.at(i) > PI) {
                                (*it)->SetWrapOffset(0.5f * ((*it)->_info._vlowerlimit.at(i) + (*it)->_info._vupperlimit.at(i)),i);
                            }
                            else {
                                (*it)->SetWrapOffset(0,i);
                            }
                        }
                    }
                    break;
                }
            }
            itlower += (*it)->GetDOF();
            itupper += (*it)->GetDOF();
        }
    }
    else {
        OPENRAVE_ASSERT_OP(lower.size(),==,dofindices.size());
        OPENRAVE_ASSERT_OP(upper.size(),==,dofindices.size());
        for(size_t index = 0; index < dofindices.size(); ++index) {
            JointPtr pjoint = GetJointFromDOFIndex(dofindices[index]);
            int iaxis = dofindices[index]-pjoint->GetDOFIndex();
            if( pjoint->_info._vlowerlimit.at(iaxis) != lower[index] || pjoint->_info._vupperlimit.at(iaxis) != upper[index] ) {
                bChanged = true;
                pjoint->_info._vlowerlimit.at(iaxis) = lower[index];
                pjoint->_info._vupperlimit.at(iaxis) = upper[index];
                if( pjoint->IsRevolute(iaxis) && !pjoint->IsCircular(iaxis) ) {
                    // TODO, necessary to set wrap?
                    if( pjoint->_info._vlowerlimit.at(iaxis) < -PI || pjoint->_info._vupperlimit.at(iaxis) > PI) {
                        pjoint->SetWrapOffset(0.5f * (pjoint->_info._vlowerlimit.at(iaxis) + pjoint->_info._vupperlimit.at(iaxis)),iaxis);
                    }
                    else {
                        pjoint->SetWrapOffset(0,iaxis);
                    }
                }
            }
        }
    }
    if( bChanged ) {
        _PostprocessChangedParameters(Prop_JointLimits);
    }
}

void KinBody::SetDOFVelocityLimits(const std::vector<dReal>& v)
{
    std::vector<dReal>::const_iterator itv = v.begin();
    FOREACHC(it, _vDOFOrderedJoints) {
        std::copy(itv,itv+(*it)->GetDOF(), (*it)->_info._vmaxvel.begin());
        itv += (*it)->GetDOF();
    }
    _PostprocessChangedParameters(Prop_JointAccelerationVelocityTorqueLimits);
}

void KinBody::SetDOFAccelerationLimits(const std::vector<dReal>& v)
{
    std::vector<dReal>::const_iterator itv = v.begin();
    FOREACHC(it, _vDOFOrderedJoints) {
        std::copy(itv,itv+(*it)->GetDOF(), (*it)->_info._vmaxaccel.begin());
        itv += (*it)->GetDOF();
    }
    _PostprocessChangedParameters(Prop_JointAccelerationVelocityTorqueLimits);
}

void KinBody::SetDOFJerkLimits(const std::vector<dReal>& v)
{
    std::vector<dReal>::const_iterator itv = v.begin();
    FOREACHC(it, _vDOFOrderedJoints) {
        std::copy(itv,itv+(*it)->GetDOF(), (*it)->_info._vmaxjerk.begin());
        itv += (*it)->GetDOF();
    }
    _PostprocessChangedParameters(Prop_JointAccelerationVelocityTorqueLimits);
}

void KinBody::SetDOFHardVelocityLimits(const std::vector<dReal>& v)
{
    std::vector<dReal>::const_iterator itv = v.begin();
    FOREACHC(it, _vDOFOrderedJoints) {
        std::copy(itv,itv+(*it)->GetDOF(), (*it)->_info._vhardmaxvel.begin());
        itv += (*it)->GetDOF();
    }
    _PostprocessChangedParameters(Prop_JointAccelerationVelocityTorqueLimits);
}

void KinBody::SetDOFHardAccelerationLimits(const std::vector<dReal>& v)
{
    std::vector<dReal>::const_iterator itv = v.begin();
    FOREACHC(it, _vDOFOrderedJoints) {
        std::copy(itv,itv+(*it)->GetDOF(), (*it)->_info._vhardmaxaccel.begin());
        itv += (*it)->GetDOF();
    }
    _PostprocessChangedParameters(Prop_JointAccelerationVelocityTorqueLimits);
}

void KinBody::SetDOFHardJerkLimits(const std::vector<dReal>& v)
{
    std::vector<dReal>::const_iterator itv = v.begin();
    FOREACHC(it, _vDOFOrderedJoints) {
        std::copy(itv,itv+(*it)->GetDOF(), (*it)->_info._vhardmaxjerk.begin());
        itv += (*it)->GetDOF();
    }
    _PostprocessChangedParameters(Prop_JointAccelerationVelocityTorqueLimits);
}

void KinBody::SetDOFTorqueLimits(const std::vector<dReal>& v)
{
    std::vector<dReal>::const_iterator itv = v.begin();
    FOREACHC(it, _vDOFOrderedJoints) {
        std::copy(itv,itv+(*it)->GetDOF(), (*it)->_info._vmaxtorque.begin());
        itv += (*it)->GetDOF();
    }
    _PostprocessChangedParameters(Prop_JointAccelerationVelocityTorqueLimits);
}

void KinBody::SimulationStep(dReal fElapsedTime)
{
    _UpdateGrabbedBodies();
}

void KinBody::SubtractDOFValues(std::vector<dReal>& q1, const std::vector<dReal>& q2, const std::vector<int>& dofindices) const
{
    OPENRAVE_ASSERT_OP(q1.size(), ==, q2.size() );
    if (_bAreAllJoints1DOFAndNonCircular) {
        for(size_t i = 0; i < q1.size(); ++i) {
            q1[i] -= q2[i];
        }
        return;
    }

    if( dofindices.size() == 0 ) {
        OPENRAVE_ASSERT_OP((int)q1.size(), ==, GetDOF() );
        FOREACHC(itjoint,_vecjoints) {
            int dof = (*itjoint)->GetDOFIndex();
            for(int i = 0; i < (*itjoint)->GetDOF(); ++i) {
                if( (*itjoint)->IsCircular(i) ) {
                    q1[dof+i] = utils::NormalizeCircularAngle(q1[dof+i]-q2[dof+i],(*itjoint)->_vcircularlowerlimit.at(i), (*itjoint)->_vcircularupperlimit.at(i));
                }
                else {
                    q1[dof+i] -= q2[dof+i];
                }
            }
        }
    }
    else {
        OPENRAVE_ASSERT_OP(q1.size(), ==, dofindices.size() );
        for(size_t i = 0; i < dofindices.size(); ++i) {
            JointPtr pjoint = GetJointFromDOFIndex(dofindices[i]);
            if( pjoint->IsCircular(dofindices[i]-pjoint->GetDOFIndex()) ) {
                int iaxis = dofindices[i]-pjoint->GetDOFIndex();
                q1[i] = utils::NormalizeCircularAngle(q1[i]-q2[i], pjoint->_vcircularlowerlimit.at(iaxis), pjoint->_vcircularupperlimit.at(iaxis));
            }
            else {
                q1[i] -= q2[i];
            }
        }
    }
}

// like apply transform except everything is relative to the first frame
void KinBody::SetTransform(const Transform& trans)
{
    if( _veclinks.size() == 0 ) {
        return;
    }
    Transform tbaseinv = _veclinks.front()->GetTransform().inverse();
    Transform tapply = trans * tbaseinv;
    FOREACH(itlink, _veclinks) {
        (*itlink)->SetTransform(tapply * (*itlink)->GetTransform());
    }
    _UpdateGrabbedBodies();
    _PostprocessChangedParameters(Prop_LinkTransforms);
}

Transform KinBody::GetTransform() const
{
    return _veclinks.size() > 0 ? _veclinks.front()->GetTransform() : Transform();
}

bool KinBody::SetVelocity(const Vector& linearvel, const Vector& angularvel)
{
    if( _veclinks.size() > 0 ) {
        std::vector<std::pair<Vector,Vector> > velocities(_veclinks.size());
        velocities.at(0).first = linearvel;
        velocities.at(0).second = angularvel;
        Vector vlinktrans = _veclinks.at(0)->GetTransform().trans;
        for(size_t i = 1; i < _veclinks.size(); ++i) {
            velocities[i].first = linearvel + angularvel.cross(_veclinks[i]->GetTransform().trans-vlinktrans);
            velocities[i].second = angularvel;
        }

        bool bSuccess = GetEnv()->GetPhysicsEngine()->SetLinkVelocities(shared_kinbody(),velocities);
        _UpdateGrabbedBodies();
        return bSuccess;
    }
    return false;
}

void KinBody::SetDOFVelocities(const std::vector<dReal>& vDOFVelocities, const Vector& linearvel, const Vector& angularvel, uint32_t checklimits)
{
    CHECK_INTERNAL_COMPUTATION;
    OPENRAVE_ASSERT_OP_FORMAT((int)vDOFVelocities.size(), >=, GetDOF(), "not enough values %d!=%d", vDOFVelocities.size()%GetDOF(),ORE_InvalidArguments);
    std::vector<std::pair<Vector,Vector> > velocities(_veclinks.size());
    velocities.at(0).first = linearvel;
    velocities.at(0).second = angularvel;

    vector<dReal> vlower,vupper,vtempvalues, veval;
    if( checklimits != CLA_Nothing ) {
        GetDOFVelocityLimits(vlower,vupper);
    }

    // have to compute the velocities ahead of time since they are dependent on the link transformations
    std::vector< std::vector<dReal> > vPassiveJointVelocities(_vPassiveJoints.size());
    for(size_t i = 0; i < vPassiveJointVelocities.size(); ++i) {
        if( !_vPassiveJoints[i]->IsMimic() ) {
            _vPassiveJoints[i]->GetVelocities(vPassiveJointVelocities[i]);
        }
        else {
            vPassiveJointVelocities[i].resize(_vPassiveJoints[i]->GetDOF(),0);
        }
    }

    std::vector<uint8_t> vlinkscomputed(_veclinks.size(),0);
    vlinkscomputed[0] = 1;
    boost::array<dReal,3> dummyvalues; // dummy values for a joint

    for(size_t ijoint = 0; ijoint < _vTopologicallySortedJointsAll.size(); ++ijoint) {
        JointPtr pjoint = _vTopologicallySortedJointsAll[ijoint];
        int jointindex = _vTopologicallySortedJointIndicesAll[ijoint];
        int dofindex = pjoint->GetDOFIndex();
        const dReal* pvalues=dofindex >= 0 ? &vDOFVelocities.at(dofindex) : NULL;
        if( pjoint->IsMimic() ) {
            for(int i = 0; i < pjoint->GetDOF(); ++i) {
                if( pjoint->IsMimic(i) ) {
                    vtempvalues.resize(0);
                    const std::vector<Mimic::DOFFormat>& vdofformat = pjoint->_vmimic[i]->_vdofformat;
                    FOREACHC(itdof,vdofformat) {
                        JointPtr pj = itdof->jointindex < (int)_vecjoints.size() ? _vecjoints[itdof->jointindex] : _vPassiveJoints.at(itdof->jointindex-_vecjoints.size());
                        vtempvalues.push_back(pj->GetValue(itdof->axis));
                    }
                    dummyvalues[i] = 0;
                    int err = pjoint->_Eval(i,1,vtempvalues,veval);
                    if( err ) {
                        RAVELOG_WARN(str(boost::format("failed to evaluate joint %s, fparser error %d")%pjoint->GetName()%err));
                        if( IS_DEBUGLEVEL(Level_Verbose) ) {
                            err = pjoint->_Eval(i,1,vtempvalues,veval);
                        }
                    }
                    else {
                        for(size_t ipartial = 0; ipartial < vdofformat.size(); ++ipartial) {
                            dReal partialvelocity;
                            if( vdofformat[ipartial].dofindex >= 0 ) {
                                partialvelocity = vDOFVelocities.at(vdofformat[ipartial].dofindex);
                            }
                            else {
                                partialvelocity = vPassiveJointVelocities.at(vdofformat[ipartial].jointindex-_vecjoints.size()).at(vdofformat[ipartial].axis);
                            }
                            if( ipartial < veval.size() ) {
                                dummyvalues[i] += veval.at(ipartial) * partialvelocity;
                            }
                            else {
                                RAVELOG_DEBUG_FORMAT("cannot evaluate partial velocity for mimic joint %s, perhaps equations don't exist", pjoint->GetName());
                            }
                        }
                    }

                    // if joint is passive, update the stored joint values! This is necessary because joint value might be referenced in the future.
                    if( dofindex < 0 ) {
                        vPassiveJointVelocities.at(jointindex-(int)_vecjoints.size()).at(i) = dummyvalues[i];
                    }
                }
                else if( dofindex >= 0 ) {
                    dummyvalues[i] = vDOFVelocities.at(dofindex+i); // is this correct? what is a joint has a mimic and non-mimic axis?
                }
                else {
                    // preserve passive joint values
                    dummyvalues[i] = vPassiveJointVelocities.at(jointindex-(int)_vecjoints.size()).at(i);
                }
            }
            pvalues = &dummyvalues[0];
        }
        // do the test after mimic computation!
        if( vlinkscomputed[pjoint->GetHierarchyChildLink()->GetIndex()] ) {
            continue;
        }
        if( !pvalues ) {
            // has to be a passive joint
            pvalues = &vPassiveJointVelocities.at(jointindex-(int)_vecjoints.size()).at(0);
        }

        if( checklimits != CLA_Nothing && dofindex >= 0 ) {
            for(int i = 0; i < pjoint->GetDOF(); ++i) {
                if( pvalues[i] < vlower.at(dofindex+i)-g_fEpsilonJointLimit ) {
                    if( checklimits == CLA_CheckLimits ) {
                        RAVELOG_WARN(str(boost::format("dof %d velocity is not in limits %.15e<%.15e")%(dofindex+i)%pvalues[i]%vlower.at(dofindex+i)));
                    }
                    else if( checklimits == CLA_CheckLimitsThrow ) {
                        throw OPENRAVE_EXCEPTION_FORMAT(_("dof %d velocity is not in limits %.15e<%.15e"), (dofindex+i)%pvalues[i]%vlower.at(dofindex+i), ORE_InvalidArguments);
                    }
                    dummyvalues[i] = vlower[dofindex+i];
                }
                else if( pvalues[i] > vupper.at(dofindex+i)+g_fEpsilonJointLimit ) {
                    if( checklimits == CLA_CheckLimits ) {
                        RAVELOG_WARN(str(boost::format("dof %d velocity is not in limits %.15e>%.15e")%(dofindex+i)%pvalues[i]%vupper.at(dofindex+i)));
                    }
                    else if( checklimits == CLA_CheckLimitsThrow ) {
                        throw OPENRAVE_EXCEPTION_FORMAT(_("dof %d velocity is not in limits %.15e>%.15e"), (dofindex+i)%pvalues[i]%vupper.at(dofindex+i), ORE_InvalidArguments);
                    }
                    dummyvalues[i] = vupper[dofindex+i];
                }
                else {
                    dummyvalues[i] = pvalues[i];
                }
            }
            pvalues = &dummyvalues[0];
        }

        // compute for global coordinate system
        Vector vparent, wparent;
        Transform tparent;
        if( !pjoint->GetHierarchyParentLink() ) {
            tparent = _veclinks.at(0)->GetTransform();
            vparent = velocities.at(0).first;
            wparent = velocities.at(0).second;
        }
        else {
            tparent = pjoint->GetHierarchyParentLink()->GetTransform();
            vparent = velocities[pjoint->GetHierarchyParentLink()->GetIndex()].first;
            wparent = velocities[pjoint->GetHierarchyParentLink()->GetIndex()].second;
        }

        int childindex = pjoint->GetHierarchyChildLink()->GetIndex();
        Transform tchild = pjoint->GetHierarchyChildLink()->GetTransform();
        Vector xyzdelta = tchild.trans - tparent.trans;
        Transform tdelta = tparent * pjoint->GetInternalHierarchyLeftTransform();
//        if( pjoint->GetType() & JointSpecialBit ) {
//            switch(pjoint->GetType()) {
//            case JointHinge2: {
//                Transform tfirst;
//                tfirst.rot = quatFromAxisAngle(pjoint->GetInternalHierarchyAxis(0), pjoint->GetValue(0));
//                w = pvalues[0]*pjoint->GetInternalHierarchyAxis(0) + tfirst.rotate(pvalues[1]*pjoint->GetInternalHierarchyAxis(1));
//                break;
//            }
//            case JointSpherical:
//                w.x = pvalues[0]; w.y = pvalues[1]; w.z = pvalues[2];
//                break;
//            default:
//                RAVELOG_WARN(str(boost::format("forward kinematic type %d not supported")%pjoint->GetType()));
//                break;
//            }
//        }
//        else {
        if( pjoint->GetType() == JointRevolute ) {
            Vector gw = tdelta.rotate(pvalues[0]*pjoint->GetInternalHierarchyAxis(0));
            velocities.at(childindex) = make_pair(vparent + wparent.cross(xyzdelta) + gw.cross(tchild.trans-tdelta.trans), wparent + gw);
        }
        else if( pjoint->GetType() == JointPrismatic ) {
            velocities.at(childindex) = make_pair(vparent + wparent.cross(xyzdelta) + tdelta.rotate(pvalues[0]*pjoint->GetInternalHierarchyAxis(0)), wparent);
        }
        else if( pjoint->GetType() == JointTrajectory ) {
            Transform tlocalvelocity, tlocal;
            if( pjoint->IsMimic(0) ) {
                // vtempvalues should already be init from previous _Eval call
                int err = pjoint->_Eval(0,0,vtempvalues,veval);
                if( err != 0 ) {
                    RAVELOG_WARN(str(boost::format("error with evaluation of joint %s")%pjoint->GetName()));
                }
                dReal fvalue = veval[0];
                if( pjoint->IsCircular(0) ) {
                    fvalue = utils::NormalizeCircularAngle(fvalue,pjoint->_vcircularlowerlimit.at(0), pjoint->_vcircularupperlimit.at(0));
                }
                pjoint->_info._trajfollow->Sample(vtempvalues,fvalue);
            }
            else {
                // calling GetValue() could be extremely slow
                pjoint->_info._trajfollow->Sample(vtempvalues,pjoint->GetValue(0));
            }
            pjoint->_info._trajfollow->GetConfigurationSpecification().ExtractTransform(tlocal, vtempvalues.begin(), KinBodyConstPtr(),0);
            pjoint->_info._trajfollow->GetConfigurationSpecification().ExtractTransform(tlocalvelocity, vtempvalues.begin(), KinBodyConstPtr(),1);
            Vector gw = tdelta.rotate(quatMultiply(tlocalvelocity.rot, quatInverse(tlocal.rot))*2*pvalues[0]); // qvel = [0,axisangle] * qrot * 0.5 * vel
            gw = Vector(gw.y,gw.z,gw.w);
            Vector gv = tdelta.rotate(tlocalvelocity.trans*pvalues[0]);
            velocities.at(childindex) = make_pair(vparent + wparent.cross(xyzdelta) + gw.cross(tchild.trans-tdelta.trans) + gv, wparent + gw);
        }
        else if( pjoint->GetType() == JointSpherical ) {
            Vector gw = tdelta.rotate(Vector(pvalues[0],pvalues[1],pvalues[2]));
            velocities.at(childindex) = make_pair(vparent + wparent.cross(xyzdelta) + gw.cross(tchild.trans-tdelta.trans), wparent + gw);
        }
        else {
            throw OPENRAVE_EXCEPTION_FORMAT(_("joint 0x%x not supported for querying velocities"),pjoint->GetType(),ORE_Assert);
//                //todo
//                Transform tjoint;
//                for(int iaxis = 0; iaxis < pjoint->GetDOF(); ++iaxis) {
//                    Transform tdelta;
//                    if( pjoint->IsRevolute(iaxis) ) {
//                        w += tjoint.rotate(pvalues[iaxis]*pjoint->GetInternalHierarchyAxis(iaxis));
//                        tdelta.rot = quatFromAxisAngle(pjoint->GetInternalHierarchyAxis(iaxis), pvalues[iaxis]);
//                    }
//                    else {
//                        tdelta.trans = pjoint->GetInternalHierarchyAxis(iaxis) * pvalues[iaxis];
//                        v += tjoint.rotate(pvalues[iaxis]*pjoint->GetInternalHierarchyAxis(iaxis)) + w.cross(tdelta.trans);
//                    }
//                    tjoint = tjoint * tdelta;
//                }
        }
//        }


        vlinkscomputed[childindex] = 1;
    }
    SetLinkVelocities(velocities);
}

void KinBody::SetDOFVelocities(const std::vector<dReal>& vDOFVelocities, uint32_t checklimits, const std::vector<int>& dofindices)
{
    Vector linearvel,angularvel;
    _veclinks.at(0)->GetVelocity(linearvel,angularvel);
    if( dofindices.size() == 0 ) {
        return SetDOFVelocities(vDOFVelocities,linearvel,angularvel,checklimits);
    }

    // check if all dofindices are supplied
    if( (int)dofindices.size() == GetDOF() ) {
        bool bordereddof = true;
        for(size_t i = 0; i < dofindices.size(); ++i) {
            if( dofindices[i] != (int)i ) {
                bordereddof = false;
                break;
            }
        }
        if( bordereddof ) {
            return SetDOFVelocities(vDOFVelocities,linearvel,angularvel,checklimits);
        }
    }
    OPENRAVE_ASSERT_OP_FORMAT0(vDOFVelocities.size(),==,dofindices.size(),"index sizes do not match", ORE_InvalidArguments);
    // have to recreate the correct vector
    std::vector<dReal> vfulldof(GetDOF());
    std::vector<int>::const_iterator it;
    for(size_t i = 0; i < dofindices.size(); ++i) {
        it = find(dofindices.begin(), dofindices.end(), i);
        if( it != dofindices.end() ) {
            vfulldof[i] = vDOFVelocities.at(static_cast<size_t>(it-dofindices.begin()));
        }
        else {
            JointPtr pjoint = GetJointFromDOFIndex(i);
            if( !!pjoint ) {
                vfulldof[i] = _vecjoints.at(_vDOFIndices.at(i))->GetVelocity(i-_vDOFIndices.at(i));
            }
        }
    }
    return SetDOFVelocities(vfulldof,linearvel,angularvel,checklimits);
}

void KinBody::GetLinkVelocities(std::vector<std::pair<Vector,Vector> >& velocities) const
{
    GetEnv()->GetPhysicsEngine()->GetLinkVelocities(shared_kinbody_const(),velocities);
}

void KinBody::GetLinkTransformations(vector<Transform>& vtrans) const
{
    if( RaveGetDebugLevel() & Level_VerifyPlans ) {
        RAVELOG_VERBOSE("GetLinkTransformations should be called with doflastsetvalues\n");
    }
    vtrans.resize(_veclinks.size());
    vector<Transform>::iterator it;
    vector<LinkPtr>::const_iterator itlink;
    for(it = vtrans.begin(), itlink = _veclinks.begin(); it != vtrans.end(); ++it, ++itlink) {
        *it = (*itlink)->GetTransform();
    }
}

void KinBody::GetLinkTransformations(std::vector<Transform>& transforms, std::vector<dReal>& doflastsetvalues) const
{
    transforms.resize(_veclinks.size());
    vector<Transform>::iterator it;
    vector<LinkPtr>::const_iterator itlink;
    for(it = transforms.begin(), itlink = _veclinks.begin(); it != transforms.end(); ++it, ++itlink) {
        *it = (*itlink)->GetTransform();
    }

    doflastsetvalues.resize(0);
    if( (int)doflastsetvalues.capacity() < GetDOF() ) {
        doflastsetvalues.reserve(GetDOF());
    }
    FOREACHC(it, _vDOFOrderedJoints) {
        int toadd = (*it)->GetDOFIndex()-(int)doflastsetvalues.size();
        if( toadd > 0 ) {
            doflastsetvalues.insert(doflastsetvalues.end(),toadd,0);
        }
        else if( toadd < 0 ) {
            throw OPENRAVE_EXCEPTION_FORMAT(_("dof indices mismatch joint %s, toadd=%d"), (*it)->GetName()%toadd, ORE_InvalidState);
        }
        for(int i = 0; i < (*it)->GetDOF(); ++i) {
            doflastsetvalues.push_back((*it)->_doflastsetvalues[i]);
        }
    }
}

void KinBody::GetLinkEnableStates(std::vector<uint8_t>& enablestates) const
{
    enablestates.resize(_veclinks.size());
    for(size_t ilink = 0; ilink < _veclinks.size(); ++ilink) {
        enablestates[ilink] = _veclinks[ilink]->IsEnabled();
    }
}

uint64_t KinBody::GetLinkEnableStatesMask() const
{
    if( _veclinks.size() > 64 ) {
        RAVELOG_WARN_FORMAT("%s has too many links and will only return enable mask for first 64", _name);
    }
    uint64_t linkstate = 0;
    for(size_t ilink = 0; ilink < _veclinks.size(); ++ilink) {
        linkstate |= ((uint64_t)_veclinks[ilink]->_info._bIsEnabled<<ilink);
    }
    return linkstate;
}

KinBody::JointPtr KinBody::GetJointFromDOFIndex(int dofindex) const
{
    return _vecjoints.at(_vDOFIndices.at(dofindex));
}

AABB KinBody::ComputeAABB(bool bEnabledOnlyLinks) const
{
    Vector vmin, vmax;
    bool binitialized=false;
    AABB ab;
    FOREACHC(itlink,_veclinks) {
        if( bEnabledOnlyLinks && !(*itlink)->IsEnabled() ) {
            continue;
        }
        ab = (*itlink)->ComputeAABB();
        if((ab.extents.x == 0)&&(ab.extents.y == 0)&&(ab.extents.z == 0)) {
            continue;
        }
        Vector vnmin = ab.pos - ab.extents;
        Vector vnmax = ab.pos + ab.extents;
        if( !binitialized ) {
            vmin = vnmin;
            vmax = vnmax;
            binitialized = true;
        }
        else {
            if( vmin.x > vnmin.x ) {
                vmin.x = vnmin.x;
            }
            if( vmin.y > vnmin.y ) {
                vmin.y = vnmin.y;
            }
            if( vmin.z > vnmin.z ) {
                vmin.z = vnmin.z;
            }
            if( vmax.x < vnmax.x ) {
                vmax.x = vnmax.x;
            }
            if( vmax.y < vnmax.y ) {
                vmax.y = vnmax.y;
            }
            if( vmax.z < vnmax.z ) {
                vmax.z = vnmax.z;
            }
        }
    }
    if( !binitialized ) {
        ab.pos = GetTransform().trans;
        ab.extents = Vector(0,0,0);
    }
    else {
        ab.pos = (dReal)0.5 * (vmin + vmax);
        ab.extents = vmax - ab.pos;
    }
    return ab;
}

AABB KinBody::ComputeAABBFromTransform(const Transform& tBody, bool bEnabledOnlyLinks) const
{
    Vector vmin, vmax;
    bool binitialized=false;
    AABB ablocal;
    Transform tConvertToNewFrame = tBody*GetTransform().inverse();
    FOREACHC(itlink,_veclinks) {
        if( bEnabledOnlyLinks && !(*itlink)->IsEnabled() ) {
            continue;
        }
        ablocal = (*itlink)->ComputeLocalAABB();
        if( ablocal.extents.x == 0 && ablocal.extents.y == 0 && ablocal.extents.z == 0 ) {
            continue;
        }

        Transform tlink = tConvertToNewFrame*(*itlink)->GetTransform();
        TransformMatrix mlink(tlink);
        Vector projectedExtents(RaveFabs(mlink.m[0]*ablocal.extents[0]) + RaveFabs(mlink.m[1]*ablocal.extents[1]) + RaveFabs(mlink.m[2]*ablocal.extents[2]),
                                RaveFabs(mlink.m[4]*ablocal.extents[0]) + RaveFabs(mlink.m[5]*ablocal.extents[1]) + RaveFabs(mlink.m[6]*ablocal.extents[2]),
                                RaveFabs(mlink.m[8]*ablocal.extents[0]) + RaveFabs(mlink.m[9]*ablocal.extents[1]) + RaveFabs(mlink.m[10]*ablocal.extents[2]));
        Vector vWorldPos = tlink * ablocal.pos;

        Vector vnmin = vWorldPos - projectedExtents;
        Vector vnmax = vWorldPos + projectedExtents;
        if( !binitialized ) {
            vmin = vnmin;
            vmax = vnmax;
            binitialized = true;
        }
        else {
            if( vmin.x > vnmin.x ) {
                vmin.x = vnmin.x;
            }
            if( vmin.y > vnmin.y ) {
                vmin.y = vnmin.y;
            }
            if( vmin.z > vnmin.z ) {
                vmin.z = vnmin.z;
            }
            if( vmax.x < vnmax.x ) {
                vmax.x = vnmax.x;
            }
            if( vmax.y < vnmax.y ) {
                vmax.y = vnmax.y;
            }
            if( vmax.z < vnmax.z ) {
                vmax.z = vnmax.z;
            }
        }
    }

    AABB ab;
    if( !binitialized ) {
        ab.pos = GetTransform().trans;
        ab.extents = Vector(0,0,0);
    }
    else {
        ab.pos = (dReal)0.5 * (vmin + vmax);
        ab.extents = vmax - ab.pos;
    }
    return ab;
}

AABB KinBody::ComputeLocalAABB(bool bEnabledOnlyLinks) const
{
    return ComputeAABBFromTransform(Transform(), bEnabledOnlyLinks);
}

Vector KinBody::GetCenterOfMass() const
{
    // find center of mass and set the outer transform to it
    Vector center;
    dReal fTotalMass = 0;

    FOREACHC(itlink, _veclinks) {
        center += ((*itlink)->GetTransform() * (*itlink)->GetCOMOffset() * (*itlink)->GetMass());
        fTotalMass += (*itlink)->GetMass();
    }

    if( fTotalMass > 0 ) {
        center /= fTotalMass;
    }
    return center;
}

void KinBody::SetLinkTransformations(const std::vector<Transform>& vbodies)
{
    if( RaveGetDebugLevel() & Level_VerifyPlans ) {
        RAVELOG_WARN("SetLinkTransformations should be called with doflastsetvalues, re-setting all values\n");
    }
    else {
        RAVELOG_DEBUG("SetLinkTransformations should be called with doflastsetvalues, re-setting all values\n");
    }
    OPENRAVE_ASSERT_OP_FORMAT(vbodies.size(), >=, _veclinks.size(), "not enough links %d<%d", vbodies.size()%_veclinks.size(),ORE_InvalidArguments);
    vector<Transform>::const_iterator it;
    vector<LinkPtr>::iterator itlink;
    for(it = vbodies.begin(), itlink = _veclinks.begin(); it != vbodies.end(); ++it, ++itlink) {
        (*itlink)->SetTransform(*it);
    }
    FOREACH(itjoint,_vecjoints) {
        for(int i = 0; i < (*itjoint)->GetDOF(); ++i) {
            (*itjoint)->_doflastsetvalues[i] = (*itjoint)->GetValue(i);
        }
    }
    _UpdateGrabbedBodies();
    _PostprocessChangedParameters(Prop_LinkTransforms);
}

void KinBody::SetLinkTransformations(const std::vector<Transform>& transforms, const std::vector<dReal>& doflastsetvalues)
{
    OPENRAVE_ASSERT_OP_FORMAT(transforms.size(), >=, _veclinks.size(), "not enough links %d<%d", transforms.size()%_veclinks.size(),ORE_InvalidArguments);
    vector<Transform>::const_iterator it;
    vector<LinkPtr>::iterator itlink;
    for(it = transforms.begin(), itlink = _veclinks.begin(); it != transforms.end(); ++it, ++itlink) {
        (*itlink)->SetTransform(*it);
    }
    FOREACH(itjoint,_vecjoints) {
        for(int i = 0; i < (*itjoint)->GetDOF(); ++i) {
            (*itjoint)->_doflastsetvalues[i] = doflastsetvalues.at((*itjoint)->GetDOFIndex()+i);
        }
    }
    _UpdateGrabbedBodies();
    _PostprocessChangedParameters(Prop_LinkTransforms);
}

void KinBody::SetLinkVelocities(const std::vector<std::pair<Vector,Vector> >& velocities)
{
    GetEnv()->GetPhysicsEngine()->SetLinkVelocities(shared_kinbody(),velocities);
    _UpdateGrabbedBodies();
}

void KinBody::SetLinkEnableStates(const std::vector<uint8_t>& enablestates)
{
    OPENRAVE_ASSERT_OP(enablestates.size(),==,_veclinks.size());
    bool bchanged = false;
    for(size_t ilink = 0; ilink < enablestates.size(); ++ilink) {
        bool bEnable = enablestates[ilink]!=0;
        if( _veclinks[ilink]->_info._bIsEnabled != bEnable ) {
            _veclinks[ilink]->_info._bIsEnabled = bEnable;
            _nNonAdjacentLinkCache &= ~AO_Enabled;
            bchanged = true;
        }
    }
    if( bchanged ) {
        _PostprocessChangedParameters(Prop_LinkEnable);
    }
}

void KinBody::SetDOFValues(const std::vector<dReal>& vJointValues, const Transform& transBase, uint32_t checklimits)
{
    if( _veclinks.size() == 0 ) {
        return;
    }
    Transform tbase = transBase*_veclinks.at(0)->GetTransform().inverse();
    _veclinks.at(0)->SetTransform(transBase);

    // apply the relative transformation to all links!! (needed for passive joints)
    for(size_t i = 1; i < _veclinks.size(); ++i) {
        _veclinks[i]->SetTransform(tbase*_veclinks[i]->GetTransform());
    }
    SetDOFValues(vJointValues,checklimits);
}

void KinBody::SetDOFValues(const std::vector<dReal>& vJointValues, uint32_t checklimits, const std::vector<int>& dofindices)
{
    CHECK_INTERNAL_COMPUTATION;
    if( vJointValues.size() == 0 || _veclinks.size() == 0) {
        return;
    }
    int expecteddof = dofindices.size() > 0 ? (int)dofindices.size() : GetDOF();
    OPENRAVE_ASSERT_OP_FORMAT((int)vJointValues.size(),>=,expecteddof, "not enough values %d<%d", vJointValues.size()%GetDOF(),ORE_InvalidArguments);

    const dReal* pJointValues = &vJointValues[0];
    if( checklimits != CLA_Nothing || dofindices.size() > 0 ) {
        _vTempJoints.resize(GetDOF());
        if( dofindices.size() > 0 ) {
            // user only set a certain number of indices, so have to fill the temporary array with the full set of values first
            // and then overwrite with the user set values
            GetDOFValues(_vTempJoints);
            for(size_t i = 0; i < dofindices.size(); ++i) {
                _vTempJoints.at(dofindices[i]) = pJointValues[i];
            }
            pJointValues = &_vTempJoints[0];
        }
        dReal* ptempjoints = &_vTempJoints[0];

        // check the limits
        vector<dReal> upperlim, lowerlim;
        FOREACHC(it, _vecjoints) {
            const dReal* p = pJointValues+(*it)->GetDOFIndex();
            if( checklimits == CLA_Nothing ) {
                // limits should not be checked, so just copy
                for(int i = 0; i < (*it)->GetDOF(); ++i) {
                    *ptempjoints++ = p[i];
                }
                continue;
            }
            OPENRAVE_ASSERT_OP( (*it)->GetDOF(), <=, 3 );
            (*it)->GetLimits(lowerlim, upperlim);
            if( (*it)->GetType() == JointSpherical ) {
                dReal fcurang = fmod(RaveSqrt(p[0]*p[0]+p[1]*p[1]+p[2]*p[2]),2*PI);
                if( fcurang < lowerlim[0] ) {
                    if( fcurang < 1e-10 ) {
                        *ptempjoints++ = lowerlim[0]; *ptempjoints++ = 0; *ptempjoints++ = 0;
                    }
                    else {
                        dReal fmult = lowerlim[0]/fcurang;
                        *ptempjoints++ = p[0]*fmult; *ptempjoints++ = p[1]*fmult; *ptempjoints++ = p[2]*fmult;
                    }
                }
                else if( fcurang > upperlim[0] ) {
                    if( fcurang < 1e-10 ) {
                        *ptempjoints++ = upperlim[0]; *ptempjoints++ = 0; *ptempjoints++ = 0;
                    }
                    else {
                        dReal fmult = upperlim[0]/fcurang;
                        *ptempjoints++ = p[0]*fmult; *ptempjoints++ = p[1]*fmult; *ptempjoints++ = p[2]*fmult;
                    }
                }
                else {
                    *ptempjoints++ = p[0]; *ptempjoints++ = p[1]; *ptempjoints++ = p[2];
                }
            }
            else {
                for(int i = 0; i < (*it)->GetDOF(); ++i) {
                    if( (*it)->IsCircular(i) ) {
                        // don't normalize since user is expecting the values he sets are exactly returned via GetDOFValues
                        *ptempjoints++ = p[i]; //utils::NormalizeCircularAngle(p[i],(*it)->_vcircularlowerlimit[i],(*it)->_vcircularupperlimit[i]);
                    }
                    else {
                        if( p[i] < lowerlim[i] ) {
                            if( p[i] < lowerlim[i]-g_fEpsilonEvalJointLimit ) {
                                if( checklimits == CLA_CheckLimits ) {
                                    RAVELOG_WARN(str(boost::format("dof %d value %e is smaller than the lower limit %e")%((*it)->GetDOFIndex()+i)%p[i]%lowerlim[i]));
                                }
                                else if( checklimits == CLA_CheckLimitsThrow ) {
                                    throw OPENRAVE_EXCEPTION_FORMAT(_("dof %d value %e is smaller than the lower limit %e"), ((*it)->GetDOFIndex()+i)%p[i]%lowerlim[i], ORE_InvalidArguments);
                                }
                            }
                            *ptempjoints++ = lowerlim[i];
                        }
                        else if( p[i] > upperlim[i] ) {
                            if( p[i] > upperlim[i]+g_fEpsilonEvalJointLimit ) {
                                if( checklimits == CLA_CheckLimits ) {
                                    RAVELOG_WARN(str(boost::format("dof %d value %e is greater than the upper limit %e")%((*it)->GetDOFIndex()+i)%p[i]%upperlim[i]));
                                }
                                else if( checklimits == CLA_CheckLimitsThrow ) {
                                    throw OPENRAVE_EXCEPTION_FORMAT(_("dof %d value %e is greater than the upper limit %e"),((*it)->GetDOFIndex()+i)%p[i]%upperlim[i], ORE_InvalidArguments);
                                }
                            }
                            *ptempjoints++ = upperlim[i];
                        }
                        else {
                            *ptempjoints++ = p[i];
                        }
                    }
                }
            }
        }
        pJointValues = &_vTempJoints[0];
    }

    boost::array<dReal,3> dummyvalues; // dummy values for a joint
    std::vector<dReal> vtempvalues, veval;

    // have to compute the angles ahead of time since they are dependent on the link transformations
    std::vector< std::vector<dReal> > vPassiveJointValues(_vPassiveJoints.size());
    for(size_t i = 0; i < vPassiveJointValues.size(); ++i) {
        if( !_vPassiveJoints[i]->IsMimic() ) {
            _vPassiveJoints[i]->GetValues(vPassiveJointValues[i]);
            // check if out of limits!
            for(size_t j = 0; j < vPassiveJointValues[i].size(); ++j) {
                if( !_vPassiveJoints[i]->IsCircular(j) ) {
                    if( vPassiveJointValues[i][j] < _vPassiveJoints[i]->_info._vlowerlimit.at(j) ) {
                        if( vPassiveJointValues[i][j] < _vPassiveJoints[i]->_info._vlowerlimit.at(j)-5e-4f ) {
                            RAVELOG_WARN(str(boost::format("dummy joint out of lower limit! %e < %e\n")%_vPassiveJoints[i]->_info._vlowerlimit.at(j)%vPassiveJointValues[i][j]));
                        }
                        vPassiveJointValues[i][j] = _vPassiveJoints[i]->_info._vlowerlimit.at(j);
                    }
                    else if( vPassiveJointValues[i][j] > _vPassiveJoints[i]->_info._vupperlimit.at(j) ) {
                        if( vPassiveJointValues[i][j] > _vPassiveJoints[i]->_info._vupperlimit.at(j)+5e-4f ) {
                            RAVELOG_WARN(str(boost::format("dummy joint out of upper limit! %e > %e\n")%_vPassiveJoints[i]->_info._vupperlimit.at(j)%vPassiveJointValues[i][j]));
                        }
                        vPassiveJointValues[i][j] = _vPassiveJoints[i]->_info._vupperlimit.at(j);
                    }
                }
            }
        }
        else {
            vPassiveJointValues[i].reserve(_vPassiveJoints[i]->GetDOF()); // do not resize so that we can catch hierarchy errors
        }
    }

    std::vector<uint8_t> vlinkscomputed(_veclinks.size(),0);
    vlinkscomputed[0] = 1;

    for(size_t ijoint = 0; ijoint < _vTopologicallySortedJointsAll.size(); ++ijoint) {
        JointPtr pjoint = _vTopologicallySortedJointsAll[ijoint];
        int jointindex = _vTopologicallySortedJointIndicesAll[ijoint];
        int dofindex = pjoint->GetDOFIndex();
        const dReal* pvalues=dofindex >= 0 ? pJointValues + dofindex : NULL;
        if( pjoint->IsMimic() ) {
            for(int i = 0; i < pjoint->GetDOF(); ++i) {
                if( pjoint->IsMimic(i) ) {
                    vtempvalues.resize(0);
                    const std::vector<Mimic::DOFFormat>& vdofformat = pjoint->_vmimic[i]->_vdofformat;
                    FOREACHC(itdof,vdofformat) {
                        if( itdof->dofindex >= 0 ) {
                            vtempvalues.push_back(pJointValues[itdof->dofindex]);
                        }
                        else {
                            vtempvalues.push_back(vPassiveJointValues.at(itdof->jointindex-_vecjoints.size()).at(itdof->axis));
                        }
                    }
                    int err = pjoint->_Eval(i, 0, vtempvalues, veval);
                    if( err ) {
                        RAVELOG_WARN(str(boost::format("failed to evaluate joint %s, fparser error %d")%pjoint->GetName()%err));
                    }
                    else {
                        vector<dReal> vevalcopy = veval;
                        vector<dReal>::iterator iteval = veval.begin();
                        while(iteval != veval.end()) {
                            bool removevalue = false;
                            if( pjoint->GetType() == JointSpherical || pjoint->IsCircular(i) ) {
                            }
                            else if( *iteval < pjoint->_info._vlowerlimit[i] ) {
                                if(*iteval >= pjoint->_info._vlowerlimit[i]-g_fEpsilonJointLimit ) {
                                    *iteval = pjoint->_info._vlowerlimit[i];
                                }
                                else {
                                    removevalue=true;
                                }
                            }
                            else if( *iteval > pjoint->_info._vupperlimit[i] ) {
                                if(*iteval <= pjoint->_info._vupperlimit[i]+g_fEpsilonJointLimit ) {
                                    *iteval = pjoint->_info._vupperlimit[i];
                                }
                                else {
                                    removevalue=true;
                                }
                            }

                            if( removevalue ) {
                                iteval = veval.erase(iteval); // invalid value so remove from candidates
                            }
                            else {
                                ++iteval;
                            }
                        }

                        if( veval.empty() ) {
                            FORIT(iteval,vevalcopy) {
                                if( checklimits == CLA_Nothing || pjoint->GetType() == JointSpherical || pjoint->IsCircular(i) ) {
                                    veval.push_back(*iteval);
                                }
                                else if( *iteval < pjoint->_info._vlowerlimit[i]-g_fEpsilonEvalJointLimit ) {
                                    veval.push_back(pjoint->_info._vlowerlimit[i]);
                                    if( checklimits == CLA_CheckLimits ) {
                                        RAVELOG_WARN(str(boost::format("joint %s: lower limit (%e) is not followed: %e")%pjoint->GetName()%pjoint->_info._vlowerlimit[i]%*iteval));
                                    }
                                    else if( checklimits == CLA_CheckLimitsThrow ) {
                                        throw OPENRAVE_EXCEPTION_FORMAT(_("joint %s: lower limit (%e) is not followed: %e"), pjoint->GetName()%pjoint->_info._vlowerlimit[i]%*iteval, ORE_InvalidArguments);
                                    }
                                }
                                else if( *iteval > pjoint->_info._vupperlimit[i]+g_fEpsilonEvalJointLimit ) {
                                    veval.push_back(pjoint->_info._vupperlimit[i]);
                                    if( checklimits == CLA_CheckLimits ) {
                                        RAVELOG_WARN(str(boost::format("joint %s: upper limit (%e) is not followed: %e")%pjoint->GetName()%pjoint->_info._vupperlimit[i]%*iteval));
                                    }
                                    else if( checklimits == CLA_CheckLimitsThrow ) {
                                        throw OPENRAVE_EXCEPTION_FORMAT(_("joint %s: upper limit (%e) is not followed: %e"), pjoint->GetName()%pjoint->_info._vupperlimit[i]%*iteval, ORE_InvalidArguments);
                                    }
                                }
                                else {
                                    veval.push_back(*iteval);
                                }
                            }
                            OPENRAVE_ASSERT_FORMAT(!veval.empty(), "no valid values for joint %s", pjoint->GetName(),ORE_Assert);
                        }
                        if( veval.size() > 1 ) {
                            stringstream ss; ss << std::setprecision(std::numeric_limits<dReal>::digits10+1);
                            ss << "multiplie values for joint " << pjoint->GetName() << ": ";
                            FORIT(iteval,veval) {
                                ss << *iteval << " ";
                            }
                            RAVELOG_WARN(ss.str());
                        }
                        dummyvalues[i] = veval.at(0);
                    }

                    // if joint is passive, update the stored joint values! This is necessary because joint value might be referenced in the future.
                    if( dofindex < 0 ) {
                        vPassiveJointValues.at(jointindex-(int)_vecjoints.size()).resize(pjoint->GetDOF());
                        vPassiveJointValues.at(jointindex-(int)_vecjoints.size()).at(i) = dummyvalues[i];
                    }
                }
                else if( dofindex >= 0 ) {
                    dummyvalues[i] = pvalues[dofindex+i]; // is this correct? what is a joint has a mimic and non-mimic axis?
                }
                else {
                    // preserve passive joint values
                    dummyvalues[i] = vPassiveJointValues.at(jointindex-(int)_vecjoints.size()).at(i);
                }
            }
            pvalues = &dummyvalues[0];
        }
        // do the test after mimic computation!
        if( vlinkscomputed[pjoint->GetHierarchyChildLink()->GetIndex()] ) {
            continue;
        }
        if( !pvalues ) {
            // has to be a passive joint
            pvalues = &vPassiveJointValues.at(jointindex-(int)_vecjoints.size()).at(0);
        }

        Transform tjoint;
        if( pjoint->GetType() & JointSpecialBit ) {
            switch(pjoint->GetType()) {
            case JointHinge2: {
                Transform tfirst;
                tfirst.rot = quatFromAxisAngle(pjoint->GetInternalHierarchyAxis(0), pvalues[0]);
                Transform tsecond;
                tsecond.rot = quatFromAxisAngle(tfirst.rotate(pjoint->GetInternalHierarchyAxis(1)), pvalues[1]);
                tjoint = tsecond * tfirst;
                pjoint->_doflastsetvalues[0] = pvalues[0];
                pjoint->_doflastsetvalues[1] = pvalues[1];
                break;
            }
            case JointSpherical: {
                dReal fang = pvalues[0]*pvalues[0]+pvalues[1]*pvalues[1]+pvalues[2]*pvalues[2];
                if( fang > 0 ) {
                    fang = RaveSqrt(fang);
                    dReal fiang = 1/fang;
                    tjoint.rot = quatFromAxisAngle(Vector(pvalues[0]*fiang,pvalues[1]*fiang,pvalues[2]*fiang),fang);
                }
                break;
            }
            case JointTrajectory: {
                vector<dReal> vdata;
                tjoint = Transform();
                dReal fvalue = pvalues[0];
                if( pjoint->IsCircular(0) ) {
                    // need to normalize the value
                    fvalue = utils::NormalizeCircularAngle(fvalue,pjoint->_vcircularlowerlimit.at(0), pjoint->_vcircularupperlimit.at(0));
                }
                pjoint->_info._trajfollow->Sample(vdata,fvalue);
                if( !pjoint->_info._trajfollow->GetConfigurationSpecification().ExtractTransform(tjoint,vdata.begin(),KinBodyConstPtr()) ) {
                    RAVELOG_WARN(str(boost::format("trajectory sampling for joint %s failed")%pjoint->GetName()));
                }
                pjoint->_doflastsetvalues[0] = 0;
                break;
            }
            default:
                RAVELOG_WARN(str(boost::format("forward kinematic type 0x%x not supported")%pjoint->GetType()));
                break;
            }
        }
        else {
            if( pjoint->GetType() == JointRevolute ) {
                tjoint.rot = quatFromAxisAngle(pjoint->GetInternalHierarchyAxis(0), pvalues[0]);
                pjoint->_doflastsetvalues[0] = pvalues[0];
            }
            else if( pjoint->GetType() == JointPrismatic ) {
                tjoint.trans = pjoint->GetInternalHierarchyAxis(0) * pvalues[0];
            }
            else {
                for(int iaxis = 0; iaxis < pjoint->GetDOF(); ++iaxis) {
                    Transform tdelta;
                    if( pjoint->IsRevolute(iaxis) ) {
                        tdelta.rot = quatFromAxisAngle(pjoint->GetInternalHierarchyAxis(iaxis), pvalues[iaxis]);
                        pjoint->_doflastsetvalues[iaxis] = pvalues[iaxis];
                    }
                    else {
                        tdelta.trans = pjoint->GetInternalHierarchyAxis(iaxis) * pvalues[iaxis];
                    }
                    tjoint = tjoint * tdelta;
                }
            }
        }

        Transform t = pjoint->GetInternalHierarchyLeftTransform() * tjoint * pjoint->GetInternalHierarchyRightTransform();
        if( !pjoint->GetHierarchyParentLink() ) {
            t = _veclinks.at(0)->GetTransform() * t;
        }
        else {
            t = pjoint->GetHierarchyParentLink()->GetTransform() * t;
        }
        pjoint->GetHierarchyChildLink()->SetTransform(t);
        vlinkscomputed[pjoint->GetHierarchyChildLink()->GetIndex()] = 1;
    }

    _UpdateGrabbedBodies();
    _PostprocessChangedParameters(Prop_LinkTransforms);
}

bool KinBody::IsDOFRevolute(int dofindex) const
{
    int jointindex = _vDOFIndices.at(dofindex);
    return _vecjoints.at(jointindex)->IsRevolute(dofindex-_vecjoints.at(jointindex)->GetDOFIndex());
}

bool KinBody::IsDOFPrismatic(int dofindex) const
{
    int jointindex = _vDOFIndices.at(dofindex);
    return _vecjoints.at(jointindex)->IsPrismatic(dofindex-_vecjoints.at(jointindex)->GetDOFIndex());
}

KinBody::LinkPtr KinBody::GetLink(const std::string& linkname) const
{
    for(std::vector<LinkPtr>::const_iterator it = _veclinks.begin(); it != _veclinks.end(); ++it) {
        if ( (*it)->GetName() == linkname ) {
            return *it;
        }
    }
    return LinkPtr();
}

const std::vector<KinBody::JointPtr>& KinBody::GetDependencyOrderedJoints() const
{
    CHECK_INTERNAL_COMPUTATION;
    return _vTopologicallySortedJoints;
}

const std::vector< std::vector< std::pair<KinBody::LinkPtr, KinBody::JointPtr> > >& KinBody::GetClosedLoops() const
{
    CHECK_INTERNAL_COMPUTATION;
    return _vClosedLoops;
}

bool KinBody::GetChain(int linkindex1, int linkindex2, std::vector<JointPtr>& vjoints) const
{
    CHECK_INTERNAL_COMPUTATION0;
    OPENRAVE_ASSERT_FORMAT(linkindex1>=0 && linkindex1<(int)_veclinks.size(), "body %s linkindex1 %d invalid (num links %d)", GetName()%linkindex1%_veclinks.size(), ORE_InvalidArguments);
    OPENRAVE_ASSERT_FORMAT(linkindex2>=0 && linkindex2<(int)_veclinks.size(), "body %s linkindex2 %d invalid (num links %d)", GetName()%linkindex2%_veclinks.size(), ORE_InvalidArguments);
    vjoints.resize(0);
    if( linkindex1 == linkindex2 ) {
        return true;
    }
    int offset = linkindex2*_veclinks.size();
    int curlink = linkindex1;
    while(_vAllPairsShortestPaths[offset+curlink].first>=0) {
        int jointindex = _vAllPairsShortestPaths[offset+curlink].second;
        vjoints.push_back(jointindex < (int)_vecjoints.size() ? _vecjoints.at(jointindex) : _vPassiveJoints.at(jointindex-_vecjoints.size()));
        int prevlink = curlink;
        curlink = _vAllPairsShortestPaths[offset+curlink].first;
        OPENRAVE_ASSERT_OP(prevlink,!=,curlink); // avoid loops
    }
    return vjoints.size()>0; // otherwise disconnected
}

bool KinBody::GetChain(int linkindex1, int linkindex2, std::vector<LinkPtr>& vlinks) const
{
    CHECK_INTERNAL_COMPUTATION0;
    OPENRAVE_ASSERT_FORMAT(linkindex1>=0 && linkindex1<(int)_veclinks.size(), "body %s linkindex1 %d invalid (num links %d)", GetName()%linkindex1%_veclinks.size(), ORE_InvalidArguments);
    OPENRAVE_ASSERT_FORMAT(linkindex2>=0 && linkindex2<(int)_veclinks.size(), "body %s linkindex2 %d invalid (num links %d)", GetName()%linkindex2%_veclinks.size(), ORE_InvalidArguments);
    vlinks.resize(0);
    int offset = linkindex2*_veclinks.size();
    int curlink = linkindex1;
    if( _vAllPairsShortestPaths[offset+curlink].first < 0 ) {
        return false;
    }
    vlinks.push_back(_veclinks.at(linkindex1));
    if( linkindex1 == linkindex2 ) {
        return true;
    }
    while(_vAllPairsShortestPaths[offset+curlink].first != linkindex2) {
        curlink = _vAllPairsShortestPaths[offset+curlink].first;
        if( curlink < 0 ) {
            vlinks.resize(0);
            return false;
        }
        vlinks.push_back(_veclinks.at(curlink));
    }
    vlinks.push_back(_veclinks.at(linkindex2));
    return true; // otherwise disconnected
}

bool KinBody::IsDOFInChain(int linkindex1, int linkindex2, int dofindex) const
{
    CHECK_INTERNAL_COMPUTATION0;
    int jointindex = _vDOFIndices.at(dofindex);
    return (DoesAffect(jointindex,linkindex1)==0) != (DoesAffect(jointindex,linkindex2)==0);
}

int KinBody::GetJointIndex(const std::string& jointname) const
{
    int index = 0;
    FOREACHC(it,_vecjoints) {
        if ((*it)->GetName() == jointname ) {
            return index;
        }
        ++index;
    }
    return -1;
}

KinBody::JointPtr KinBody::GetJoint(const std::string& jointname) const
{
    FOREACHC(it,_vecjoints) {
        if ((*it)->GetName() == jointname ) {
            return *it;
        }
    }
    FOREACHC(it,_vPassiveJoints) {
        if ((*it)->GetName() == jointname ) {
            return *it;
        }
    }
    return JointPtr();
}

void KinBody::ComputeJacobianTranslation(int linkindex, const Vector& position, vector<dReal>& vjacobian,const std::vector<int>& dofindices) const
{
    CHECK_INTERNAL_COMPUTATION;
    OPENRAVE_ASSERT_FORMAT(linkindex >= 0 && linkindex < (int)_veclinks.size(), "body %s bad link index %d (num links %d)", GetName()%linkindex%_veclinks.size(),ORE_InvalidArguments);
    size_t dofstride=0;
    if( dofindices.size() > 0 ) {
        dofstride = dofindices.size();
    }
    else {
        dofstride = GetDOF();
    }
    vjacobian.resize(3*dofstride);
    if( dofstride == 0 ) {
        return;
    }
    std::fill(vjacobian.begin(),vjacobian.end(),0);

    Vector v;
    int offset = linkindex*_veclinks.size();
    int curlink = 0;
    std::vector<std::pair<int,dReal> > vpartials;
    std::vector<int> vpartialindices;
    std::map< std::pair<Mimic::DOFFormat, int>, dReal > mapcachedpartials;
    while(_vAllPairsShortestPaths[offset+curlink].first>=0) {
        int jointindex = _vAllPairsShortestPaths[offset+curlink].second;
        if( jointindex < (int)_vecjoints.size() ) {
            // active joint
            JointPtr pjoint = _vecjoints.at(jointindex);
            int dofindex = pjoint->GetDOFIndex();
            int8_t affect = DoesAffect(pjoint->GetJointIndex(), linkindex);
            for(int dof = 0; dof < pjoint->GetDOF(); ++dof) {
                if( affect != 0 ) {
                    if( pjoint->IsRevolute(dof) ) {
                        v = pjoint->GetAxis(dof).cross(position-pjoint->GetAnchor());
                    }
                    else if( pjoint->IsPrismatic(dof) ) {
                        v = pjoint->GetAxis(dof);
                    }
                    else {
                        RAVELOG_WARN("ComputeJacobianTranslation joint %d not supported\n", pjoint->GetType());
                        continue;
                    }
                    if( dofindices.size() > 0 ) {
                        std::vector<int>::const_iterator itindex = find(dofindices.begin(),dofindices.end(),dofindex+dof);
                        if( itindex != dofindices.end() ) {
                            size_t index = itindex-dofindices.begin();
                            vjacobian[index] += v.x; vjacobian[index+dofstride] += v.y; vjacobian[index+2*dofstride] += v.z;
                        }
                    }
                    else {
                        vjacobian[dofindex+dof] += v.x; vjacobian[dofstride+dofindex+dof] += v.y; vjacobian[2*dofstride+dofindex+dof] += v.z;
                    }
                }
            }
        }
        else {
            // add in the contributions from the passive joint
            JointPtr pjoint = _vPassiveJoints.at(jointindex-_vecjoints.size());
            for(int idof = 0; idof < pjoint->GetDOF(); ++idof) {
                if( pjoint->IsMimic(idof) ) {
                    bool bhas = dofindices.size() == 0;
                    if( !bhas ) {
                        FOREACHC(itmimicdof, pjoint->_vmimic[idof]->_vmimicdofs) {
                            if( find(dofindices.begin(),dofindices.end(),itmimicdof->dofindex) != dofindices.end() ) {
                                bhas = true;
                                break;
                            }
                        }
                    }
                    if( bhas ) {
                        Vector vaxis;
                        if( pjoint->IsRevolute(idof) ) {
                            vaxis = pjoint->GetAxis(idof).cross(position-pjoint->GetAnchor());
                        }
                        else if( pjoint->IsPrismatic(idof) ) {
                            vaxis = pjoint->GetAxis(idof);
                        }
                        else {
                            RAVELOG_WARN("ComputeJacobianTranslation joint %d not supported\n", pjoint->GetType());
                            continue;
                        }
                        pjoint->_ComputePartialVelocities(vpartials,idof,mapcachedpartials);
                        FOREACH(itpartial,vpartials) {
                            Vector v = vaxis * itpartial->second;
                            int index = itpartial->first;
                            if( dofindices.size() > 0 ) {
                                std::vector<int>::const_iterator itindex = find(dofindices.begin(),dofindices.end(),itpartial->first);
                                if( itindex == dofindices.end() ) {
                                    continue;
                                }
                                index = itindex-dofindices.begin();
                            }
                            vjacobian[index] += v.x;
                            vjacobian[dofstride+index] += v.y;
                            vjacobian[2*dofstride+index] += v.z;
                        }
                    }
                }
            }
        }
        curlink = _vAllPairsShortestPaths[offset+curlink].first;
    }
}

void KinBody::CalculateJacobian(int linkindex, const Vector& trans, boost::multi_array<dReal,2>& mjacobian) const
{
    mjacobian.resize(boost::extents[3][GetDOF()]);
    if( GetDOF() == 0 ) {
        return;
    }
    std::vector<dReal> vjacobian;
    ComputeJacobianTranslation(linkindex,trans,vjacobian);
    OPENRAVE_ASSERT_OP((int)vjacobian.size(),==,3*GetDOF());
    vector<dReal>::const_iterator itsrc = vjacobian.begin();
    FOREACH(itdst,mjacobian) {
        std::copy(itsrc,itsrc+GetDOF(),itdst->begin());
        itsrc += GetDOF();
    }
}

void KinBody::CalculateRotationJacobian(int linkindex, const Vector& q, std::vector<dReal>& vjacobian) const
{
    CHECK_INTERNAL_COMPUTATION;
    OPENRAVE_ASSERT_FORMAT(linkindex >= 0 && linkindex < (int)_veclinks.size(), "body %s bad link index %d (num links %d)", GetName()%linkindex%_veclinks.size(),ORE_InvalidArguments);
    int dofstride = GetDOF();
    vjacobian.resize(4*dofstride);
    if( dofstride == 0 ) {
        return;
    }
    std::fill(vjacobian.begin(),vjacobian.end(),0);
    Vector v;
    int offset = linkindex*_veclinks.size();
    int curlink = 0;
    std::vector<std::pair<int,dReal> > vpartials;
    std::map< std::pair<Mimic::DOFFormat, int>, dReal > mapcachedpartials;
    while(_vAllPairsShortestPaths[offset+curlink].first>=0) {
        int jointindex = _vAllPairsShortestPaths[offset+curlink].second;
        if( jointindex < (int)_vecjoints.size() ) {
            // active joint
            JointPtr pjoint = _vecjoints.at(jointindex);
            int dofindex = pjoint->GetDOFIndex();
            int8_t affect = DoesAffect(pjoint->GetJointIndex(), linkindex);
            for(int dof = 0; dof < pjoint->GetDOF(); ++dof) {
                if( affect == 0 ) {
                    RAVELOG_WARN(str(boost::format("link %s should be affected by joint %s")%_veclinks.at(linkindex)->GetName()%pjoint->GetName()));
                }
                else {
                    if( pjoint->IsRevolute(dof) ) {
                        v = pjoint->GetAxis(dof);
                    }
                    else if( pjoint->IsPrismatic(dof) ) {
                        v = Vector(0,0,0);
                    }
                    else {
                        RAVELOG_WARN("CalculateRotationJacobian joint %d not supported\n", pjoint->GetType());
                        v = Vector(0,0,0);
                    }
                    vjacobian[dofindex+dof] += dReal(0.5)*(-q.y*v.x - q.z*v.y - q.w*v.z);
                    vjacobian[dofstride+dofindex+dof] += dReal(0.5)*(q.x*v.x - q.z*v.z + q.w*v.y);
                    vjacobian[2*dofstride+dofindex+dof] += dReal(0.5)*(q.x*v.y + q.y*v.z - q.w*v.x);
                    vjacobian[3*dofstride+dofindex+dof] += dReal(0.5)*(q.x*v.z - q.y*v.y + q.z*v.x);
                }
            }
        }
        else {
            // add in the contributions from the passive joint
            JointPtr pjoint = _vPassiveJoints.at(jointindex-_vecjoints.size());
            for(int idof = 0; idof < pjoint->GetDOF(); ++idof) {
                if( pjoint->IsMimic(idof) ) {
                    Vector vaxis;
                    if( pjoint->IsRevolute(idof) ) {
                        vaxis = pjoint->GetAxis(idof);
                    }
                    else if( pjoint->IsPrismatic(idof) ) {
                        vaxis = Vector(0,0,0);
                    }
                    else {
                        RAVELOG_WARN("CalculateRotationJacobian joint %d not supported\n", pjoint->GetType());
                        continue;
                    }
                    pjoint->_ComputePartialVelocities(vpartials,idof,mapcachedpartials);
                    FOREACH(itpartial,vpartials) {
                        int dofindex = itpartial->first;
                        Vector v = vaxis * itpartial->second;
                        vjacobian[dofindex] += dReal(0.5)*(-q.y*v.x - q.z*v.y - q.w*v.z);
                        vjacobian[dofstride+dofindex] += dReal(0.5)*(q.x*v.x - q.z*v.z + q.w*v.y);
                        vjacobian[2*dofstride+dofindex] += dReal(0.5)*(q.x*v.y + q.y*v.z - q.w*v.x);
                        vjacobian[3*dofstride+dofindex] += dReal(0.5)*(q.x*v.z - q.y*v.y + q.z*v.x);
                    }
                }
            }
        }
        curlink = _vAllPairsShortestPaths[offset+curlink].first;
    }
}

void KinBody::CalculateRotationJacobian(int linkindex, const Vector& q, boost::multi_array<dReal,2>& mjacobian) const
{
    mjacobian.resize(boost::extents[4][GetDOF()]);
    if( GetDOF() == 0 ) {
        return;
    }
    std::vector<dReal> vjacobian;
    CalculateRotationJacobian(linkindex,q,vjacobian);
    OPENRAVE_ASSERT_OP((int)vjacobian.size(),==,4*GetDOF());
    vector<dReal>::const_iterator itsrc = vjacobian.begin();
    FOREACH(itdst,mjacobian) {
        std::copy(itsrc,itsrc+GetDOF(),itdst->begin());
        itsrc += GetDOF();
    }
}

void KinBody::ComputeJacobianAxisAngle(int linkindex, std::vector<dReal>& vjacobian, const std::vector<int>& dofindices) const
{
    CHECK_INTERNAL_COMPUTATION;
    OPENRAVE_ASSERT_FORMAT(linkindex >= 0 && linkindex < (int)_veclinks.size(), "body %s bad link index %d (num links %d)", GetName()%linkindex%_veclinks.size(),ORE_InvalidArguments);
    size_t dofstride=0;
    if( dofindices.size() > 0 ) {
        dofstride = dofindices.size();
    }
    else {
        dofstride = GetDOF();
    }
    vjacobian.resize(3*dofstride);
    if( dofstride == 0 ) {
        return;
    }
    std::fill(vjacobian.begin(),vjacobian.end(),0);

    Vector v, anchor, axis;
    int offset = linkindex*_veclinks.size();
    int curlink = 0;
    std::vector<std::pair<int,dReal> > vpartials;
    std::map< std::pair<Mimic::DOFFormat, int>, dReal > mapcachedpartials;
    while(_vAllPairsShortestPaths[offset+curlink].first>=0) {
        int jointindex = _vAllPairsShortestPaths[offset+curlink].second;
        if( jointindex < (int)_vecjoints.size() ) {
            // active joint
            JointPtr pjoint = _vecjoints.at(jointindex);
            int dofindex = pjoint->GetDOFIndex();
            int8_t affect = DoesAffect(pjoint->GetJointIndex(), linkindex);
            for(int dof = 0; dof < pjoint->GetDOF(); ++dof) {
                if( affect != 0 ) {
                    if( pjoint->IsRevolute(dof) ) {
                        v = pjoint->GetAxis(dof);
                    }
                    else if( pjoint->IsPrismatic(dof) ) {
                        continue;
                    }
                    else {
                        RAVELOG_WARN("ComputeJacobianAxisAngle joint %d not supported\n", pjoint->GetType());
                        continue;
                    }
                    if( dofindices.size() > 0 ) {
                        std::vector<int>::const_iterator itindex = find(dofindices.begin(),dofindices.end(),dofindex+dof);
                        if( itindex != dofindices.end() ) {
                            size_t index = itindex-dofindices.begin();
                            vjacobian[index] += v.x; vjacobian[index+dofstride] += v.y; vjacobian[index+2*dofstride] += v.z;
                        }
                    }
                    else {
                        vjacobian[dofindex+dof] += v.x; vjacobian[dofstride+dofindex+dof] += v.y; vjacobian[2*dofstride+dofindex+dof] += v.z;
                    }
                }
            }
        }
        else {
            // add in the contributions from the passive joint
            JointPtr pjoint = _vPassiveJoints.at(jointindex-_vecjoints.size());
            for(int idof = 0; idof < pjoint->GetDOF(); ++idof) {
                if( pjoint->IsMimic(idof) ) {
                    bool bhas = dofindices.size() == 0;
                    if( !bhas ) {
                        FOREACHC(itmimicdof, pjoint->_vmimic[idof]->_vmimicdofs) {
                            if( find(dofindices.begin(),dofindices.end(),itmimicdof->dofindex) != dofindices.end() ) {
                                bhas = true;
                                break;
                            }
                        }
                    }
                    if( bhas ) {
                        Vector vaxis;
                        if( pjoint->IsRevolute(idof) ) {
                            vaxis = pjoint->GetAxis(idof);
                        }
                        else if( pjoint->IsPrismatic(idof) ) {
                            continue;
                        }
                        else {
                            RAVELOG_WARN("ComputeJacobianAxisAngle joint %d not supported\n", pjoint->GetType());
                            continue;
                        }
                        pjoint->_ComputePartialVelocities(vpartials,idof,mapcachedpartials);
                        FOREACH(itpartial,vpartials) {
                            Vector v = vaxis * itpartial->second;
                            int index = itpartial->first;
                            if( dofindices.size() > 0 ) {
                                std::vector<int>::const_iterator itindex = find(dofindices.begin(),dofindices.end(),itpartial->first);
                                if( itindex == dofindices.end() ) {
                                    continue;
                                }
                                index = itindex-dofindices.begin();
                            }
                            vjacobian[index] += v.x;
                            vjacobian[dofstride+index] += v.y;
                            vjacobian[2*dofstride+index] += v.z;
                        }
                    }
                }
            }
        }
        curlink = _vAllPairsShortestPaths[offset+curlink].first;
    }
}

void KinBody::CalculateAngularVelocityJacobian(int linkindex, boost::multi_array<dReal,2>& mjacobian) const
{
    mjacobian.resize(boost::extents[3][GetDOF()]);
    if( GetDOF() == 0 ) {
        return;
    }
    std::vector<dReal> vjacobian;
    ComputeJacobianAxisAngle(linkindex,vjacobian);
    OPENRAVE_ASSERT_OP((int)vjacobian.size(),==,3*GetDOF());
    vector<dReal>::const_iterator itsrc = vjacobian.begin();
    FOREACH(itdst,mjacobian) {
        std::copy(itsrc,itsrc+GetDOF(),itdst->begin());
        itsrc += GetDOF();
    }
}

void KinBody::ComputeHessianTranslation(int linkindex, const Vector& position, std::vector<dReal>& hessian, const std::vector<int>& dofindices) const
{
    CHECK_INTERNAL_COMPUTATION;
    OPENRAVE_ASSERT_FORMAT(linkindex >= 0 && linkindex < (int)_veclinks.size(), "body %s bad link index %d (num links %d)", GetName()%linkindex%_veclinks.size(),ORE_InvalidArguments);
    size_t dofstride=0;
    if( dofindices.size() > 0 ) {
        dofstride = dofindices.size();
    }
    else {
        dofstride = GetDOF();
    }
    hessian.resize(dofstride*3*dofstride);
    if( dofstride == 0 ) {
        return;
    }
    std::fill(hessian.begin(),hessian.end(),0);

    int offset = linkindex*_veclinks.size();
    int curlink = 0;
    std::vector<Vector> vaxes, vjacobian; vaxes.reserve(dofstride); vjacobian.reserve(dofstride);
    std::vector<int> vpartialindices;
    std::map< std::pair<Mimic::DOFFormat, int>, dReal > mapcachedpartials;
    std::vector<int> vinsertedindices; vinsertedindices.reserve(dofstride);
    typedef std::pair< std::vector<Vector>, std::vector<std::pair<int,dReal> > > PartialInfo;
    std::map<size_t, PartialInfo > mappartialsinserted; // if vinsertedindices has -1, that index will be here
    while(_vAllPairsShortestPaths[offset+curlink].first>=0) {
        int jointindex = _vAllPairsShortestPaths[offset+curlink].second;
        if( jointindex < (int)_vecjoints.size() ) {
            // active joint
            JointPtr pjoint = _vecjoints.at(jointindex);
            int dofindex = pjoint->GetDOFIndex();
            int8_t affect = DoesAffect(pjoint->GetJointIndex(), linkindex);
            for(int dof = 0; dof < pjoint->GetDOF(); ++dof) {
                if( affect == 0 ) {
                    RAVELOG_WARN(str(boost::format("link %s should be affected by joint %s")%_veclinks.at(linkindex)->GetName()%pjoint->GetName()));
                }
                else {
                    size_t index = dofindex+dof;
                    if( dofindices.size() > 0 ) {
                        std::vector<int>::const_iterator itindex = find(dofindices.begin(),dofindices.end(),dofindex+dof);
                        if( itindex != dofindices.end() ) {
                            index = itindex-dofindices.begin();
                        }
                        else {
                            continue;
                        }
                    }

                    if( pjoint->IsRevolute(dof) ) {
                        vaxes.push_back(pjoint->GetAxis(dof));
                        vjacobian.push_back(pjoint->GetAxis(dof).cross(position-pjoint->GetAnchor()));
                    }
                    else if( pjoint->IsPrismatic(dof) ) {
                        vaxes.push_back(Vector());
                        vjacobian.push_back(pjoint->GetAxis(dof));
                    }
                    else {
                        vaxes.push_back(Vector());
                        vjacobian.push_back(Vector());
                        RAVELOG_WARN("ComputeHessianTranslation joint %d not supported\n", pjoint->GetType());
                    }
                    vinsertedindices.push_back(index);
                }
            }
        }
        else {
            // add in the contributions from the passive joint
            JointPtr pjoint = _vPassiveJoints.at(jointindex-_vecjoints.size());
            for(int idof = 0; idof < pjoint->GetDOF(); ++idof) {
                if( pjoint->IsMimic(idof) ) {
                    bool bhas = dofindices.size() == 0;
                    if( !bhas ) {
                        FOREACHC(itmimicdof, pjoint->_vmimic[idof]->_vmimicdofs) {
                            if( find(dofindices.begin(),dofindices.end(),itmimicdof->dofindex) != dofindices.end() ) {
                                bhas = true;
                                break;
                            }
                        }
                    }
                    if( bhas ) {
                        Vector vaxis;
                        if( pjoint->IsRevolute(idof) ) {
                            vaxes.push_back(pjoint->GetAxis(idof));
                            vjacobian.push_back(pjoint->GetAxis(idof).cross(position-pjoint->GetAnchor()));
                        }
                        else if( pjoint->IsPrismatic(idof) ) {
                            vjacobian.push_back(pjoint->GetAxis(idof));
                            vaxes.push_back(Vector());
                        }
                        else {
                            vaxes.push_back(Vector());
                            vjacobian.push_back(Vector());
                            RAVELOG_WARN("ComputeHessianTranslation joint %d not supported\n", pjoint->GetType());
                        }
                        PartialInfo& partialinfo = mappartialsinserted[vinsertedindices.size()];
                        partialinfo.first.resize(vinsertedindices.size());
                        pjoint->_ComputePartialVelocities(partialinfo.second,idof,mapcachedpartials);
                        vinsertedindices.push_back(-1);
                    }
                }
            }
        }
        curlink = _vAllPairsShortestPaths[offset+curlink].first;
    }

    for(size_t i = 0; i < vaxes.size(); ++i) {
        if( vinsertedindices[i] < 0 ) {
            PartialInfo& partialinfo = mappartialsinserted[i];
            FOREACH(itpartial,partialinfo.second) {
                int index = itpartial->first;
                if( dofindices.size() > 0 ) {
                    std::vector<int>::const_iterator itindex = find(dofindices.begin(),dofindices.end(),itpartial->first);
                    if( itindex == dofindices.end() ) {
                        continue;
                    }
                    index = itindex-dofindices.begin();
                }

                for(size_t j = 0; j < i; ++j) {
                    Vector v = partialinfo.first.at(j)*itpartial->second;
                    if( vinsertedindices[j] < 0 ) {
                        //RAVELOG_WARN("hessian unhandled condition with mimic\n");
                        PartialInfo& partialinfo2 = mappartialsinserted[j];
                        FOREACH(itpartial2,partialinfo2.second) {
                            int index2 = itpartial2->first;
                            if( dofindices.size() > 0 ) {
                                std::vector<int>::const_iterator itindex = find(dofindices.begin(),dofindices.end(),itpartial->first);
                                if( itindex == dofindices.end() ) {
                                    continue;
                                }
                                index2 = itindex-dofindices.begin();
                            }

                            Vector v2 = v*itpartial2->second;
                            size_t indexoffset = 3*dofstride*index2+index;
                            hessian[indexoffset+0] += v2.x;
                            hessian[indexoffset+dofstride] += v2.y;
                            hessian[indexoffset+2*dofstride] += v2.z;
                            if( j != i ) {
                                // symmetric
                                indexoffset = 3*dofstride*index+index2;
                                hessian[indexoffset+0] += v2.x;
                                hessian[indexoffset+dofstride] += v2.y;
                                hessian[indexoffset+2*dofstride] += v2.z;
                            }
                        }
                    }
                    else {
                        size_t indexoffset = 3*dofstride*index+vinsertedindices[j];
                        hessian[indexoffset+0] += v.x;
                        hessian[indexoffset+dofstride] += v.y;
                        hessian[indexoffset+2*dofstride] += v.z;
                        if( j != i ) {
                            // symmetric
                            indexoffset = 3*dofstride*vinsertedindices[j]+index;
                            hessian[indexoffset+0] += v.x;
                            hessian[indexoffset+dofstride] += v.y;
                            hessian[indexoffset+2*dofstride] += v.z;
                        }
                    }
                }

                for(size_t j = i; j < vaxes.size(); ++j) {
                    Vector v = vaxes[i].cross(vjacobian[j]);
                    if( j == i ) {
                        dReal f = itpartial->second*itpartial->second;
                        size_t indexoffset = 3*dofstride*index+index;
                        hessian[indexoffset+0] += v.x*f;
                        hessian[indexoffset+dofstride] += v.y*f;
                        hessian[indexoffset+2*dofstride] += v.z*f;
                        continue;
                    }

                    if( vinsertedindices[j] < 0 ) {
                        // only add the first time, do not multiply by itpartial->second yet?
                        if( itpartial == partialinfo.second.begin() ) {
                            mappartialsinserted[j].first.at(i) += v; // will get to it later
                        }
                    }
                    else {
                        v *= itpartial->second;
                        size_t indexoffset = 3*dofstride*index+vinsertedindices[j];
                        hessian[indexoffset+0] += v.x;
                        hessian[indexoffset+dofstride] += v.y;
                        hessian[indexoffset+2*dofstride] += v.z;
                        if( j != i ) {
                            // symmetric
                            indexoffset = 3*dofstride*vinsertedindices[j]+index;
                            hessian[indexoffset+0] += v.x;
                            hessian[indexoffset+dofstride] += v.y;
                            hessian[indexoffset+2*dofstride] += v.z;
                        }
                    }
                }
            }
        }
        else {
            size_t ioffset = 3*dofstride*vinsertedindices[i];
            for(size_t j = i; j < vaxes.size(); ++j) {
                Vector v = vaxes[i].cross(vjacobian[j]);
                if( vinsertedindices[j] < 0 ) {
                    mappartialsinserted[j].first.at(i) = v; // we'll get to it later
                }
                else {
                    size_t indexoffset = ioffset+vinsertedindices[j];
                    hessian[indexoffset+0] += v.x;
                    hessian[indexoffset+dofstride] += v.y;
                    hessian[indexoffset+2*dofstride] += v.z;
                    if( j != i ) {
                        // symmetric
                        indexoffset = 3*dofstride*vinsertedindices[j]+vinsertedindices[i];
                        hessian[indexoffset+0] += v.x;
                        hessian[indexoffset+dofstride] += v.y;
                        hessian[indexoffset+2*dofstride] += v.z;
                    }
                }
            }
        }
    }
}

void KinBody::ComputeHessianAxisAngle(int linkindex, std::vector<dReal>& hessian, const std::vector<int>& dofindices) const
{
    CHECK_INTERNAL_COMPUTATION;
    OPENRAVE_ASSERT_FORMAT(linkindex >= 0 && linkindex < (int)_veclinks.size(), "body %s bad link index %d (num links %d)", GetName()%linkindex%_veclinks.size(),ORE_InvalidArguments);
    size_t dofstride=0;
    if( dofindices.size() > 0 ) {
        dofstride = dofindices.size();
    }
    else {
        dofstride = GetDOF();
    }
    hessian.resize(dofstride*3*dofstride);
    if( dofstride == 0 ) {
        return;
    }
    std::fill(hessian.begin(),hessian.end(),0);

    int offset = linkindex*_veclinks.size();
    int curlink = 0;
    std::vector<Vector> vaxes; vaxes.reserve(dofstride);
    std::vector<int> vpartialindices;
    std::map< std::pair<Mimic::DOFFormat, int>, dReal > mapcachedpartials;
    std::vector<int> vinsertedindices; vinsertedindices.reserve(dofstride);
    typedef std::pair< std::vector<Vector>, std::vector<std::pair<int,dReal> > > PartialInfo;
    std::map<size_t, PartialInfo > mappartialsinserted; // if vinsertedindices has -1, that index will be here
    while(_vAllPairsShortestPaths[offset+curlink].first>=0) {
        int jointindex = _vAllPairsShortestPaths[offset+curlink].second;
        if( jointindex < (int)_vecjoints.size() ) {
            // active joint
            JointPtr pjoint = _vecjoints.at(jointindex);
            int dofindex = pjoint->GetDOFIndex();
            int8_t affect = DoesAffect(pjoint->GetJointIndex(), linkindex);
            for(int dof = 0; dof < pjoint->GetDOF(); ++dof) {
                if( affect == 0 ) {
                    RAVELOG_WARN(str(boost::format("link %s should be affected by joint %s")%_veclinks.at(linkindex)->GetName()%pjoint->GetName()));
                }
                else {
                    size_t index = dofindex+dof;
                    if( dofindices.size() > 0 ) {
                        std::vector<int>::const_iterator itindex = find(dofindices.begin(),dofindices.end(),dofindex+dof);
                        if( itindex != dofindices.end() ) {
                            index = itindex-dofindices.begin();
                        }
                        else {
                            continue;
                        }
                    }

                    if( pjoint->IsRevolute(dof) ) {
                        vaxes.push_back(pjoint->GetAxis(dof));
                    }
                    else if( pjoint->IsPrismatic(dof) ) {
                        vaxes.push_back(Vector());
                    }
                    else {
                        vaxes.push_back(Vector());
                        RAVELOG_WARN("ComputeHessianTranslation joint %d not supported\n", pjoint->GetType());
                    }
                    vinsertedindices.push_back(index);
                }
            }
        }
        else {
            // add in the contributions from the passive joint
            JointPtr pjoint = _vPassiveJoints.at(jointindex-_vecjoints.size());
            for(int idof = 0; idof < pjoint->GetDOF(); ++idof) {
                if( pjoint->IsMimic(idof) ) {
                    bool bhas = dofindices.size() == 0;
                    if( !bhas ) {
                        FOREACHC(itmimicdof, pjoint->_vmimic[idof]->_vmimicdofs) {
                            if( find(dofindices.begin(),dofindices.end(),itmimicdof->dofindex) != dofindices.end() ) {
                                bhas = true;
                                break;
                            }
                        }
                    }
                    if( bhas ) {
                        Vector vaxis;
                        if( pjoint->IsRevolute(idof) ) {
                            vaxes.push_back(pjoint->GetAxis(idof));
                        }
                        else if( pjoint->IsPrismatic(idof) ) {
                            vaxes.push_back(Vector());
                        }
                        else {
                            vaxes.push_back(Vector());
                            RAVELOG_WARN("ComputeHessianTranslation joint %d not supported\n", pjoint->GetType());
                        }
                        PartialInfo& partialinfo = mappartialsinserted[vinsertedindices.size()];
                        partialinfo.first.resize(vinsertedindices.size());
                        pjoint->_ComputePartialVelocities(partialinfo.second,idof,mapcachedpartials);
                        vinsertedindices.push_back(-1);
                    }
                }
            }
        }
        curlink = _vAllPairsShortestPaths[offset+curlink].first;
    }

    for(size_t i = 0; i < vaxes.size(); ++i) {
        if( vinsertedindices[i] < 0 ) {
            PartialInfo& partialinfo = mappartialsinserted[i];
            FOREACH(itpartial,partialinfo.second) {
                int index = itpartial->first;
                if( dofindices.size() > 0 ) {
                    std::vector<int>::const_iterator itindex = find(dofindices.begin(),dofindices.end(),itpartial->first);
                    if( itindex == dofindices.end() ) {
                        continue;
                    }
                    index = itindex-dofindices.begin();
                }

                for(size_t j = 0; j < i; ++j) {
                    Vector v = partialinfo.first.at(j)*itpartial->second;
                    if( vinsertedindices[j] < 0 ) {
                        //RAVELOG_WARN("hessian unhandled condition with mimic\n");
                        PartialInfo& partialinfo2 = mappartialsinserted[j];
                        FOREACH(itpartial2,partialinfo2.second) {
                            int index2 = itpartial2->first;
                            if( dofindices.size() > 0 ) {
                                std::vector<int>::const_iterator itindex = find(dofindices.begin(),dofindices.end(),itpartial->first);
                                if( itindex == dofindices.end() ) {
                                    continue;
                                }
                                index2 = itindex-dofindices.begin();
                            }

                            Vector v2 = v*itpartial2->second;
                            size_t indexoffset = 3*dofstride*index2+index;
                            hessian[indexoffset+0] += v2.x;
                            hessian[indexoffset+dofstride] += v2.y;
                            hessian[indexoffset+2*dofstride] += v2.z;
                            if( j != i ) {
                                // symmetric
                                indexoffset = 3*dofstride*index+index2;
                                hessian[indexoffset+0] += v2.x;
                                hessian[indexoffset+dofstride] += v2.y;
                                hessian[indexoffset+2*dofstride] += v2.z;
                            }
                        }
                    }
                    else {
                        size_t indexoffset = 3*dofstride*index+vinsertedindices[j];
                        hessian[indexoffset+0] += v.x;
                        hessian[indexoffset+dofstride] += v.y;
                        hessian[indexoffset+2*dofstride] += v.z;
                        if( j != i ) {
                            // symmetric
                            indexoffset = 3*dofstride*vinsertedindices[j]+index;
                            hessian[indexoffset+0] += v.x;
                            hessian[indexoffset+dofstride] += v.y;
                            hessian[indexoffset+2*dofstride] += v.z;
                        }
                    }
                }

                for(size_t j = i+1; j < vaxes.size(); ++j) {
                    Vector v = vaxes[i].cross(vaxes[j]);
                    if( j == i ) {
                        dReal f = itpartial->second*itpartial->second;
                        size_t indexoffset = 3*dofstride*index+index;
                        hessian[indexoffset+0] += v.x*f;
                        hessian[indexoffset+dofstride] += v.y*f;
                        hessian[indexoffset+2*dofstride] += v.z*f;
                        continue;
                    }

                    if( vinsertedindices[j] < 0 ) {
                        // only add the first time, do not multiply by itpartial->second yet?
                        if( itpartial == partialinfo.second.begin() ) {
                            mappartialsinserted[j].first.at(i) += v; // will get to it later
                        }
                    }
                    else {
                        v *= itpartial->second;
                        size_t indexoffset = 3*dofstride*index+vinsertedindices[j];
                        hessian[indexoffset+0] += v.x;
                        hessian[indexoffset+dofstride] += v.y;
                        hessian[indexoffset+2*dofstride] += v.z;
                        // symmetric
                        indexoffset = 3*dofstride*vinsertedindices[j]+index;
                        hessian[indexoffset+0] += v.x;
                        hessian[indexoffset+dofstride] += v.y;
                        hessian[indexoffset+2*dofstride] += v.z;
                    }
                }
            }
        }
        else {
            size_t ioffset = 3*dofstride*vinsertedindices[i];
            for(size_t j = i+1; j < vaxes.size(); ++j) {
                Vector v = vaxes[i].cross(vaxes[j]);
                if( vinsertedindices[j] < 0 ) {
                    mappartialsinserted[j].first.at(i) = v; // we'll get to it later
                }
                else {
                    size_t indexoffset = ioffset+vinsertedindices[j];
                    hessian[indexoffset+0] += v.x;
                    hessian[indexoffset+dofstride] += v.y;
                    hessian[indexoffset+2*dofstride] += v.z;
                    // symmetric
                    indexoffset = 3*dofstride*vinsertedindices[j]+vinsertedindices[i];
                    hessian[indexoffset+0] += v.x;
                    hessian[indexoffset+dofstride] += v.y;
                    hessian[indexoffset+2*dofstride] += v.z;
                }
            }
        }
    }
}

void KinBody::ComputeInverseDynamics(std::vector<dReal>& doftorques, const std::vector<dReal>& vDOFAccelerations, const KinBody::ForceTorqueMap& mapExternalForceTorque) const
{
    CHECK_INTERNAL_COMPUTATION;
    doftorques.resize(GetDOF());
    if( _vecjoints.size() == 0 ) {
        return;
    }

    Vector vgravity = GetEnv()->GetPhysicsEngine()->GetGravity();
    std::vector<dReal> vDOFVelocities;
    std::vector<pair<Vector, Vector> > vLinkVelocities, vLinkAccelerations; // linear, angular
    _ComputeDOFLinkVelocities(vDOFVelocities, vLinkVelocities);
    // check if all velocities are 0, if yes, then can simplify some computations since only have contributions from dofacell and external forces
    bool bHasVelocity = false;
    FOREACH(it,vDOFVelocities) {
        if( RaveFabs(*it) > g_fEpsilonLinear ) {
            bHasVelocity = true;
            break;
        }
    }
    if( !bHasVelocity ) {
        vDOFVelocities.resize(0);
    }
    AccelerationMap externalaccelerations;
    externalaccelerations[0] = make_pair(-vgravity, Vector());
    AccelerationMapPtr pexternalaccelerations(&externalaccelerations, utils::null_deleter());
    _ComputeLinkAccelerations(vDOFVelocities, vDOFAccelerations, vLinkVelocities, vLinkAccelerations, pexternalaccelerations);

    // all valuess are in the global coordinate system
    // Given the velocity/acceleration of the object is on point A, to change to B do:
    // v_B = v_A + angularvel x (B-A)
    // a_B = a_A + angularaccel x (B-A) + angularvel x (angularvel x (B-A))
    // forward recursion
    std::vector<Vector> vLinkCOMLinearAccelerations(_veclinks.size()), vLinkCOMMomentOfInertia(_veclinks.size());
    for(size_t i = 0; i < vLinkVelocities.size(); ++i) {
        Vector vglobalcomfromlink = _veclinks.at(i)->GetGlobalCOM() - _veclinks.at(i)->_info._t.trans;
        Vector vangularaccel = vLinkAccelerations.at(i).second;
        Vector vangularvelocity = vLinkVelocities.at(i).second;
        vLinkCOMLinearAccelerations[i] = vLinkAccelerations.at(i).first + vangularaccel.cross(vglobalcomfromlink) + vangularvelocity.cross(vangularvelocity.cross(vglobalcomfromlink));
        TransformMatrix tm = _veclinks.at(i)->GetGlobalInertia();
        vLinkCOMMomentOfInertia[i] = tm.rotate(vangularaccel) + vangularvelocity.cross(tm.rotate(vangularvelocity));
    }

    // backward recursion
    std::vector< std::pair<Vector, Vector> > vLinkForceTorques(_veclinks.size());
    FOREACHC(it,mapExternalForceTorque) {
        vLinkForceTorques.at(it->first) = it->second;
    }
    std::fill(doftorques.begin(),doftorques.end(),0);

    std::vector<std::pair<int,dReal> > vpartials;
    std::map< std::pair<Mimic::DOFFormat, int>, dReal > mapcachedpartials;

    // go backwards
    for(size_t ijoint = 0; ijoint < _vTopologicallySortedJointsAll.size(); ++ijoint) {
        JointPtr pjoint = _vTopologicallySortedJointsAll.at(_vTopologicallySortedJointsAll.size()-1-ijoint);
        int childindex = pjoint->GetHierarchyChildLink()->GetIndex();
        Vector vcomforce = vLinkCOMLinearAccelerations[childindex]*pjoint->GetHierarchyChildLink()->GetMass() + vLinkForceTorques.at(childindex).first;
        Vector vjointtorque = vLinkForceTorques.at(childindex).second + vLinkCOMMomentOfInertia.at(childindex);

        if( !!pjoint->GetHierarchyParentLink() ) {
            Vector vchildcomtoparentcom = pjoint->GetHierarchyChildLink()->GetGlobalCOM() - pjoint->GetHierarchyParentLink()->GetGlobalCOM();
            int parentindex = pjoint->GetHierarchyParentLink()->GetIndex();
            vLinkForceTorques.at(parentindex).first += vcomforce;
            vLinkForceTorques.at(parentindex).second += vjointtorque + vchildcomtoparentcom.cross(vcomforce);
        }

        Vector vcomtoanchor = pjoint->GetHierarchyChildLink()->GetGlobalCOM() - pjoint->GetAnchor();
        if( pjoint->GetDOFIndex() >= 0 ) {
            if( pjoint->GetType() == JointHinge ) {
                doftorques.at(pjoint->GetDOFIndex()) += pjoint->GetAxis(0).dot3(vjointtorque + vcomtoanchor.cross(vcomforce));
            }
            else if( pjoint->GetType() == JointSlider ) {
                doftorques.at(pjoint->GetDOFIndex()) += pjoint->GetAxis(0).dot3(vcomforce)/(2*PI);
            }
            else {
                throw OPENRAVE_EXCEPTION_FORMAT(_("joint 0x%x not supported"), pjoint->GetType(), ORE_Assert);
            }

            dReal fFriction = 0; // torque due to friction
            dReal fRotorAccelerationTorque = 0; // torque due to accelerating motor rotor (and gear)
            // see if any friction needs to be added. Only add if the velocity is non-zero since with zero velocity do not know the exact torque on the joint...
            if( !!pjoint->_info._infoElectricMotor ) {
                const ElectricMotorActuatorInfoPtr pActuatorInfo = pjoint->_info._infoElectricMotor;
                if( pjoint->GetDOFIndex() < (int)vDOFVelocities.size() ) {
                    if( vDOFVelocities.at(pjoint->GetDOFIndex()) > g_fEpsilonLinear ) {
                        fFriction += pActuatorInfo->coloumb_friction;
                    }
                    else if( vDOFVelocities.at(pjoint->GetDOFIndex()) < -g_fEpsilonLinear ) {
                        fFriction -= pActuatorInfo->coloumb_friction;
                    }
                    fFriction += vDOFVelocities.at(pjoint->GetDOFIndex())*pActuatorInfo->viscous_friction;

                    if (pActuatorInfo->rotor_inertia > 0.0) {
                        // converting inertia on motor side to load side requires multiplying by gear ratio squared because inertia unit is mass * distance^2
                        const dReal fInertiaOnLoadSide = pActuatorInfo->rotor_inertia * pActuatorInfo->gear_ratio * pActuatorInfo->gear_ratio;
                        fRotorAccelerationTorque += vDOFAccelerations.at(pjoint->GetDOFIndex()) * fInertiaOnLoadSide;
                    }
                }

                doftorques.at(pjoint->GetDOFIndex()) += fFriction + fRotorAccelerationTorque;
            }
        }
        else if( pjoint->IsMimic(0) ) {
            // passive joint, so have to transfer the torque to its dependent joints.
            // TODO if there's more than one dependent joint, how do we split?
            dReal faxistorque;
            if( pjoint->GetType() == JointHinge ) {
                faxistorque = pjoint->GetAxis(0).dot3(vjointtorque + vcomtoanchor.cross(vcomforce));
            }
            else if( pjoint->GetType() == JointSlider ) {
                faxistorque = pjoint->GetAxis(0).dot3(vcomforce)/(2*PI);
            }
            else {
                throw OPENRAVE_EXCEPTION_FORMAT(_("joint 0x%x not supported"), pjoint->GetType(), ORE_Assert);
            }

            if( !!pjoint->_info._infoElectricMotor ) {
                // TODO how to process this correctly? what is velocity of this joint? pjoint->GetVelocity(0)?
            }

            pjoint->_ComputePartialVelocities(vpartials,0,mapcachedpartials);
            FOREACH(itpartial,vpartials) {
                int dofindex = itpartial->first;
                doftorques.at(dofindex) += itpartial->second*faxistorque;
            }
        }
        else {
            // joint should be static
            OPENRAVE_ASSERT_FORMAT(pjoint->IsStatic(), "joint %s (%d) is expected to be static", pjoint->GetName()%ijoint, ORE_Assert);
        }
    }
}

void KinBody::ComputeInverseDynamics(boost::array< std::vector<dReal>, 3>& vDOFTorqueComponents, const std::vector<dReal>& vDOFAccelerations, const KinBody::ForceTorqueMap& mapExternalForceTorque) const
{
    CHECK_INTERNAL_COMPUTATION;
    FOREACH(itdoftorques,vDOFTorqueComponents) {
        itdoftorques->resize(GetDOF());
    }
    if( _vecjoints.size() == 0 ) {
        return;
    }

    Vector vgravity = GetEnv()->GetPhysicsEngine()->GetGravity();
    std::vector<dReal> vDOFVelocities;
    boost::array< std::vector<pair<Vector, Vector> >, 3> vLinkVelocities; // [0] = all zeros, [1] = dof velocities only, [2] = only velocities due to base link
    boost::array< std::vector<pair<Vector, Vector> >, 3> vLinkAccelerations; // [0] = dofaccel only, [1] = dofvel only, [2] - gravity + external only (dofaccel=0, dofvel=0)
    boost::array<int,3> linkaccelsimilar = {{-1,-1,-1}}; // used for tracking which vLinkAccelerations indices are similar to each other (to avoid computation)

    vLinkVelocities[0].resize(_veclinks.size());
    _ComputeDOFLinkVelocities(vDOFVelocities, vLinkVelocities[1], false);
    // check if all velocities are 0, if yes, then can simplify some computations since only have contributions from dofacell and external forces
    bool bHasVelocity = false;
    FOREACH(it,vDOFVelocities) {
        if( RaveFabs(*it) > g_fEpsilonLinear ) {
            bHasVelocity = true;
            break;
        }
    }
    if( !bHasVelocity ) {
        vDOFVelocities.resize(0);
    }

    AccelerationMap externalaccelerations;
    externalaccelerations[0] = make_pair(-vgravity, Vector());
    AccelerationMapPtr pexternalaccelerations(&externalaccelerations, utils::null_deleter());

    // all valuess are in the global coordinate system
    // try to compute as little as possible by checking what is non-zero
    Vector vbaselinear, vbaseangular;
    _veclinks.at(0)->GetVelocity(vbaselinear,vbaseangular);
    bool bHasGravity = vgravity.lengthsqr3() > g_fEpsilonLinear*g_fEpsilonLinear;
    bool bHasBaseLinkAccel = vbaseangular.lengthsqr3() > g_fEpsilonLinear*g_fEpsilonLinear;
    if( bHasBaseLinkAccel || bHasGravity ) {
        if( bHasBaseLinkAccel ) {
            // remove the base link velocity frame
            // v_B = v_A + angularvel x (B-A)
            vLinkVelocities[2].resize(_veclinks.size());
            Vector vbasepos = _veclinks.at(0)->_info._t.trans;
            for(size_t i = 1; i < vLinkVelocities[0].size(); ++i) {
                Vector voffset = _veclinks.at(i)->_info._t.trans - vbasepos;
                vLinkVelocities[2][i].first = vbaselinear + vbaseangular.cross(voffset);
                vLinkVelocities[2][i].second = vbaseangular;
            }
        }
        else {
            vLinkVelocities[2] = vLinkVelocities[0];
        }
        _ComputeLinkAccelerations(std::vector<dReal>(), std::vector<dReal>(), vLinkVelocities[2], vLinkAccelerations[2], pexternalaccelerations);
        if( bHasVelocity ) {
            _ComputeLinkAccelerations(vDOFVelocities, std::vector<dReal>(), vLinkVelocities[1], vLinkAccelerations[1]);
            if( vDOFAccelerations.size() > 0 ) {
                _ComputeLinkAccelerations(std::vector<dReal>(), vDOFAccelerations, vLinkVelocities[0], vLinkAccelerations[0]);
            }
            else {
                linkaccelsimilar[0] = 1;
            }
        }
        else {
            if( vDOFAccelerations.size() > 0 ) {
                _ComputeLinkAccelerations(std::vector<dReal>(), vDOFAccelerations, vLinkVelocities[0], vLinkAccelerations[0]);
            }
        }
    }
    else {
        // no external forces
        vLinkVelocities[2] = vLinkVelocities[0];
        if( bHasVelocity ) {
            _ComputeLinkAccelerations(vDOFVelocities, std::vector<dReal>(), vLinkVelocities[1], vLinkAccelerations[1]);
            if( vDOFAccelerations.size() > 0 ) {
                _ComputeLinkAccelerations(std::vector<dReal>(), vDOFAccelerations, vLinkVelocities[0], vLinkAccelerations[0]);
            }
            else {
                linkaccelsimilar[0] = 1;
            }
        }
        else {
            if( vDOFAccelerations.size() > 0 ) {
                _ComputeLinkAccelerations(std::vector<dReal>(), vDOFAccelerations, vLinkVelocities[0], vLinkAccelerations[0]);
            }
        }
    }

    boost::array< std::vector<Vector>, 3> vLinkCOMLinearAccelerations, vLinkCOMMomentOfInertia;
    boost::array< std::vector< std::pair<Vector, Vector> >, 3> vLinkForceTorques;
    for(size_t j = 0; j < 3; ++j) {
        if( vLinkAccelerations[j].size() > 0 ) {
            vLinkCOMLinearAccelerations[j].resize(_veclinks.size());
            vLinkCOMMomentOfInertia[j].resize(_veclinks.size());
            vLinkForceTorques[j].resize(_veclinks.size());
        }
    }

    for(size_t i = 0; i < _veclinks.size(); ++i) {
        Vector vglobalcomfromlink = _veclinks.at(i)->GetGlobalCOM() - _veclinks.at(i)->_info._t.trans;
        TransformMatrix tm = _veclinks.at(i)->GetGlobalInertia();
        for(size_t j = 0; j < 3; ++j) {
            if( vLinkAccelerations[j].size() > 0 ) {
                Vector vangularaccel = vLinkAccelerations[j].at(i).second;
                Vector vangularvelocity = vLinkVelocities[j].at(i).second;
                vLinkCOMLinearAccelerations[j][i] = vLinkAccelerations[j].at(i).first + vangularaccel.cross(vglobalcomfromlink) + vangularvelocity.cross(vangularvelocity.cross(vglobalcomfromlink));
                vLinkCOMMomentOfInertia[j][i] = tm.rotate(vangularaccel) + vangularvelocity.cross(tm.rotate(vangularvelocity));
            }
        }
    }

    FOREACH(itdoftorques,vDOFTorqueComponents) {
        std::fill(itdoftorques->begin(),itdoftorques->end(),0);
    }

    // backward recursion
    vLinkForceTorques[2].resize(_veclinks.size());
    FOREACHC(it,mapExternalForceTorque) {
        vLinkForceTorques[2].at(it->first) = it->second;
    }

    std::vector<std::pair<int,dReal> > vpartials;
    std::map< std::pair<Mimic::DOFFormat, int>, dReal > mapcachedpartials;

    // go backwards
    for(size_t ijoint = 0; ijoint < _vTopologicallySortedJointsAll.size(); ++ijoint) {
        JointPtr pjoint = _vTopologicallySortedJointsAll.at(_vTopologicallySortedJointsAll.size()-1-ijoint);
        int childindex = pjoint->GetHierarchyChildLink()->GetIndex();
        Vector vchildcomtoparentcom;
        int parentindex = -1;
        if( !!pjoint->GetHierarchyParentLink() ) {
            vchildcomtoparentcom = pjoint->GetHierarchyChildLink()->GetGlobalCOM() - pjoint->GetHierarchyParentLink()->GetGlobalCOM();
            parentindex = pjoint->GetHierarchyParentLink()->GetIndex();
        }

        bool bIsMimic = pjoint->GetDOFIndex() < 0 && pjoint->IsMimic(0);
        if( bIsMimic ) {
            pjoint->_ComputePartialVelocities(vpartials,0,mapcachedpartials);
        }

        dReal mass = pjoint->GetHierarchyChildLink()->GetMass();
        Vector vcomtoanchor = pjoint->GetHierarchyChildLink()->GetGlobalCOM() - pjoint->GetAnchor();
        for(size_t j = 0; j < 3; ++j) {
            if( vLinkForceTorques[j].size() == 0 ) {
                continue;
            }
            Vector vcomforce = vLinkForceTorques[j].at(childindex).first;
            Vector vjointtorque = vLinkForceTorques[j].at(childindex).second;
            if( vLinkCOMLinearAccelerations[j].size() > 0 ) {
                vcomforce += vLinkCOMLinearAccelerations[j][childindex]*mass;
                vjointtorque += vLinkCOMMomentOfInertia[j].at(childindex);
            }

            if( parentindex >= 0 ) {
                vLinkForceTorques[j].at(parentindex).first += vcomforce;
                vLinkForceTorques[j].at(parentindex).second += vjointtorque + vchildcomtoparentcom.cross(vcomforce);
            }

            if( pjoint->GetDOFIndex() >= 0 ) {
                if( pjoint->GetType() == JointHinge ) {
                    vDOFTorqueComponents[j].at(pjoint->GetDOFIndex()) += pjoint->GetAxis(0).dot3(vjointtorque + vcomtoanchor.cross(vcomforce));
                }
                else if( pjoint->GetType() == JointSlider ) {
                    vDOFTorqueComponents[j].at(pjoint->GetDOFIndex()) += pjoint->GetAxis(0).dot3(vcomforce)/(2*PI);
                }
                else {
                    throw OPENRAVE_EXCEPTION_FORMAT(_("joint 0x%x not supported"), pjoint->GetType(), ORE_Assert);
                }
            }
            else if( bIsMimic ) {
                // passive joint, so have to transfer the torque to its dependent joints.
                // TODO if there's more than one dependent joint, how do we split?
                dReal faxistorque;
                if( pjoint->GetType() == JointHinge ) {
                    faxistorque = pjoint->GetAxis(0).dot3(vjointtorque + vcomtoanchor.cross(vcomforce));
                }
                else if( pjoint->GetType() == JointSlider ) {
                    faxistorque = pjoint->GetAxis(0).dot3(vcomforce)/(2*PI);
                }
                else {
                    throw OPENRAVE_EXCEPTION_FORMAT(_("joint 0x%x not supported"), pjoint->GetType(), ORE_Assert);
                }

                FOREACH(itpartial,vpartials) {
                    int dofindex = itpartial->first;
                    vDOFTorqueComponents[j].at(dofindex) += itpartial->second*faxistorque;
                }
            }
            else {
                // joint should be static
                BOOST_ASSERT(pjoint->IsStatic());
            }
        }
    }
}

void KinBody::GetLinkAccelerations(const std::vector<dReal>&vDOFAccelerations, std::vector<std::pair<Vector,Vector> >&vLinkAccelerations, AccelerationMapConstPtr externalaccelerations) const
{
    CHECK_INTERNAL_COMPUTATION;
    if( _veclinks.size() == 0 ) {
        vLinkAccelerations.resize(0);
    }
    else {
        std::vector<dReal> vDOFVelocities;
        std::vector<pair<Vector, Vector> > vLinkVelocities;
        _ComputeDOFLinkVelocities(vDOFVelocities,vLinkVelocities);
        _ComputeLinkAccelerations(vDOFVelocities, vDOFAccelerations, vLinkVelocities, vLinkAccelerations, externalaccelerations);
    }
}

void KinBody::_ComputeDOFLinkVelocities(std::vector<dReal>& dofvelocities, std::vector<std::pair<Vector,Vector> >& vLinkVelocities, bool usebaselinkvelocity) const
{
    GetEnv()->GetPhysicsEngine()->GetLinkVelocities(shared_kinbody_const(),vLinkVelocities);
    if( _veclinks.size() <= 1 ) {
        dofvelocities.resize(GetDOF());
        if( !usebaselinkvelocity && _veclinks.size() > 0 ) {
            vLinkVelocities[0].first = Vector();
            vLinkVelocities[0].second = Vector();
        }
        return;
    }
    if( !usebaselinkvelocity ) {
        Vector vbasepos = _veclinks.at(0)->_info._t.trans;
        // v_B = v_A + angularvel x (B-A)
        for(size_t i = 1; i < vLinkVelocities.size(); ++i) {
            Vector voffset = _veclinks.at(i)->_info._t.trans - vbasepos;
            vLinkVelocities[i].first -= vLinkVelocities[0].first + vLinkVelocities[0].second.cross(voffset);
            vLinkVelocities[i].second -= vLinkVelocities[0].second;
        }
        vLinkVelocities[0].first = Vector();
        vLinkVelocities[0].second = Vector();
    }
    dofvelocities.resize(0);
    if( (int)dofvelocities.capacity() < GetDOF() ) {
        dofvelocities.reserve(GetDOF());
    }
    FOREACHC(it, _vDOFOrderedJoints) {
        int parentindex = 0;
        if( !!(*it)->_attachedbodies[0] ) {
            parentindex = (*it)->_attachedbodies[0]->GetIndex();
        }
        int childindex = (*it)->_attachedbodies[0]->GetIndex();
        (*it)->_GetVelocities(dofvelocities,true,vLinkVelocities.at(parentindex),vLinkVelocities.at(childindex));
    }
}

void KinBody::_ComputeLinkAccelerations(const std::vector<dReal>& vDOFVelocities, const std::vector<dReal>& vDOFAccelerations, const std::vector< std::pair<Vector, Vector> >& vLinkVelocities, std::vector<std::pair<Vector,Vector> >& vLinkAccelerations, AccelerationMapConstPtr pexternalaccelerations) const
{
    vLinkAccelerations.resize(_veclinks.size());
    if( _veclinks.size() == 0 ) {
        return;
    }

    vector<dReal> vtempvalues, veval;
    boost::array<dReal,3> dummyvelocities = {{0,0,0}}, dummyaccelerations={{0,0,0}}; // dummy values for a joint

    // set accelerations of all links as if they were the base link
    for(size_t ilink = 0; ilink < vLinkAccelerations.size(); ++ilink) {
        vLinkAccelerations.at(ilink).first += vLinkVelocities.at(ilink).second.cross(vLinkVelocities.at(ilink).first);
        vLinkAccelerations.at(ilink).second = Vector();
    }

    if( !!pexternalaccelerations ) {
        FOREACHC(itaccel, *pexternalaccelerations) {
            vLinkAccelerations.at(itaccel->first).first += itaccel->second.first;
            vLinkAccelerations.at(itaccel->first).second += itaccel->second.second;
        }
    }

    // have to compute the velocities and accelerations ahead of time since they are dependent on the link transformations
    std::vector< std::vector<dReal> > vPassiveJointVelocities(_vPassiveJoints.size()), vPassiveJointAccelerations(_vPassiveJoints.size());
    for(size_t i = 0; i <_vPassiveJoints.size(); ++i) {
        if( vDOFAccelerations.size() > 0 ) {
            vPassiveJointAccelerations[i].resize(_vPassiveJoints[i]->GetDOF(),0);
        }
        if( vDOFVelocities.size() > 0 ) {
            if( !_vPassiveJoints[i]->IsMimic() ) {
                _vPassiveJoints[i]->GetVelocities(vPassiveJointVelocities[i]);
            }
            else {
                vPassiveJointVelocities[i].resize(_vPassiveJoints[i]->GetDOF(),0);
            }
        }
    }

    Transform tdelta;
    Vector vlocalaxis;
    std::vector<uint8_t> vlinkscomputed(_veclinks.size(),0);
    vlinkscomputed[0] = 1;

    // compute the link accelerations going through topological order
    for(size_t ijoint = 0; ijoint < _vTopologicallySortedJointsAll.size(); ++ijoint) {
        JointPtr pjoint = _vTopologicallySortedJointsAll[ijoint];
        int jointindex = _vTopologicallySortedJointIndicesAll[ijoint];
        int dofindex = pjoint->GetDOFIndex();

        // have to compute the partial accelerations for each mimic dof
        const dReal* pdofaccelerations=NULL, *pdofvelocities=NULL;
        if( dofindex >= 0 ) {
            if( vDOFAccelerations.size() ) {
                pdofaccelerations = &vDOFAccelerations.at(dofindex);
            }
            if( vDOFVelocities.size() > 0 ) {
                pdofvelocities=&vDOFVelocities.at(dofindex);
            }
        }
        if( pjoint->IsMimic() && (vDOFAccelerations.size() > 0 || vDOFVelocities.size() > 0) ) {
            // compute both partial velocity and acceleration information
            for(int i = 0; i < pjoint->GetDOF(); ++i) {
                if( pjoint->IsMimic(i) ) {
                    vtempvalues.resize(0);
                    const std::vector<Mimic::DOFFormat>& vdofformat = pjoint->_vmimic[i]->_vdofformat;
                    FOREACHC(itdof,vdofformat) {
                        JointPtr pj = itdof->jointindex < (int)_vecjoints.size() ? _vecjoints[itdof->jointindex] : _vPassiveJoints.at(itdof->jointindex-_vecjoints.size());
                        vtempvalues.push_back(pj->GetValue(itdof->axis));
                    }
                    dummyvelocities[i] = 0;
                    dummyaccelerations[i] = 0;

                    // velocity
                    if( vDOFVelocities.size() > 0 ) {
                        int err = pjoint->_Eval(i,1,vtempvalues,veval);
                        if( err ) {
                            RAVELOG_WARN_FORMAT("failed to evaluate joint %s, fparser error %d", pjoint->GetName()%err);
                        }
                        else {
                            for(size_t ipartial = 0; ipartial < vdofformat.size(); ++ipartial) {
                                dReal partialvelocity;
                                if( vdofformat[ipartial].dofindex >= 0 ) {
                                    partialvelocity = vDOFVelocities.at(vdofformat[ipartial].dofindex);
                                }
                                else {
                                    partialvelocity = vPassiveJointVelocities.at(vdofformat[ipartial].jointindex-_vecjoints.size()).at(vdofformat[ipartial].axis);
                                }
                                if( ipartial < veval.size() ) {
                                    dummyvelocities[i] += veval.at(ipartial) * partialvelocity;
                                }
                                else {
                                    RAVELOG_DEBUG_FORMAT("cannot evaluate partial velocity for mimic joint %s, perhaps equations don't exist", pjoint->GetName());
                                }
                            }
                        }
                        // if joint is passive, update the stored joint values! This is necessary because joint value might be referenced in the future.
                        if( dofindex < 0 ) {
                            vPassiveJointVelocities.at(jointindex-(int)_vecjoints.size()).at(i) = dummyvelocities[i];
                        }
                    }

                    // acceleration
                    if( vDOFAccelerations.size() > 0 ) {
                        int err = pjoint->_Eval(i,2,vtempvalues,veval);
                        if( err ) {
                            RAVELOG_WARN(str(boost::format("failed to evaluate joint %s, fparser error %d")%pjoint->GetName()%err));
                        }
                        else {
                            for(size_t ipartial = 0; ipartial < vdofformat.size(); ++ipartial) {
                                dReal partialacceleration;
                                if( vdofformat[ipartial].dofindex >= 0 ) {
                                    partialacceleration = vDOFAccelerations.at(vdofformat[ipartial].dofindex);
                                }
                                else {
                                    partialacceleration = vPassiveJointAccelerations.at(vdofformat[ipartial].jointindex-_vecjoints.size()).at(vdofformat[ipartial].axis);
                                }
                                if( ipartial < veval.size() ) {
                                    dummyaccelerations[i] += veval.at(ipartial) * partialacceleration;
                                }
                                else {
                                    RAVELOG_DEBUG_FORMAT("cannot evaluate partial acceleration for mimic joint %s, perhaps equations don't exist", pjoint->GetName());
                                }
                            }
                        }
                        // if joint is passive, update the stored joint values! This is necessary because joint value might be referenced in the future.
                        if( dofindex < 0 ) {
                            vPassiveJointAccelerations.at(jointindex-(int)_vecjoints.size()).at(i) = dummyaccelerations[i];
                        }
                    }
                }
                else if( dofindex >= 0 ) {
                    // is this correct? what is a joint has a mimic and non-mimic axis?
                    dummyvelocities[i] = vDOFVelocities.at(dofindex+i);
                    dummyaccelerations[i] = vDOFAccelerations.at(dofindex+i);
                }
                else {
                    // preserve passive joint values
                    dummyvelocities[i] = vPassiveJointVelocities.at(jointindex-(int)_vecjoints.size()).at(i);
                    dummyaccelerations[i] = vPassiveJointAccelerations.at(jointindex-(int)_vecjoints.size()).at(i);
                }
            }
            pdofvelocities = &dummyvelocities[0];
            pdofaccelerations = &dummyaccelerations[0];
        }

        // do the test after mimic computation!?
        if( vlinkscomputed[pjoint->GetHierarchyChildLink()->GetIndex()] ) {
            continue;
        }

        if( vDOFVelocities.size() > 0 && !pdofvelocities ) {
            // has to be a passive joint
            pdofvelocities = &vPassiveJointVelocities.at(jointindex-(int)_vecjoints.size()).at(0);
        }
        if( vDOFAccelerations.size() > 0 && !pdofaccelerations ) {
            // has to be a passive joint
            pdofaccelerations = &vPassiveJointAccelerations.at(jointindex-(int)_vecjoints.size()).at(0);
        }

        int childindex = pjoint->GetHierarchyChildLink()->GetIndex();
        const Transform& tchild = pjoint->GetHierarchyChildLink()->GetTransform();
        const pair<Vector, Vector>& vChildVelocities = vLinkVelocities.at(childindex);
        pair<Vector, Vector>& vChildAccelerations = vLinkAccelerations.at(childindex);

        int parentindex = 0;
        if( !!pjoint->GetHierarchyParentLink() ) {
            parentindex = pjoint->GetHierarchyParentLink()->GetIndex();
        }

        const pair<Vector, Vector>& vParentVelocities = vLinkVelocities.at(parentindex);
        const pair<Vector, Vector>& vParentAccelerations = vLinkAccelerations.at(parentindex);
        Vector xyzdelta = tchild.trans - _veclinks.at(parentindex)->_info._t.trans;
        if( !!pdofaccelerations || !!pdofvelocities ) {
            tdelta = _veclinks.at(parentindex)->_info._t * pjoint->GetInternalHierarchyLeftTransform();
            vlocalaxis = pjoint->GetInternalHierarchyAxis(0);
        }

        // check out: http://en.wikipedia.org/wiki/Rotating_reference_frame
        // compute for global coordinate system
        // code for symbolic computation (python sympy)
        // t=Symbol('t'); q=Function('q')(t); dq=diff(q,t); axis=Matrix(3,1,symbols('ax,ay,az')); delta=Matrix(3,1,[Function('dx')(t), Function('dy')(t), Function('dz')(t)]); vparent=Matrix(3,1,[Function('vparentx')(t),Function('vparenty')(t),Function('vparentz')(t)]); wparent=Matrix(3,1,[Function('wparentx')(t),Function('wparenty')(t),Function('wparentz')(t)]); Mparent=Matrix(3,4,[Function('m%d%d'%(i,j))(t) for i in range(3) for j in range(4)]); c = Matrix(3,1,symbols('cx,cy,cz'))
        // hinge joints:
        // p = Mparent[0:3,3] + Mparent[0:3,0:3]*(Left[0:3,3] + Left[0:3,0:3]*Rot[0:3,0:3]*Right[0:3,3])
        // v = vparent + wparent.cross(p-Mparent[0:3,3]) + Mparent[0:3,0:3] * Left[0:3,0:3] * dq * axis.cross(Rot[0:3,0:3]*Right)
        // wparent.cross(v) = wparent.cross(vparent) + wparent.cross(wparent.cross(p-Mparent[0:3,3])) + wparent.cross(p-Mparent[0:3,3])
        // dv = vparent.diff(t) + wparent.diff(t).cross(p-Mparent[0:3,3]).transpose() + wparent.cross(v-vparent) + wparent.cross(v-vparent-wparent.cross(wparent.cross(p-Mparent[0:3,3]))) + Mparent[0:3,0:3] * Left[0:3,0:3] * (ddq * axis.cross(Rot[0:3,0:3]*Right) + dq * axis.cross(dq*axis.cross(Rot[0:3,0:3]*Right)))
        // w = wparent + Mparent[0:3,0:3]*Left[0:3,0:3]*axis*dq
        // dw = wparent.diff(t) + wparent.cross(Mparent[0:3,0:3]*Left[0:3,0:3]*axis*dq).transpose() + Mparent[0:3,0:3]*Left[0:3,0:3]*axis*ddq
        // slider:
        // v = vparent + wparent.cross(p-Mparent[0:3,3]) + Mparent[0:3,0:3]*Left[0:3,0:3]*dq*axis
        // dv = vparent.diff(t) + wparent.diff(t).cross(p-Mparent[0:3,3]).transpose() + wparent.cross(v-vparent) + wparent.cross(Mparent[0:3,0:3]*Left[0:3,0:3]*dq*axis) + Mparent[0:3,0:3]*Left[0:3,0:3]*ddq*axis
        // w = wparent
        // dw = wparent.diff(t)
        if( pjoint->GetType() == JointRevolute ) {
            vChildAccelerations.first = vParentAccelerations.first + vParentAccelerations.second.cross(xyzdelta) + vParentVelocities.second.cross((vChildVelocities.first-vParentVelocities.first)*2-vParentVelocities.second.cross(xyzdelta));
            vChildAccelerations.second = vParentAccelerations.second;
            if( !!pdofvelocities ) {
                Vector gw = tdelta.rotate(vlocalaxis*pdofvelocities[0]);
                vChildAccelerations.first += gw.cross(gw.cross(tchild.trans-tdelta.trans));
                vChildAccelerations.second += vParentVelocities.second.cross(gw);
            }
            if( !!pdofaccelerations ) {
                Vector gdw = tdelta.rotate(vlocalaxis*pdofaccelerations[0]);
                vChildAccelerations.first += gdw.cross(tchild.trans-tdelta.trans);
                vChildAccelerations.second += gdw;
            }
        }
        else if( pjoint->GetType() == JointPrismatic ) {
            Vector w = tdelta.rotate(vlocalaxis);
            vChildAccelerations.first = vParentAccelerations.first + vParentAccelerations.second.cross(xyzdelta);
            Vector angularveloctiycontrib = vChildVelocities.first-vParentVelocities.first;
            if( !!pdofvelocities ) {
                angularveloctiycontrib += w*pdofvelocities[0];
            }
            vChildAccelerations.first += vParentVelocities.second.cross(angularveloctiycontrib);
            if( !!pdofaccelerations ) {
                vChildAccelerations.first += w*pdofaccelerations[0];
            }
            vChildAccelerations.second = vParentAccelerations.second;
        }
        else {
            throw OPENRAVE_EXCEPTION_FORMAT(_("joint type 0x%x not supported for getting link acceleration"),pjoint->GetType(),ORE_Assert);
        }
        vlinkscomputed[childindex] = 1;
    }
}

void KinBody::SetSelfCollisionChecker(CollisionCheckerBasePtr collisionchecker)
{
    if( _selfcollisionchecker != collisionchecker ) {
        _selfcollisionchecker = collisionchecker;
        // reset the internal cache
        _ResetInternalCollisionCache();
        if( !!_selfcollisionchecker && _selfcollisionchecker != GetEnv()->GetCollisionChecker() ) {
            // collision checking will not be automatically updated with environment calls, so need to do this manually
            _selfcollisionchecker->InitKinBody(shared_kinbody());
        }
    }
}

CollisionCheckerBasePtr KinBody::GetSelfCollisionChecker() const
{
    return _selfcollisionchecker;
}


void KinBody::_ComputeInternalInformation()
{
    uint64_t starttime = utils::GetMicroTime();
    _nHierarchyComputed = 1;

    int lindex=0;
    FOREACH(itlink,_veclinks) {
        (*itlink)->_index = lindex; // always reset, necessary since index cannot be initialized by custom links
        (*itlink)->_vParentLinks.clear();
        if((_veclinks.size() > 1)&&((*itlink)->GetName().size() == 0)) {
            RAVELOG_WARN(str(boost::format("%s link index %d has no name")%GetName()%lindex));
        }
        lindex++;
    }

    {
        // move any enabled passive joints to the regular joints list
        vector<JointPtr>::iterator itjoint = _vPassiveJoints.begin();
        while(itjoint != _vPassiveJoints.end()) {
            bool bmimic = false;
            for(int idof = 0; idof < (*itjoint)->GetDOF(); ++idof) {
                if( !!(*itjoint)->_vmimic[idof] ) {
                    bmimic = true;
                }
            }
            if( !bmimic && (*itjoint)->_info._bIsActive ) {
                _vecjoints.push_back(*itjoint);
                itjoint = _vPassiveJoints.erase(itjoint);
            }
            else {
                ++itjoint;
            }
        }
        // move any mimic joints to the passive joints
        itjoint = _vecjoints.begin();
        while(itjoint != _vecjoints.end()) {
            bool bmimic = false;
            for(int idof = 0; idof < (*itjoint)->GetDOF(); ++idof) {
                if( !!(*itjoint)->_vmimic[idof] ) {
                    bmimic = true;
                    break;
                }
            }
            if( bmimic || !(*itjoint)->_info._bIsActive ) {
                _vPassiveJoints.push_back(*itjoint);
                itjoint = _vecjoints.erase(itjoint);
            }
            else {
                ++itjoint;
            }
        }
        int jointindex=0;
        int dofindex=0;
        FOREACH(itjoint,_vecjoints) {
            (*itjoint)->jointindex = jointindex++;
            (*itjoint)->dofindex = dofindex;
            (*itjoint)->_info._bIsActive = true;
            dofindex += (*itjoint)->GetDOF();
        }
        FOREACH(itjoint,_vPassiveJoints) {
            (*itjoint)->jointindex = -1;
            (*itjoint)->dofindex = -1;
            (*itjoint)->_info._bIsActive = false;
        }
    }

    vector<size_t> vorder(_vecjoints.size());
    vector<int> vJointIndices(_vecjoints.size());
    _vDOFIndices.resize(GetDOF());
    for(size_t i = 0; i < _vecjoints.size(); ++i) {
        vJointIndices[i] = _vecjoints[i]->dofindex;
        for(int idof = 0; idof < _vecjoints[i]->GetDOF(); ++idof) {
            _vDOFIndices.at(vJointIndices[i]+idof) = i;
        }
        vorder[i] = i;
    }
    sort(vorder.begin(), vorder.end(), utils::index_cmp<vector<int>&>(vJointIndices));
    _vDOFOrderedJoints.resize(0);
    FOREACH(it,vorder) {
        _vDOFOrderedJoints.push_back(_vecjoints.at(*it));
    }

    try {
        // initialize all the mimic equations
        for(int ijoints = 0; ijoints < 2; ++ijoints) {
            vector<JointPtr>& vjoints = ijoints ? _vPassiveJoints : _vecjoints;
            FOREACH(itjoint,vjoints) {
                for(int i = 0; i < (*itjoint)->GetDOF(); ++i) {
                    if( !!(*itjoint)->_vmimic[i] ) {
                        std::string poseq = (*itjoint)->_vmimic[i]->_equations[0], veleq = (*itjoint)->_vmimic[i]->_equations[1], acceleq = (*itjoint)->_vmimic[i]->_equations[2]; // have to copy since memory can become invalidated
                        (*itjoint)->SetMimicEquations(i,poseq,veleq,acceleq);
                    }
                }
            }
        }
        // fill Mimic::_vmimicdofs, check that there are no circular dependencies between the mimic joints
        std::map<Mimic::DOFFormat, boost::shared_ptr<Mimic> > mapmimic;
        for(int ijoints = 0; ijoints < 2; ++ijoints) {
            vector<JointPtr>& vjoints = ijoints ? _vPassiveJoints : _vecjoints;
            int jointindex=0;
            FOREACH(itjoint,vjoints) {
                Mimic::DOFFormat dofformat;
                if( ijoints ) {
                    dofformat.dofindex = -1;
                    dofformat.jointindex = jointindex+(int)_vecjoints.size();
                }
                else {
                    dofformat.dofindex = (*itjoint)->GetDOFIndex();
                    dofformat.jointindex = (*itjoint)->GetJointIndex();
                }
                for(int idof = 0; idof < (*itjoint)->GetDOF(); ++idof) {
                    dofformat.axis = idof;
                    if( !!(*itjoint)->_vmimic[idof] ) {
                        // only add if depends on mimic joints
                        FOREACH(itdofformat,(*itjoint)->_vmimic[idof]->_vdofformat) {
                            JointPtr pjoint = itdofformat->GetJoint(*this);
                            if( pjoint->IsMimic(itdofformat->axis) ) {
                                mapmimic[dofformat] = (*itjoint)->_vmimic[idof];
                                break;
                            }
                        }
                    }
                }
                ++jointindex;
            }
        }
        bool bchanged = true;
        while(bchanged) {
            bchanged = false;
            FOREACH(itmimic,mapmimic) {
                boost::shared_ptr<Mimic> mimic = itmimic->second;
                Mimic::DOFHierarchy h;
                h.dofformatindex = 0;
                FOREACH(itdofformat,mimic->_vdofformat) {
                    if( mapmimic.find(*itdofformat) == mapmimic.end() ) {
                        continue; // this is normal, just means that the parent is a regular dof
                    }
                    boost::shared_ptr<Mimic> mimicparent = mapmimic[*itdofformat];
                    FOREACH(itmimicdof, mimicparent->_vmimicdofs) {
                        if( mimicparent->_vdofformat[itmimicdof->dofformatindex] == itmimic->first ) {
                            JointPtr pjoint = itmimic->first.GetJoint(*this);
                            JointPtr pjointparent = itdofformat->GetJoint(*this);
                            throw OPENRAVE_EXCEPTION_FORMAT(_("joint index %s uses a mimic joint %s that also depends on %s! this is not allowed"), pjoint->GetName()%pjointparent->GetName()%pjoint->GetName(), ORE_Failed);
                        }
                        h.dofindex = itmimicdof->dofindex;
                        if( find(mimic->_vmimicdofs.begin(),mimic->_vmimicdofs.end(),h) == mimic->_vmimicdofs.end() ) {
                            mimic->_vmimicdofs.push_back(h);
                            bchanged = true;
                        }
                    }
                    ++h.dofformatindex;
                }
            }
        }
    }
    catch(const std::exception& ex) {
        RAVELOG_ERROR(str(boost::format("failed to set mimic equations on kinematics body %s: %s\n")%GetName()%ex.what()));
        for(int ijoints = 0; ijoints < 2; ++ijoints) {
            vector<JointPtr>& vjoints = ijoints ? _vPassiveJoints : _vecjoints;
            FOREACH(itjoint,vjoints) {
                for(int i = 0; i < (*itjoint)->GetDOF(); ++i) {
                    (*itjoint)->_vmimic[i].reset();
                }
            }
        }
    }

    _vTopologicallySortedJoints.resize(0);
    _vTopologicallySortedJointsAll.resize(0);
    _vTopologicallySortedJointIndicesAll.resize(0);
    _vJointsAffectingLinks.resize(_vecjoints.size()*_veclinks.size());

    // compute the all-pairs shortest paths
    {
        _vAllPairsShortestPaths.resize(_veclinks.size()*_veclinks.size());
        FOREACH(it,_vAllPairsShortestPaths) {
            it->first = -1;
            it->second = -1;
        }
        vector<uint32_t> vcosts(_veclinks.size()*_veclinks.size(),0x3fffffff); // initialize to 2^30-1 since we'll be adding
        for(size_t i = 0; i < _veclinks.size(); ++i) {
            vcosts[i*_veclinks.size()+i] = 0;
        }
        FOREACHC(itjoint,_vecjoints) {
            if( !!(*itjoint)->GetFirstAttached() && !!(*itjoint)->GetSecondAttached() ) {
                int index = (*itjoint)->GetFirstAttached()->GetIndex()*_veclinks.size()+(*itjoint)->GetSecondAttached()->GetIndex();
                _vAllPairsShortestPaths[index] = std::pair<int16_t,int16_t>((*itjoint)->GetFirstAttached()->GetIndex(),(*itjoint)->GetJointIndex());
                vcosts[index] = 1;
                index = (*itjoint)->GetSecondAttached()->GetIndex()*_veclinks.size()+(*itjoint)->GetFirstAttached()->GetIndex();
                _vAllPairsShortestPaths[index] = std::pair<int16_t,int16_t>((*itjoint)->GetSecondAttached()->GetIndex(),(*itjoint)->GetJointIndex());
                vcosts[index] = 1;
            }
        }
        int jointindex = (int)_vecjoints.size();
        FOREACHC(itjoint,_vPassiveJoints) {
            if( !!(*itjoint)->GetFirstAttached() && !!(*itjoint)->GetSecondAttached() ) {
                int index = (*itjoint)->GetFirstAttached()->GetIndex()*_veclinks.size()+(*itjoint)->GetSecondAttached()->GetIndex();
                _vAllPairsShortestPaths[index] = std::pair<int16_t,int16_t>((*itjoint)->GetFirstAttached()->GetIndex(),jointindex);
                vcosts[index] = 1;
                index = (*itjoint)->GetSecondAttached()->GetIndex()*_veclinks.size()+(*itjoint)->GetFirstAttached()->GetIndex();
                _vAllPairsShortestPaths[index] = std::pair<int16_t,int16_t>((*itjoint)->GetSecondAttached()->GetIndex(),jointindex);
                vcosts[index] = 1;
            }
            ++jointindex;
        }
        for(size_t k = 0; k < _veclinks.size(); ++k) {
            for(size_t i = 0; i < _veclinks.size(); ++i) {
                if( i == k ) {
                    continue;
                }
                for(size_t j = 0; j < _veclinks.size(); ++j) {
                    if((j == i)||(j == k)) {
                        continue;
                    }
                    uint32_t kcost = vcosts[k*_veclinks.size()+i] + vcosts[j*_veclinks.size()+k];
                    if( vcosts[j*_veclinks.size()+i] > kcost ) {
                        vcosts[j*_veclinks.size()+i] = kcost;
                        _vAllPairsShortestPaths[j*_veclinks.size()+i] = _vAllPairsShortestPaths[k*_veclinks.size()+i];
                    }
                }
            }
        }
    }

    // Use the APAC algorithm to initialize the kinematics hierarchy: _vTopologicallySortedJoints, _vJointsAffectingLinks, Link::_vParentLinks.
    // SIMOES, Ricardo. APAC: An exact algorithm for retrieving cycles and paths in all kinds of graphs. Tékhne, Dec. 2009, no.12, p.39-55. ISSN 1654-9911.
    if((_veclinks.size() > 0)&&(_vecjoints.size() > 0)) {
        std::vector< std::vector<int> > vlinkadjacency(_veclinks.size());
        // joints with only one attachment are attached to a static link, which is attached to link 0
        FOREACHC(itjoint,_vecjoints) {
            vlinkadjacency.at((*itjoint)->GetFirstAttached()->GetIndex()).push_back((*itjoint)->GetSecondAttached()->GetIndex());
            vlinkadjacency.at((*itjoint)->GetSecondAttached()->GetIndex()).push_back((*itjoint)->GetFirstAttached()->GetIndex());
        }
        FOREACHC(itjoint,_vPassiveJoints) {
            vlinkadjacency.at((*itjoint)->GetFirstAttached()->GetIndex()).push_back((*itjoint)->GetSecondAttached()->GetIndex());
            vlinkadjacency.at((*itjoint)->GetSecondAttached()->GetIndex()).push_back((*itjoint)->GetFirstAttached()->GetIndex());
        }
        FOREACH(it,vlinkadjacency) {
            sort(it->begin(), it->end());
        }

        // all unique paths starting at the root link or static links
        std::vector< std::list< std::list<int> > > vuniquepaths(_veclinks.size());
        std::list< std::list<int> > closedloops;
        int s = 0;
        std::list< std::list<int> > S;
        FOREACH(itv,vlinkadjacency[s]) {
            std::list<int> P;
            P.push_back(s);
            P.push_back(*itv);
            S.push_back(P);
            vuniquepaths[*itv].push_back(P);
        }
        while(!S.empty()) {
            std::list<int>& P = S.front();
            int u = P.back();
            FOREACH(itv,vlinkadjacency[u]) {
                std::list<int>::iterator itfound = find(P.begin(),P.end(),*itv);
                if( itfound == P.end() ) {
                    S.push_back(P);
                    S.back().push_back(*itv);
                    vuniquepaths[*itv].push_back(S.back());
                }
                else {
                    // found a cycle
                    std::list<int> cycle;
                    while(itfound != P.end()) {
                        cycle.push_back(*itfound);
                        ++itfound;
                    }
                    if( cycle.size() > 2 ) {
                        // sort the cycle so that it starts with the lowest link index and the direction is the next lowest index
                        // this way the cycle becomes unique and can be compared for duplicates
                        itfound = cycle.begin();
                        std::list<int>::iterator itmin = itfound++;
                        while(itfound != cycle.end()) {
                            if( *itmin > *itfound ) {
                                itmin = itfound;
                            }
                            itfound++;
                        }
                        if( itmin != cycle.begin() ) {
                            cycle.splice(cycle.end(),cycle,cycle.begin(),itmin);
                        }
                        if( *++cycle.begin() > cycle.back() ) {
                            // reverse the cycle
                            cycle.reverse();
                            cycle.push_front(cycle.back());
                            cycle.pop_back();
                        }
                        if( find(closedloops.begin(),closedloops.end(),cycle) == closedloops.end() ) {
                            closedloops.push_back(cycle);
                        }
                    }
                }
            }
            S.pop_front();
        }
        // fill each link's parent links
        FOREACH(itlink,_veclinks) {
            if( (*itlink)->GetIndex() > 0 && vuniquepaths.at((*itlink)->GetIndex()).size() == 0 ) {
                RAVELOG_WARN(str(boost::format("_ComputeInternalInformation: %s has incomplete kinematics! link %s not connected to root %s")%GetName()%(*itlink)->GetName()%_veclinks.at(0)->GetName()));
            }
            FOREACH(itpath, vuniquepaths.at((*itlink)->GetIndex())) {
                OPENRAVE_ASSERT_OP(itpath->back(),==,(*itlink)->GetIndex());
                int parentindex = *---- itpath->end();
                if( find((*itlink)->_vParentLinks.begin(),(*itlink)->_vParentLinks.end(),parentindex) == (*itlink)->_vParentLinks.end() ) {
                    (*itlink)->_vParentLinks.push_back(parentindex);
                }
            }
        }
        // find the link depths (minimum path length to the root)
        vector<int> vlinkdepths(_veclinks.size(),-1);
        vlinkdepths.at(0) = 0;
        for(size_t i = 0; i < _veclinks.size(); ++i) {
            if( _veclinks[i]->IsStatic() ) {
                vlinkdepths[i] = 0;
            }
        }
        bool changed = true;
        while(changed) {
            changed = false;
            FOREACH(itlink,_veclinks) {
                if( vlinkdepths[(*itlink)->GetIndex()] == -1 ) {
                    int bestindex = -1;
                    FOREACH(itparent, (*itlink)->_vParentLinks) {
                        if( vlinkdepths[*itparent] >= 0 ) {
                            if( bestindex == -1 || (bestindex >= 0 && vlinkdepths[*itparent] < bestindex) ) {
                                bestindex = vlinkdepths[*itparent]+1;
                            }
                        }
                    }
                    if( bestindex >= 0 ) {
                        vlinkdepths[(*itlink)->GetIndex()] = bestindex;
                        changed = true;
                    }
                }
            }
        }


        if( IS_DEBUGLEVEL(Level_Verbose) ) {
            FOREACH(itlink, _veclinks) {
                std::stringstream ss; ss << GetName() << ":" << (*itlink)->GetName() << " depth=" << vlinkdepths.at((*itlink)->GetIndex()) << ", parents=[";
                FOREACHC(itparentlink, (*itlink)->_vParentLinks) {
                    ss << _veclinks.at(*itparentlink)->GetName() << ", ";
                }
                ss << "]";
                RAVELOG_VERBOSE(ss.str());
            }
        }

        // build up a directed graph of joint dependencies
        int numjoints = (int)(_vecjoints.size()+_vPassiveJoints.size());
        // build the adjacency list
        vector<int> vjointadjacency(numjoints*numjoints,0);
        for(int ij0 = 0; ij0 < numjoints; ++ij0) {
            JointPtr j0 = ij0 < (int)_vecjoints.size() ? _vecjoints[ij0] : _vPassiveJoints[ij0-_vecjoints.size()];
            bool bj0hasstatic = (!j0->GetFirstAttached() || j0->GetFirstAttached()->IsStatic()) || (!j0->GetSecondAttached() || j0->GetSecondAttached()->IsStatic());
            // mimic joint sorting is the hardest limit
            if( j0->IsMimic() ) {
                for(int i = 0; i < j0->GetDOF(); ++i) {
                    if(j0->IsMimic(i)) {
                        FOREACH(itdofformat, j0->_vmimic[i]->_vdofformat) {
                            if( itdofformat->dofindex < 0 ) {
                                vjointadjacency[itdofformat->jointindex*numjoints+ij0] = 1;
                            }
                        }
                    }
                }
            }

            for(int ij1 = ij0+1; ij1 < numjoints; ++ij1) {
                JointPtr j1 = ij1 < (int)_vecjoints.size() ? _vecjoints[ij1] : _vPassiveJoints[ij1-_vecjoints.size()];
                bool bj1hasstatic = (!j1->GetFirstAttached() || j1->GetFirstAttached()->IsStatic()) || (!j1->GetSecondAttached() || j1->GetSecondAttached()->IsStatic());

                // test if connected to world, next in priority to mimic joints
                if( bj0hasstatic && bj1hasstatic ) {
                    continue;
                }
                if( vjointadjacency[ij1*numjoints+ij0] || vjointadjacency[ij0*numjoints+ij1] ) {
                    // already have an edge, so no reason to add any more
                    continue;
                }

                // sort by link depth
                int j0l0 = vlinkdepths[j0->GetFirstAttached()->GetIndex()];
                int j0l1 = vlinkdepths[j0->GetSecondAttached()->GetIndex()];
                int j1l0 = vlinkdepths[j1->GetFirstAttached()->GetIndex()];
                int j1l1 = vlinkdepths[j1->GetSecondAttached()->GetIndex()];
                int diff = min(j0l0,j0l1) - min(j1l0,j1l1);
                if( diff < 0 ) {
                    OPENRAVE_ASSERT_OP(min(j0l0,j0l1),<,100);
                    vjointadjacency[ij0*numjoints+ij1] = 100-min(j0l0,j0l1);
                    continue;
                }
                if( diff > 0 ) {
                    OPENRAVE_ASSERT_OP(min(j1l0,j1l1),<,100);
                    vjointadjacency[ij1*numjoints+ij0] = 100-min(j1l0,j1l1);
                    continue;
                }
                diff = max(j0l0,j0l1) - max(j1l0,j1l1);
                if( diff < 0 ) {
                    OPENRAVE_ASSERT_OP(max(j0l0,j0l1),<,100);
                    vjointadjacency[ij0*numjoints+ij1] = 100-max(j0l0,j0l1);
                    continue;
                }
                if( diff > 0 ) {
                    OPENRAVE_ASSERT_OP(max(j1l0,j1l1),<,100);
                    vjointadjacency[ij1*numjoints+ij0] = 100-max(j1l0,j1l1);
                    continue;
                }
            }
        }
        // topologically sort the joints
        _vTopologicallySortedJointIndicesAll.resize(0); _vTopologicallySortedJointIndicesAll.reserve(numjoints);
        std::list<int> noincomingedges;
        for(int i = 0; i < numjoints; ++i) {
            bool hasincoming = false;
            for(int j = 0; j < numjoints; ++j) {
                if( vjointadjacency[j*numjoints+i] ) {
                    hasincoming = true;
                    break;
                }
            }
            if( !hasincoming ) {
                noincomingedges.push_back(i);
            }
        }
        bool bcontinuesorting = true;
        while(bcontinuesorting) {
            bcontinuesorting = false;
            while(!noincomingedges.empty()) {
                int n = noincomingedges.front();
                noincomingedges.pop_front();
                _vTopologicallySortedJointIndicesAll.push_back(n);
                for(int i = 0; i < numjoints; ++i) {
                    if( vjointadjacency[n*numjoints+i] ) {
                        vjointadjacency[n*numjoints+i] = 0;
                        bool hasincoming = false;
                        for(int j = 0; j < numjoints; ++j) {
                            if( vjointadjacency[j*numjoints+i] ) {
                                hasincoming = true;
                                break;
                            }
                        }
                        if( !hasincoming ) {
                            noincomingedges.push_back(i);
                        }
                    }
                }
            }

            // go backwards so we prioritize moving joints towards the end rather than the beginning (not a formal heurstic)
            int imaxadjind = vjointadjacency[numjoints*numjoints-1];
            for(int ijoint = numjoints*numjoints-1; ijoint >= 0; --ijoint) {
                if( vjointadjacency[ijoint] > vjointadjacency[imaxadjind] ) {
                    imaxadjind = ijoint;
                }
            }
            if( vjointadjacency[imaxadjind] != 0 ) {
                bcontinuesorting = true;
                int ifirst = imaxadjind/numjoints;
                int isecond = imaxadjind%numjoints;
                if( vjointadjacency[imaxadjind] <= 2 ) { // level 1 - static constraint violated, level 2 - mimic constraint
                    JointPtr pji = ifirst < (int)_vecjoints.size() ? _vecjoints[ifirst] : _vPassiveJoints.at(ifirst-_vecjoints.size());
                    JointPtr pjj = isecond < (int)_vecjoints.size() ? _vecjoints[isecond] : _vPassiveJoints.at(isecond-_vecjoints.size());
                    RAVELOG_WARN(str(boost::format("cannot sort joints topologically %d for robot %s joints %s:%s!! forward kinematics might be buggy\n")%vjointadjacency[imaxadjind]%GetName()%pji->GetName()%pjj->GetName()));
                }
                // remove this edge
                vjointadjacency[imaxadjind] = 0;
                bool hasincoming = false;
                for(int j = 0; j < numjoints; ++j) {
                    if( vjointadjacency[j*numjoints+isecond] ) {
                        hasincoming = true;
                        break;
                    }
                }
                if( !hasincoming ) {
                    noincomingedges.push_back(isecond);
                }
            }
        }
        OPENRAVE_ASSERT_OP((int)_vTopologicallySortedJointIndicesAll.size(),==,numjoints);
        FOREACH(itindex,_vTopologicallySortedJointIndicesAll) {
            JointPtr pj = *itindex < (int)_vecjoints.size() ? _vecjoints[*itindex] : _vPassiveJoints.at(*itindex-_vecjoints.size());
            if( *itindex < (int)_vecjoints.size() ) {
                _vTopologicallySortedJoints.push_back(pj);
            }
            _vTopologicallySortedJointsAll.push_back(pj);
            //RAVELOG_INFO(str(boost::format("top: %s")%pj->GetName()));
        }

        // based on this topological sorting, find the parent link for each joint
        FOREACH(itjoint,_vTopologicallySortedJointsAll) {
            int parentlinkindex = -1;
            if( !(*itjoint)->GetFirstAttached() || (*itjoint)->GetFirstAttached()->IsStatic() ) {
                if( !!(*itjoint)->GetSecondAttached() && !(*itjoint)->GetSecondAttached()->IsStatic() ) {
                    parentlinkindex = (*itjoint)->GetSecondAttached()->GetIndex();
                }
            }
            else if( !(*itjoint)->GetSecondAttached() || (*itjoint)->GetSecondAttached()->IsStatic() ) {
                parentlinkindex = (*itjoint)->GetFirstAttached()->GetIndex();
            }
            else {
                // NOTE: possibly try to choose roots that do not involve mimic joints. ikfast might have problems
                // dealing with very complex formulas
                LinkPtr plink0 = (*itjoint)->GetFirstAttached(), plink1 = (*itjoint)->GetSecondAttached();
                if( vlinkdepths[plink0->GetIndex()] < vlinkdepths[plink1->GetIndex()] ) {
                    parentlinkindex = plink0->GetIndex();
                }
                else if( vlinkdepths[plink0->GetIndex()] > vlinkdepths[plink1->GetIndex()] ) {
                    parentlinkindex = plink1->GetIndex();
                }
                else {
                    // depths are the same, so check the adjacent joints of each link
                    size_t link0pos=_vTopologicallySortedJointIndicesAll.size(), link1pos=_vTopologicallySortedJointIndicesAll.size();
                    FOREACHC(itparentlink,plink0->_vParentLinks) {
                        int jointindex = _vAllPairsShortestPaths[plink0->GetIndex()*_veclinks.size()+*itparentlink].second;
                        size_t pos = find(_vTopologicallySortedJointIndicesAll.begin(),_vTopologicallySortedJointIndicesAll.end(),jointindex) - _vTopologicallySortedJointIndicesAll.begin();
                        link0pos = min(link0pos,pos);
                    }
                    FOREACHC(itparentlink,plink1->_vParentLinks) {
                        int jointindex = _vAllPairsShortestPaths[plink1->GetIndex()*_veclinks.size()+*itparentlink].second;
                        size_t pos = find(_vTopologicallySortedJointIndicesAll.begin(),_vTopologicallySortedJointIndicesAll.end(),jointindex) - _vTopologicallySortedJointIndicesAll.end();
                        link1pos = min(link1pos,pos);
                    }
                    if( link0pos < link1pos ) {
                        parentlinkindex = plink0->GetIndex();
                    }
                    else if( link0pos > link1pos ) {
                        parentlinkindex = plink1->GetIndex();
                    }
                    else {
                        RAVELOG_WARN(str(boost::format("links %s and %s have joints on the same depth %d and %d?")%plink0->GetName()%plink1->GetName()%link0pos%link1pos));
                    }
                }
            }
            if( parentlinkindex == -1 ) {
                RAVELOG_WARN(str(boost::format("could not compute parent link for joint %s")%(*itjoint)->GetName()));
            }
            else if( parentlinkindex != (*itjoint)->GetFirstAttached()->GetIndex() ) {
                RAVELOG_VERBOSE(str(boost::format("swapping link order of joint %s(%d)")%(*itjoint)->GetName()%(*itjoint)->GetJointIndex()));
                // have to swap order
                Transform tswap = (*itjoint)->GetInternalHierarchyRightTransform().inverse();
                std::vector<Vector> vaxes((*itjoint)->GetDOF());
                for(size_t i = 0; i < vaxes.size(); ++i) {
                    vaxes[i] = -tswap.rotate((*itjoint)->GetInternalHierarchyAxis(i));
                }
                std::vector<dReal> vcurrentvalues;
                (*itjoint)->GetValues(vcurrentvalues);
                // have to reset the link transformations temporarily in order to avoid setting a joint offset
                TransformSaver<LinkPtr> linksaver0((*itjoint)->GetFirstAttached());
                TransformSaver<LinkPtr> linksaver1((*itjoint)->GetSecondAttached());
                // assume joint values are set to 0
                (*itjoint)->GetFirstAttached()->SetTransform(Transform());
                (*itjoint)->GetSecondAttached()->SetTransform((*itjoint)->GetInternalHierarchyLeftTransform()*(*itjoint)->GetInternalHierarchyRightTransform());
                // pass in empty joint values
                std::vector<dReal> vdummyzerovalues;
                (*itjoint)->_ComputeInternalInformation((*itjoint)->GetSecondAttached(),(*itjoint)->GetFirstAttached(),tswap.trans,vaxes,vdummyzerovalues);
                // initialize joint values to the correct value
                (*itjoint)->_info._vcurrentvalues = vcurrentvalues;
            }
        }
        // find out what links are affected by what joints.
        FOREACH(it,_vJointsAffectingLinks) {
            *it = 0;
        }
        vector<int8_t> vusedlinks;
        for(int i = 0; i < (int)_veclinks.size(); ++i) {
            vusedlinks.resize(0); vusedlinks.resize(_veclinks.size());
            FOREACH(itpath,vuniquepaths[i]) {
                FOREACH(itlink,*itpath) {
                    vusedlinks[*itlink] = 1;
                }
            }
            for(int j = 0; j < (int)_veclinks.size(); ++j) {
                if( vusedlinks[j] &&(i != j)) {
                    int jointindex = _vAllPairsShortestPaths[i*_veclinks.size()+j].second;
                    OPENRAVE_ASSERT_OP( jointindex, >=, 0 );
                    JointPtr pjoint = jointindex < (int)_vecjoints.size() ? _vecjoints[jointindex] : _vPassiveJoints.at(jointindex-_vecjoints.size());
                    if( jointindex < (int)_vecjoints.size() ) {
                        _vJointsAffectingLinks[jointindex*_veclinks.size()+i] = pjoint->GetHierarchyParentLink()->GetIndex() == i ? -1 : 1;
                    }
                    if( pjoint->IsMimic() ) {
                        for(int idof = 0; idof < pjoint->GetDOF(); ++idof) {
                            if( pjoint->IsMimic(idof) ) {
                                FOREACHC(itmimicdof,pjoint->_vmimic[idof]->_vmimicdofs) {
                                    JointPtr pjoint2 = GetJointFromDOFIndex(itmimicdof->dofindex);
                                    _vJointsAffectingLinks[pjoint2->GetJointIndex()*_veclinks.size()+i] = pjoint2->GetHierarchyParentLink()->GetIndex() == i ? -1 : 1;
                                }
                            }
                        }
                    }
                }
            }
        }

        // process the closed loops, note that determining 'degrees of freedom' of the loop is very difficult and should be left to the 'fkfast' tool
        _vClosedLoopIndices.resize(0); _vClosedLoopIndices.reserve(closedloops.size());
        _vClosedLoops.resize(0); _vClosedLoops.reserve(closedloops.size());
        FOREACH(itclosedloop,closedloops) {
            _vClosedLoopIndices.push_back(vector< std::pair<int16_t, int16_t> >());
            _vClosedLoopIndices.back().reserve(itclosedloop->size());
            _vClosedLoops.push_back(vector< std::pair<LinkPtr, JointPtr> >());
            _vClosedLoops.back().reserve(itclosedloop->size());
            // fill the links
            FOREACH(itlinkindex,*itclosedloop) {
                _vClosedLoopIndices.back().emplace_back(*itlinkindex, 0);
                _vClosedLoops.back().emplace_back(_veclinks.at(*itlinkindex), JointPtr());
            }
            // fill the joints
            for(size_t i = 0; i < _vClosedLoopIndices.back().size(); ++i) {
                int nextlink = i+1 < _vClosedLoopIndices.back().size() ? _vClosedLoopIndices.back()[i+1].first : _vClosedLoopIndices.back()[0].first;
                int jointindex = _vAllPairsShortestPaths[nextlink*_veclinks.size()+_vClosedLoopIndices.back()[i].first].second;
                _vClosedLoopIndices.back()[i].second = jointindex;
                if( jointindex < (int)_vecjoints.size() ) {
                    _vClosedLoops.back().at(i).second = _vecjoints.at(jointindex);
                }
                else {
                    _vClosedLoops.back().at(i).second = _vPassiveJoints.at(jointindex-_vecjoints.size());
                }
            }

            if( IS_DEBUGLEVEL(Level_Verbose) ) {
                stringstream ss;
                ss << GetName() << " closedloop found: ";
                FOREACH(itlinkindex,*itclosedloop) {
                    LinkPtr plink = _veclinks.at(*itlinkindex);
                    ss << plink->GetName() << "(" << plink->GetIndex() << ") ";
                }
                RAVELOG_VERBOSE(ss.str());
            }
        }
    }

    // compute the rigidly attached links
    for(size_t ilink = 0; ilink < _veclinks.size(); ++ilink) {
        vector<int>& vattachedlinks = _veclinks[ilink]->_vRigidlyAttachedLinks;
        vattachedlinks.resize(0);
        vattachedlinks.push_back(ilink);
        if((ilink == 0)|| _veclinks[ilink]->IsStatic() ) {
            FOREACHC(itlink,_veclinks) {
                if( (*itlink)->IsStatic() ) {
                    if( (*itlink)->GetIndex() != (int)ilink ) {
                        vattachedlinks.push_back((*itlink)->GetIndex());
                    }
                }
            }
            FOREACHC(itjoint, GetJoints()) {
                if( (*itjoint)->IsStatic() ) {
                    if( !(*itjoint)->GetFirstAttached() && !!(*itjoint)->GetSecondAttached() && !(*itjoint)->GetSecondAttached()->IsStatic() ) {
                        vattachedlinks.push_back((*itjoint)->GetSecondAttached()->GetIndex());
                    }
                    if( !(*itjoint)->GetSecondAttached() && !!(*itjoint)->GetFirstAttached() && !(*itjoint)->GetFirstAttached()->IsStatic() ) {
                        vattachedlinks.push_back((*itjoint)->GetFirstAttached()->GetIndex());
                    }
                }
            }
            FOREACHC(itpassive, GetPassiveJoints()) {
                if( (*itpassive)->IsStatic() ) {
                    if( !(*itpassive)->GetFirstAttached() && !!(*itpassive)->GetSecondAttached() && !(*itpassive)->GetSecondAttached()->IsStatic() ) {
                        vattachedlinks.push_back((*itpassive)->GetSecondAttached()->GetIndex());
                    }
                    if( !(*itpassive)->GetSecondAttached() && !!(*itpassive)->GetFirstAttached() && !(*itpassive)->GetFirstAttached()->IsStatic() ) {
                        vattachedlinks.push_back((*itpassive)->GetFirstAttached()->GetIndex());
                    }
                }
            }
        }

        // breadth first search for rigid links
        for(size_t icurlink = 0; icurlink<vattachedlinks.size(); ++icurlink) {
            LinkPtr plink=_veclinks.at(vattachedlinks[icurlink]);
            FOREACHC(itjoint, _vecjoints) {
                if( (*itjoint)->IsStatic() ) {
                    if(((*itjoint)->GetFirstAttached() == plink)&& !!(*itjoint)->GetSecondAttached() &&(find(vattachedlinks.begin(),vattachedlinks.end(),(*itjoint)->GetSecondAttached()->GetIndex()) == vattachedlinks.end())) {
                        vattachedlinks.push_back((*itjoint)->GetSecondAttached()->GetIndex());
                    }
                    if(((*itjoint)->GetSecondAttached() == plink)&& !!(*itjoint)->GetFirstAttached() &&(find(vattachedlinks.begin(),vattachedlinks.end(),(*itjoint)->GetFirstAttached()->GetIndex()) == vattachedlinks.end())) {
                        vattachedlinks.push_back((*itjoint)->GetFirstAttached()->GetIndex());
                    }
                }
            }
            FOREACHC(itpassive, _vPassiveJoints) {
                if( (*itpassive)->IsStatic() ) {
                    if(((*itpassive)->GetFirstAttached() == plink)&& !!(*itpassive)->GetSecondAttached() &&(find(vattachedlinks.begin(),vattachedlinks.end(),(*itpassive)->GetSecondAttached()->GetIndex()) == vattachedlinks.end())) {
                        vattachedlinks.push_back((*itpassive)->GetSecondAttached()->GetIndex());
                    }
                    if(((*itpassive)->GetSecondAttached() == plink)&& !!(*itpassive)->GetFirstAttached() &&(find(vattachedlinks.begin(),vattachedlinks.end(),(*itpassive)->GetFirstAttached()->GetIndex()) == vattachedlinks.end())) {
                        vattachedlinks.push_back((*itpassive)->GetFirstAttached()->GetIndex());
                    }
                }
            }
        }
    }

    for(size_t ijoint = 0; ijoint < _vecjoints.size(); ++ijoint ) {
        if( _vecjoints[ijoint]->GetName().size() == 0 ) {
            RAVELOG_WARN(str(boost::format("%s joint index %d has no name")%GetName()%ijoint));
        }
    }
    for(size_t ijoint = 0; ijoint < _vPassiveJoints.size(); ++ijoint ) {
        if( _vPassiveJoints[ijoint]->GetName().size() == 0 ) {
            RAVELOG_WARN(str(boost::format("%s passive joint index %d has no name")%GetName()%ijoint));
        }
    }
    for(size_t ijoint0 = 0; ijoint0 < _vTopologicallySortedJointsAll.size(); ++ijoint0 ) {
        JointPtr pjoint0 = _vTopologicallySortedJointsAll[ijoint0];
        for(size_t ijoint1 = ijoint0+1; ijoint1 < _vTopologicallySortedJointsAll.size(); ++ijoint1 ) {
            JointPtr pjoint1 = _vTopologicallySortedJointsAll[ijoint1];
            if( pjoint0->GetName() == pjoint1->GetName() && (pjoint0->GetJointIndex() >= 0 || pjoint1->GetJointIndex() >= 0) ) {
                throw OPENRAVE_EXCEPTION_FORMAT(_("joint indices %d and %d share the same name '%s'"), pjoint0->GetJointIndex()%pjoint1->GetJointIndex()%pjoint0->GetName(), ORE_InvalidState);
            }
        }
    }

    __hashkinematics.resize(0);

    // create the adjacency list
    {
        _setAdjacentLinks.clear();
        FOREACH(itadj, _vForcedAdjacentLinks) {
            LinkPtr pl0 = GetLink(itadj->first);
            LinkPtr pl1 = GetLink(itadj->second);
            if( !!pl0 && !!pl1 ) {
                int ind0 = pl0->GetIndex();
                int ind1 = pl1->GetIndex();
                if( ind1 < ind0 ) {
                    _setAdjacentLinks.insert(ind1|(ind0<<16));
                }
                else {
                    _setAdjacentLinks.insert(ind0|(ind1<<16));
                }
            }
        }

        // make no-geometry links adjacent to all other links
        FOREACH(itlink0, _veclinks) {
            if( (*itlink0)->GetGeometries().size() == 0 ) {
                int ind0 = (*itlink0)->GetIndex();
                FOREACH(itlink1,_veclinks) {
                    if( *itlink0 != *itlink1 ) {
                        int ind1 = (*itlink1)->GetIndex();
                        if( ind1 < ind0 ) {
                            _setAdjacentLinks.insert(ind1|(ind0<<16));
                        }
                        else {
                            _setAdjacentLinks.insert(ind0|(ind1<<16));
                        }
                    }
                }
            }
        }

        if( _bMakeJoinedLinksAdjacent ) {
            FOREACH(itj, _vecjoints) {
                int ind0 = (*itj)->_attachedbodies[0]->GetIndex();
                int ind1 = (*itj)->_attachedbodies[1]->GetIndex();
                if( ind1 < ind0 ) {
                    _setAdjacentLinks.insert(ind1|(ind0<<16));
                }
                else {
                    _setAdjacentLinks.insert(ind0|(ind1<<16));
                }
            }

            FOREACH(itj, _vPassiveJoints) {
                int ind0 = (*itj)->_attachedbodies[0]->GetIndex();
                int ind1 = (*itj)->_attachedbodies[1]->GetIndex();
                if( ind1 < ind0 ) {
                    _setAdjacentLinks.insert(ind1|(ind0<<16));
                }
                else {
                    _setAdjacentLinks.insert(ind0|(ind1<<16));
                }
            }

            // if a pair links has exactly one non-static joint in the middle, then make the pair adjacent
            vector<JointPtr> vjoints;
            for(int i = 0; i < (int)_veclinks.size()-1; ++i) {
                for(int j = i+1; j < (int)_veclinks.size(); ++j) {
                    GetChain(i,j,vjoints);
                    size_t numstatic = 0;
                    FOREACH(it,vjoints) {
                        numstatic += (*it)->IsStatic();
                    }
                    if( numstatic+1 >= vjoints.size() ) {
                        if( i < j ) {
                            _setAdjacentLinks.insert(i|(j<<16));
                        }
                        else {
                            _setAdjacentLinks.insert(j|(i<<16));
                        }
                    }
                }
            }
        }
        _ResetInternalCollisionCache();
    }
    _nHierarchyComputed = 2;
    // because of mimic joints, need to call SetDOFValues at least once, also use this to check for links that are off
    {
        vector<Transform> vprevtrans, vnewtrans;
        vector<dReal> vprevdoflastsetvalues, vnewdoflastsetvalues;
        GetLinkTransformations(vprevtrans, vprevdoflastsetvalues);
        vector<dReal> vcurrentvalues;
        // unfortunately if SetDOFValues is overloaded by the robot, it could call the robot's _UpdateGrabbedBodies, which is a problem during environment cloning since the grabbed bodies might not be initialized. Therefore, call KinBody::SetDOFValues
        GetDOFValues(vcurrentvalues);
        std::vector<UserDataPtr> vGrabbedBodies; vGrabbedBodies.swap(_vGrabbedBodies); // swap to get rid of _vGrabbedBodies
        KinBody::SetDOFValues(vcurrentvalues,CLA_CheckLimits, std::vector<int>());
        vGrabbedBodies.swap(_vGrabbedBodies); // swap back
        GetLinkTransformations(vnewtrans, vnewdoflastsetvalues);
        for(size_t i = 0; i < vprevtrans.size(); ++i) {
            if( TransformDistanceFast(vprevtrans[i],vnewtrans[i]) > 1e-5 ) {
                RAVELOG_VERBOSE(str(boost::format("link %d has different transformation after SetDOFValues (error=%f), this could be due to mimic joint equations kicking into effect.")%_veclinks.at(i)->GetName()%TransformDistanceFast(vprevtrans[i],vnewtrans[i])));
            }
        }
        for(int i = 0; i < GetDOF(); ++i) {
            if( vprevdoflastsetvalues.at(i) != vnewdoflastsetvalues.at(i) ) {
                RAVELOG_VERBOSE(str(boost::format("dof %d has different values after SetDOFValues %d!=%d, this could be due to mimic joint equations kicking into effect.")%i%vprevdoflastsetvalues.at(i)%vnewdoflastsetvalues.at(i)));
            }
        }
        _vInitialLinkTransformations = vnewtrans;
    }

    {
        // do not initialize interpolation, since it implies a motion sampling strategy
        int offset = 0;
        _spec._vgroups.resize(0);
        if( GetDOF() > 0 ) {
            ConfigurationSpecification::Group group;
            stringstream ss;
            ss << "joint_values " << GetName();
            for(int i = 0; i < GetDOF(); ++i) {
                ss << " " << i;
            }
            group.name = ss.str();
            group.dof = GetDOF();
            group.offset = offset;
            offset += group.dof;
            _spec._vgroups.push_back(group);
        }

        ConfigurationSpecification::Group group;
        group.name = str(boost::format("affine_transform %s %d")%GetName()%DOF_Transform);
        group.offset = offset;
        group.dof = RaveGetAffineDOF(DOF_Transform);
        _spec._vgroups.push_back(group);
    }

    // set the "self" extra geometry group
    std::string selfgroup("self");
    FOREACH(itlink, _veclinks) {
        if( (*itlink)->_info._mapExtraGeometries.find(selfgroup) == (*itlink)->_info._mapExtraGeometries.end() ) {
            std::vector<GeometryInfoPtr> vgeoms;
            FOREACH(itgeom, (*itlink)->_vGeometries) {
                vgeoms.push_back(GeometryInfoPtr(new GeometryInfo((*itgeom)->GetInfo())));
            }
            (*itlink)->_info._mapExtraGeometries.insert(make_pair(selfgroup, vgeoms));
        }
    }

    _bAreAllJoints1DOFAndNonCircular = true;
    for (size_t ijoint = 0; ijoint < _vecjoints.size(); ++ijoint) {
        if (_vecjoints[ijoint]->GetDOF() != 1 || _vecjoints[ijoint]->IsCircular()) {
            _bAreAllJoints1DOFAndNonCircular = false;
            break;
        }
    }

    // notify any callbacks of the changes
    std::list<UserDataWeakPtr> listRegisteredCallbacks;
    uint32_t index = 0;
    uint32_t parameters = _nParametersChanged;
    while(parameters && index < _vlistRegisteredCallbacks.size()) {
        if( (parameters & 1) &&  _vlistRegisteredCallbacks.at(index).size() > 0 ) {
            {
                boost::shared_lock< boost::shared_mutex > lock(GetInterfaceMutex());
                listRegisteredCallbacks = _vlistRegisteredCallbacks.at(index); // copy since it can be changed
            }
            FOREACH(it,listRegisteredCallbacks) {
                ChangeCallbackDataPtr pdata = boost::dynamic_pointer_cast<ChangeCallbackData>(it->lock());
                if( !!pdata ) {
                    pdata->_callback();
                }
            }
        }
        parameters >>= 1;
        index += 1;
    }
    _nParametersChanged = 0;
    RAVELOG_VERBOSE_FORMAT("initialized %s in %fs", GetName()%(1e-6*(utils::GetMicroTime()-starttime)));
}

void KinBody::_DeinitializeInternalInformation()
{
    _nHierarchyComputed = 0; // should reset to inform other elements that kinematics information might not be accurate
}

bool KinBody::IsAttached(const KinBody &body) const
{
    if(this == &body ) {
        return true;
    }
    std::set<KinBodyConstPtr> dummy;
    return _IsAttached(body, dummy);
}

void KinBody::GetAttached(std::set<KinBodyPtr>&setAttached) const
{
    setAttached.insert(boost::const_pointer_cast<KinBody>(shared_kinbody_const()));
    FOREACHC(itbody,_listAttachedBodies) {
        KinBodyPtr pattached = itbody->lock();
        if( !!pattached && setAttached.insert(pattached).second ) {
            pattached->GetAttached(setAttached);
        }
    }
}

void KinBody::GetAttached(std::set<KinBodyConstPtr>&setAttached) const
{
    setAttached.insert(shared_kinbody_const());
    FOREACHC(itbody,_listAttachedBodies) {
        KinBodyConstPtr pattached = itbody->lock();
        if( !!pattached && setAttached.insert(pattached).second ) {
            pattached->GetAttached(setAttached);
        }
    }
}

bool KinBody::HasAttached() const
{
    return _listAttachedBodies.size() > 0;
}

bool KinBody::_IsAttached(const KinBody &body, std::set<KinBodyConstPtr>&setChecked) const
{
    if( !setChecked.insert(shared_kinbody_const()).second ) {
        return false;
    }
    FOREACHC(itbody,_listAttachedBodies) {
        KinBodyConstPtr pattached = itbody->lock();
        if( !!pattached && ((pattached.get() == &body)|| pattached->_IsAttached(body,setChecked)) ) {
            return true;
        }
    }
    return false;
}

void KinBody::_AttachBody(KinBodyPtr pbody)
{
    _listAttachedBodies.push_back(pbody);
    pbody->_listAttachedBodies.push_back(shared_kinbody());
    _PostprocessChangedParameters(Prop_BodyAttached);
}

bool KinBody::_RemoveAttachedBody(KinBody &body)
{
    int numremoved = 0;
    FOREACH(it,_listAttachedBodies) {
        if( it->lock().get() == &body ) {
            _listAttachedBodies.erase(it);
            numremoved++;
            break;
        }
    }

    FOREACH(it, body._listAttachedBodies) {
        if( it->lock().get() == this ) { // need to compare lock pointer since cannot rely on shared_kinbody() since in a destructor this will crash
            body._listAttachedBodies.erase(it);
            numremoved++;
            break;
        }
    }

    if( numremoved > 0 ) {
        _PostprocessChangedParameters(Prop_BodyAttached);
    }

    return numremoved == 2;
}

void KinBody::Enable(bool bEnable)
{
    bool bchanged = false;
    FOREACH(it, _veclinks) {
        if( (*it)->_info._bIsEnabled != bEnable ) {
            (*it)->_info._bIsEnabled = bEnable;
            _nNonAdjacentLinkCache &= ~AO_Enabled;
            bchanged = true;
        }
    }
    if( bchanged ) {
        _PostprocessChangedParameters(Prop_LinkEnable);
    }
}

bool KinBody::IsEnabled() const
{
    FOREACHC(it, _veclinks) {
        if((*it)->IsEnabled()) {
            return true;
        }
    }
    return false;
}

bool KinBody::SetVisible(bool visible)
{
    bool bchanged = false;
    FOREACH(it, _veclinks) {
        FOREACH(itgeom,(*it)->_vGeometries) {
            if( (*itgeom)->IsVisible() != visible ) {
                (*itgeom)->_info._bVisible = visible;
                bchanged = true;
            }
        }
    }
    if( bchanged ) {
        _PostprocessChangedParameters(Prop_LinkDraw);
        return true;
    }
    return false;
}

bool KinBody::IsVisible() const
{
    FOREACHC(it, _veclinks) {
        if((*it)->IsVisible()) {
            return true;
        }
    }
    return false;
}

int KinBody::GetEnvironmentId() const
{
    return _environmentid;
}

int8_t KinBody::DoesAffect(int jointindex, int linkindex ) const
{
    CHECK_INTERNAL_COMPUTATION0;
    OPENRAVE_ASSERT_FORMAT(jointindex >= 0 && jointindex < (int)_vecjoints.size(), "body %s jointindex %d invalid (num joints %d)", GetName()%jointindex%_vecjoints.size(), ORE_InvalidArguments);
    OPENRAVE_ASSERT_FORMAT(linkindex >= 0 && linkindex < (int)_veclinks.size(), "body %s linkindex %d invalid (num links %d)", GetName()%linkindex%_veclinks.size(), ORE_InvalidArguments);
    return _vJointsAffectingLinks.at(jointindex*_veclinks.size()+linkindex);
}

int8_t KinBody::DoesDOFAffectLink(int dofindex, int linkindex ) const
{
    CHECK_INTERNAL_COMPUTATION0;
    OPENRAVE_ASSERT_FORMAT(dofindex >= 0 && dofindex < GetDOF(), "body %s dofindex %d invalid (num dofs %d)", GetName()%GetDOF(), ORE_InvalidArguments);
    OPENRAVE_ASSERT_FORMAT(linkindex >= 0 && linkindex < (int)_veclinks.size(), "body %s linkindex %d invalid (num links %d)", GetName()%linkindex%_veclinks.size(), ORE_InvalidArguments);
    int jointindex = _vDOFIndices.at(dofindex);
    return _vJointsAffectingLinks.at(jointindex*_veclinks.size()+linkindex);
}

void KinBody::SetNonCollidingConfiguration()
{
    _ResetInternalCollisionCache();
    vector<dReal> vdoflastsetvalues;
    GetLinkTransformations(_vInitialLinkTransformations, vdoflastsetvalues);
}

void KinBody::_ResetInternalCollisionCache()
{
    _nNonAdjacentLinkCache = 0x80000000;
    FOREACH(it,_vNonAdjacentLinks) {
        it->resize(0);
    }
}

bool CompareNonAdjacentFarthest(int pair0, int pair1)
{
    // order so that farthest links are first. if equal, then prioritize links that are furthest down the chain.
    int pair0link0 = (pair0&0xffff);
    int pair0link1 = ((pair0>>16)&0xffff);
    int dist0 = pair0link1 - pair0link0; // link1 > link0
    int pair1link0 = (pair1&0xffff);
    int pair1link1 = ((pair1>>16)&0xffff);
    int dist1 = pair1link1 - pair1link0; // link1 > link0
    if( dist0 == dist1 ) {
        if( pair0link1 == pair1link1 ) {
            return pair0link0 > pair1link0;
        }
        else {
            return pair0link1 > pair1link1;
        }
    }
    return dist0 > dist1;
}

const std::vector<int>& KinBody::GetNonAdjacentLinks(int adjacentoptions) const
{
    class TransformsSaver
    {
public:
        TransformsSaver(KinBodyConstPtr pbody) : _pbody(pbody) {
            _pbody->GetLinkTransformations(vcurtrans, _vdoflastsetvalues);
        }
        ~TransformsSaver() {
            for(size_t i = 0; i < _pbody->_veclinks.size(); ++i) {
                boost::static_pointer_cast<Link>(_pbody->_veclinks[i])->_info._t = vcurtrans.at(i);
            }
            for(size_t i = 0; i < _pbody->_vecjoints.size(); ++i) {
                for(int j = 0; j < _pbody->_vecjoints[i]->GetDOF(); ++j) {
                    _pbody->_vecjoints[i]->_doflastsetvalues[j] = _vdoflastsetvalues.at(_pbody->_vecjoints[i]->GetDOFIndex()+j);
                }
            }
        }
private:
        KinBodyConstPtr _pbody;
        std::vector<Transform> vcurtrans;
        std::vector<dReal> _vdoflastsetvalues;
    };

    CHECK_INTERNAL_COMPUTATION;
    if( _nNonAdjacentLinkCache & 0x80000000 ) {
        // Check for colliding link pairs given the initial pose _vInitialLinkTransformations
        // this is actually weird, we need to call the individual link collisions on a const body. in order to pull this off, we need to be very careful with the body state.
        TransformsSaver saver(shared_kinbody_const());
        CollisionCheckerBasePtr collisionchecker = !!_selfcollisionchecker ? _selfcollisionchecker : GetEnv()->GetCollisionChecker();
        CollisionOptionsStateSaver colsaver(collisionchecker,0); // have to reset the collision options
        for(size_t i = 0; i < _veclinks.size(); ++i) {
            boost::static_pointer_cast<Link>(_veclinks[i])->_info._t = _vInitialLinkTransformations.at(i);
        }
        _nUpdateStampId++; // because transforms were modified
        _vNonAdjacentLinks[0].resize(0);
        for(size_t i = 0; i < _veclinks.size(); ++i) {
            for(size_t j = i+1; j < _veclinks.size(); ++j) {
                if((_setAdjacentLinks.find(i|(j<<16)) == _setAdjacentLinks.end())&& !collisionchecker->CheckCollision(LinkConstPtr(_veclinks[i]), LinkConstPtr(_veclinks[j])) ) {
                    _vNonAdjacentLinks[0].push_back(i|(j<<16));
                }
            }
        }
        std::sort(_vNonAdjacentLinks[0].begin(), _vNonAdjacentLinks[0].end(), CompareNonAdjacentFarthest);
        _nUpdateStampId++; // because transforms were modified
        _nNonAdjacentLinkCache = 0;
    }
    if( (_nNonAdjacentLinkCache&adjacentoptions) != adjacentoptions ) {
        int requestedoptions = (~_nNonAdjacentLinkCache)&adjacentoptions;
        // find out what needs to computed
        if( requestedoptions & AO_Enabled ) {
            _vNonAdjacentLinks.at(AO_Enabled).resize(0);
            FOREACHC(itset, _vNonAdjacentLinks[0]) {
                KinBody::LinkConstPtr plink1(_veclinks.at(*itset&0xffff)), plink2(_veclinks.at(*itset>>16));
                if( plink1->IsEnabled() && plink2->IsEnabled() ) {
                    _vNonAdjacentLinks[AO_Enabled].push_back(*itset);
                }
            }
            _nNonAdjacentLinkCache |= AO_Enabled;
            std::sort(_vNonAdjacentLinks[AO_Enabled].begin(), _vNonAdjacentLinks[AO_Enabled].end(), CompareNonAdjacentFarthest);
        }
        else {
            throw OPENRAVE_EXCEPTION_FORMAT(_("no support for adjacentoptions %d"), adjacentoptions,ORE_InvalidArguments);
        }
    }
    return _vNonAdjacentLinks.at(adjacentoptions);
}

const std::set<int>& KinBody::GetAdjacentLinks() const
{
    CHECK_INTERNAL_COMPUTATION;
    return _setAdjacentLinks;
}

void KinBody::SetAdjacentLinks(int linkindex0, int linkindex1)
{
    OPENRAVE_ASSERT_OP(linkindex0,!=,linkindex1);
    if( linkindex0 > linkindex1 ) {
        std::swap(linkindex0, linkindex1);
    }

    _setAdjacentLinks.insert(linkindex0|(linkindex1<<16));
    std::string linkname0 = _veclinks.at(linkindex0)->GetName();
    std::string linkname1 = _veclinks.at(linkindex1)->GetName();
    std::pair<std::string, std::string> adjpair = std::make_pair(linkname0, linkname1);
    if( find(_vForcedAdjacentLinks.begin(), _vForcedAdjacentLinks.end(), adjpair) == _vForcedAdjacentLinks.end() ) {
        _vForcedAdjacentLinks.push_back(adjpair);
    }
    _ResetInternalCollisionCache();
}

void KinBody::Clone(InterfaceBaseConstPtr preference, int cloningoptions)
{
    InterfaceBase::Clone(preference,cloningoptions);
    KinBodyConstPtr r = RaveInterfaceConstCast<KinBody>(preference);

    _name = r->_name;
    _nHierarchyComputed = r->_nHierarchyComputed;
    _bMakeJoinedLinksAdjacent = r->_bMakeJoinedLinksAdjacent;
    __hashkinematics = r->__hashkinematics;
    _vTempJoints = r->_vTempJoints;

    _veclinks.resize(0); _veclinks.reserve(r->_veclinks.size());
    FOREACHC(itlink, r->_veclinks) {
        LinkPtr pnewlink(new Link(shared_kinbody()));
        // TODO should create a Link::Clone method
        *pnewlink = **itlink; // be careful of copying pointers
        pnewlink->_parent = shared_kinbody();
        // have to copy all the geometries too!
        std::vector<Link::GeometryPtr> vnewgeometries(pnewlink->_vGeometries.size());
        for(size_t igeom = 0; igeom < vnewgeometries.size(); ++igeom) {
            vnewgeometries[igeom].reset(new Link::Geometry(pnewlink, pnewlink->_vGeometries[igeom]->_info));
        }
        pnewlink->_vGeometries = vnewgeometries;
        _veclinks.push_back(pnewlink);
    }

    _vecjoints.resize(0); _vecjoints.reserve(r->_vecjoints.size());
    FOREACHC(itjoint, r->_vecjoints) {
        JointPtr pnewjoint(new Joint(shared_kinbody()));
        *pnewjoint = **itjoint; // be careful of copying pointers!
        pnewjoint->_parent = shared_kinbody();
        pnewjoint->_attachedbodies[0] = _veclinks.at((*itjoint)->_attachedbodies[0]->GetIndex());
        pnewjoint->_attachedbodies[1] = _veclinks.at((*itjoint)->_attachedbodies[1]->GetIndex());
        _vecjoints.push_back(pnewjoint);
    }

    _vPassiveJoints.resize(0); _vPassiveJoints.reserve(r->_vPassiveJoints.size());
    FOREACHC(itjoint, r->_vPassiveJoints) {
        JointPtr pnewjoint(new Joint(shared_kinbody()));
        *pnewjoint = **itjoint; // be careful of copying pointers!
        pnewjoint->_parent = shared_kinbody();
        pnewjoint->_attachedbodies[0] = _veclinks.at((*itjoint)->_attachedbodies[0]->GetIndex());
        pnewjoint->_attachedbodies[1] = _veclinks.at((*itjoint)->_attachedbodies[1]->GetIndex());
        _vPassiveJoints.push_back(pnewjoint);
    }

    _vTopologicallySortedJoints.resize(0); _vTopologicallySortedJoints.resize(r->_vTopologicallySortedJoints.size());
    FOREACHC(itjoint, r->_vTopologicallySortedJoints) {
        _vTopologicallySortedJoints.push_back(_vecjoints.at((*itjoint)->GetJointIndex()));
    }
    _vTopologicallySortedJointsAll.resize(0); _vTopologicallySortedJointsAll.resize(r->_vTopologicallySortedJointsAll.size());
    FOREACHC(itjoint, r->_vTopologicallySortedJointsAll) {
        std::vector<JointPtr>::const_iterator it = find(r->_vecjoints.begin(),r->_vecjoints.end(),*itjoint);
        if( it != r->_vecjoints.end() ) {
            _vTopologicallySortedJointsAll.push_back(_vecjoints.at(it-r->_vecjoints.begin()));
        }
        else {
            it = find(r->_vPassiveJoints.begin(), r->_vPassiveJoints.end(),*itjoint);
            if( it != r->_vPassiveJoints.end() ) {
                _vTopologicallySortedJointsAll.push_back(_vPassiveJoints.at(it-r->_vPassiveJoints.begin()));
            }
            else {
                throw OPENRAVE_EXCEPTION_FORMAT(_("joint %s doesn't belong to anythong?"),(*itjoint)->GetName(), ORE_Assert);
            }
        }
    }
    _vDOFOrderedJoints = r->_vDOFOrderedJoints;
    _vJointsAffectingLinks = r->_vJointsAffectingLinks;
    _vDOFIndices = r->_vDOFIndices;

    _setAdjacentLinks = r->_setAdjacentLinks;
    _vInitialLinkTransformations = r->_vInitialLinkTransformations;
    _vForcedAdjacentLinks = r->_vForcedAdjacentLinks;
    _vAllPairsShortestPaths = r->_vAllPairsShortestPaths;
    _vClosedLoopIndices = r->_vClosedLoopIndices;
    _vClosedLoops.resize(0); _vClosedLoops.reserve(r->_vClosedLoops.size());
    FOREACHC(itloop,_vClosedLoops) {
        _vClosedLoops.push_back(std::vector< std::pair<LinkPtr,JointPtr> >());
        FOREACHC(it,*itloop) {
            _vClosedLoops.back().emplace_back(_veclinks.at(it->first->GetIndex()), JointPtr());
            // the joint might be in _vPassiveJoints
            std::vector<JointPtr>::const_iterator itjoint = find(r->_vecjoints.begin(),r->_vecjoints.end(),it->second);
            if( itjoint != r->_vecjoints.end() ) {
                _vClosedLoops.back().back().second = _vecjoints.at(itjoint-r->_vecjoints.begin());
            }
            else {
                itjoint = find(r->_vPassiveJoints.begin(), r->_vPassiveJoints.end(),it->second);
                if( itjoint != r->_vPassiveJoints.end() ) {
                    _vClosedLoops.back().back().second = _vPassiveJoints.at(itjoint-r->_vPassiveJoints.begin());
                }
                else {
                    throw OPENRAVE_EXCEPTION_FORMAT(_("joint %s in closed loop doesn't belong to anything?"),(*itjoint)->GetName(), ORE_Assert);
                }
            }
        }
    }

    _listAttachedBodies.clear(); // will be set in the environment
    if( !(cloningoptions & Clone_IgnoreAttachedBodies) ) {
        FOREACHC(itatt, r->_listAttachedBodies) {
            KinBodyConstPtr pattref = itatt->lock();
            if( !!pattref ) {
                _listAttachedBodies.push_back(GetEnv()->GetBodyFromEnvironmentId(pattref->GetEnvironmentId()));
            }
        }
    }

    // cannot copy the velocities since it requires the physics engine to be initialized with this kinbody, which might not happen before the clone..?
//    std::vector<std::pair<Vector,Vector> > velocities;
//    r->GetLinkVelocities(velocities);
//    SetLinkVelocities(velocities);

    // do not force-reset the callbacks!! since the ChangeCallbackData destructors will crash
    //_listRegisteredCallbacks.clear();

    // cache
    _ResetInternalCollisionCache();

    // clone the grabbed bodies, note that this can fail if the new cloned environment hasn't added the bodies yet (check out Environment::Clone)
    _vGrabbedBodies.resize(0);
    FOREACHC(itgrabbedref, r->_vGrabbedBodies) {
        GrabbedConstPtr pgrabbedref = boost::dynamic_pointer_cast<Grabbed const>(*itgrabbedref);
        if( !pgrabbedref ) {
            RAVELOG_WARN_FORMAT("env=%d, have uninitialized GrabbedConstPtr in _vGrabbedBodies", GetEnv()->GetId());
            continue;
        }

        KinBodyPtr pbodyref = pgrabbedref->_pgrabbedbody.lock();
        KinBodyPtr pgrabbedbody;
        if( !!pbodyref ) {
            //pgrabbedbody = GetEnv()->GetBodyFromEnvironmentId(pbodyref->GetEnvironmentId());
            pgrabbedbody = GetEnv()->GetKinBody(pbodyref->GetName());
            if( !pgrabbedbody ) {
                throw OPENRAVE_EXCEPTION_FORMAT(_("When cloning body '%s', could not find grabbed object '%s' in environmentid=%d"), GetName()%pbodyref->GetName()%pbodyref->GetEnv()->GetId(), ORE_InvalidState);
            }
            //BOOST_ASSERT(pgrabbedbody->GetName() == pbodyref->GetName());

            GrabbedPtr pgrabbed(new Grabbed(pgrabbedbody,_veclinks.at(KinBody::LinkPtr(pgrabbedref->_plinkrobot)->GetIndex())));
            pgrabbed->_troot = pgrabbedref->_troot;
            pgrabbed->_listNonCollidingLinks.clear();
            FOREACHC(itlinkref, pgrabbedref->_listNonCollidingLinks) {
                pgrabbed->_listNonCollidingLinks.push_back(_veclinks.at((*itlinkref)->GetIndex()));
            }
            _vGrabbedBodies.push_back(pgrabbed);
        }
    }

    // Clone self-collision checker
    _selfcollisionchecker.reset();
    if( !!r->_selfcollisionchecker ) {
        _selfcollisionchecker = RaveCreateCollisionChecker(GetEnv(), r->_selfcollisionchecker->GetXMLId());
        _selfcollisionchecker->SetCollisionOptions(r->_selfcollisionchecker->GetCollisionOptions());
        _selfcollisionchecker->SetGeometryGroup(r->_selfcollisionchecker->GetGeometryGroup());
        if( GetEnvironmentId() != 0 ) {
            // This body has been added to the environment already so can call InitKinBody.
            _selfcollisionchecker->InitKinBody(shared_kinbody());
        }
        else {
            // InitKinBody will be called when the body is added to the environment.
        }
    }

    _nUpdateStampId++; // update the stamp instead of copying
}

void KinBody::_PostprocessChangedParameters(uint32_t parameters)
{
    _nUpdateStampId++;
    if( _nHierarchyComputed == 1 ) {
        _nParametersChanged |= parameters;
        return;
    }

    if( (parameters & Prop_JointMimic) == Prop_JointMimic || (parameters & Prop_LinkStatic) == Prop_LinkStatic) {
        KinBodyStateSaver saver(shared_kinbody(),Save_LinkTransformation);
        vector<dReal> vzeros(GetDOF(),0);
        SetDOFValues(vzeros,Transform(),true);
        _ComputeInternalInformation();
    }
    // do not change hash if geometry changed!
    if( !!(parameters & (Prop_LinkDynamics|Prop_LinkGeometry|Prop_JointMimic)) ) {
        __hashkinematics.resize(0);
    }

    if( (parameters&Prop_LinkEnable) == Prop_LinkEnable ) {
        // check if any regrabbed bodies have the link in _listNonCollidingLinks and the link is enabled, or are missing the link in _listNonCollidingLinks and the link is disabled
        std::map<GrabbedPtr, list<KinBody::LinkConstPtr> > mapcheckcollisions;
        FOREACH(itlink,_veclinks) {
            if( (*itlink)->IsEnabled() ) {
                FOREACH(itgrabbed,_vGrabbedBodies) {
                    GrabbedPtr pgrabbed = boost::dynamic_pointer_cast<Grabbed>(*itgrabbed);
                    if( find(pgrabbed->GetRigidlyAttachedLinks().begin(),pgrabbed->GetRigidlyAttachedLinks().end(), *itlink) == pgrabbed->GetRigidlyAttachedLinks().end() ) {
                        std::list<KinBody::LinkConstPtr>::iterator itnoncolliding = find(pgrabbed->_listNonCollidingLinks.begin(),pgrabbed->_listNonCollidingLinks.end(),*itlink);
                        if( itnoncolliding != pgrabbed->_listNonCollidingLinks.end() ) {
                            if( pgrabbed->WasLinkNonColliding(*itlink) == 0 ) {
                                pgrabbed->_listNonCollidingLinks.erase(itnoncolliding);
                            }
                            mapcheckcollisions[pgrabbed].push_back(*itlink);
                        }
                        else {
                            // try to restore
                            if( pgrabbed->WasLinkNonColliding(*itlink) == 1 ) {
                                pgrabbed->_listNonCollidingLinks.push_back(*itlink);
                            }
                        }
                    }
                }
            }
            else {
                // add since it is disabled?
                FOREACH(itgrabbed,_vGrabbedBodies) {
                    GrabbedPtr pgrabbed = boost::dynamic_pointer_cast<Grabbed>(*itgrabbed);
                    if( find(pgrabbed->GetRigidlyAttachedLinks().begin(),pgrabbed->GetRigidlyAttachedLinks().end(), *itlink) == pgrabbed->GetRigidlyAttachedLinks().end() ) {
                        if( find(pgrabbed->_listNonCollidingLinks.begin(),pgrabbed->_listNonCollidingLinks.end(),*itlink) == pgrabbed->_listNonCollidingLinks.end() ) {
                            if( pgrabbed->WasLinkNonColliding(*itlink) != 0 ) {
                                pgrabbed->_listNonCollidingLinks.push_back(*itlink);
                            }
                        }
                    }
                }
            }
        }

//        if( mapcheckcollisions.size() > 0 ) {
//            CollisionOptionsStateSaver colsaver(GetEnv()->GetCollisionChecker(),0); // have to reset the collision options
//            FOREACH(itgrabbed, mapcheckcollisions) {
//                KinBodyPtr pgrabbedbody(itgrabbed->first->_pgrabbedbody);
//                _RemoveAttachedBody(pgrabbedbody);
//                CallOnDestruction destructionhook(boost::bind(&RobotBase::_AttachBody,this,pgrabbedbody));
//                FOREACH(itlink, itgrabbed->second) {
//                    if( pchecker->CheckCollision(*itlink, KinBodyConstPtr(pgrabbedbody)) ) {
//                        itgrabbed->first->_listNonCollidingLinks.remove(*itlink);
//                    }
//                }
//            }
//        }
    }

    std::list<UserDataWeakPtr> listRegisteredCallbacks;
    uint32_t index = 0;
    while(parameters && index < _vlistRegisteredCallbacks.size()) {
        if( (parameters & 1) &&  _vlistRegisteredCallbacks.at(index).size() > 0 ) {
            {
                boost::shared_lock< boost::shared_mutex > lock(GetInterfaceMutex());
                listRegisteredCallbacks = _vlistRegisteredCallbacks.at(index); // copy since it can be changed
            }
            FOREACH(it,listRegisteredCallbacks) {
                ChangeCallbackDataPtr pdata = boost::dynamic_pointer_cast<ChangeCallbackData>(it->lock());
                if( !!pdata ) {
                    pdata->_callback();
                }
            }
        }
        parameters >>= 1;
        index += 1;
    }
}

void KinBody::Serialize(BaseXMLWriterPtr writer, int options) const
{
    InterfaceBase::Serialize(writer,options);
}

void KinBody::serialize(std::ostream& o, int options) const
{
    o << _veclinks.size() << " ";
    FOREACHC(it,_veclinks) {
        (*it)->serialize(o,options);
    }
    o << _vecjoints.size() << " ";
    FOREACHC(it,_vecjoints) {
        (*it)->serialize(o,options);
    }
    o << _vPassiveJoints.size() << " ";
    FOREACHC(it,_vPassiveJoints) {
        (*it)->serialize(o,options);
    }
}

void KinBody::SetZeroConfiguration()
{
    std::vector<Vector> vaxes;
    FOREACH(itjoint,_vecjoints) {
        vaxes.resize((*itjoint)->GetDOF());
        for(size_t i = 0; i < vaxes.size(); ++i) {
            vaxes[i] = (*itjoint)->GetInternalHierarchyLeftTransform().rotate((*itjoint)->GetInternalHierarchyAxis(i));
        }
        (*itjoint)->_ComputeInternalInformation((*itjoint)->GetFirstAttached(), (*itjoint)->GetSecondAttached(),(*itjoint)->GetInternalHierarchyLeftTransform().trans,vaxes,std::vector<dReal>());
    }
}

const std::string& KinBody::GetKinematicsGeometryHash() const
{
    CHECK_INTERNAL_COMPUTATION;
    if( __hashkinematics.size() == 0 ) {
        ostringstream ss;
        ss << std::fixed << std::setprecision(SERIALIZATION_PRECISION);
        // should add dynamics since that affects a lot how part is treated.
        serialize(ss,SO_Kinematics|SO_Geometry|SO_Dynamics);
        __hashkinematics = utils::GetMD5HashString(ss.str());
    }
    return __hashkinematics;
}

void KinBody::SetConfigurationValues(std::vector<dReal>::const_iterator itvalues, uint32_t checklimits)
{
    vector<dReal> vdofvalues(GetDOF());
    if( GetDOF() > 0 ) {
        std::copy(itvalues,itvalues+GetDOF(),vdofvalues.begin());
    }
    Transform t;
    RaveGetTransformFromAffineDOFValues(t,itvalues+GetDOF(),DOF_Transform);
    SetDOFValues(vdofvalues,t,checklimits);
}

void KinBody::GetConfigurationValues(std::vector<dReal>&v) const
{
    GetDOFValues(v);
    v.resize(GetDOF()+RaveGetAffineDOF(DOF_Transform));
    RaveGetAffineDOFValuesFromTransform(v.begin()+GetDOF(),GetTransform(),DOF_Transform);
}

ConfigurationSpecification KinBody::GetConfigurationSpecification(const std::string& interpolation) const
{
    CHECK_INTERNAL_COMPUTATION;
    if( interpolation.size() == 0 ) {
        return _spec;
    }
    ConfigurationSpecification spec=_spec;
    FOREACH(itgroup,spec._vgroups) {
        itgroup->interpolation=interpolation;
    }
    return spec;
}

ConfigurationSpecification KinBody::GetConfigurationSpecificationIndices(const std::vector<int>&indices, const std::string& interpolation) const
{
    CHECK_INTERNAL_COMPUTATION;
    ConfigurationSpecification spec;
    if( indices.size() > 0 ) {
        spec._vgroups.resize(1);
        stringstream ss;
        ss << "joint_values " << GetName();
        FOREACHC(it,indices) {
            ss << " " << *it;
        }
        spec._vgroups[0].name = ss.str();
        spec._vgroups[0].dof = indices.size();
        spec._vgroups[0].offset = 0;
        spec._vgroups[0].interpolation=interpolation;
    }
    return spec;
}

UserDataPtr KinBody::RegisterChangeCallback(uint32_t properties, const boost::function<void()>&callback) const
{
    ChangeCallbackDataPtr pdata(new ChangeCallbackData(properties,callback,shared_kinbody_const()));
    boost::unique_lock< boost::shared_mutex > lock(GetInterfaceMutex());

    uint32_t index = 0;
    while(properties) {
        if( properties & 1 ) {
            if( index >= _vlistRegisteredCallbacks.size() ) {
                // have to resize _vlistRegisteredCallbacks, but have to preserve the internal lists since ChangeCallbackData keep track of the list iterators
                std::vector<std::list<UserDataWeakPtr> > vlistRegisteredCallbacks(index+1);
                for(size_t i = 0; i < _vlistRegisteredCallbacks.size(); ++i) {
                    vlistRegisteredCallbacks[i].swap(_vlistRegisteredCallbacks[i]);
                }
                _vlistRegisteredCallbacks.swap(vlistRegisteredCallbacks);
            }
            pdata->_iterators.emplace_back(index, _vlistRegisteredCallbacks.at(index).insert(_vlistRegisteredCallbacks.at(index).end(), pdata));
        }
        properties >>= 1;
        index += 1;
    }
    return pdata;
}

void KinBody::_InitAndAddLink(LinkPtr plink)
{
    CHECK_NO_INTERNAL_COMPUTATION;
    LinkInfo& info = plink->_info;

    // check to make sure there are no repeating names in already added links
    FOREACH(itlink, _veclinks) {
        if( (*itlink)->GetName() == info._name ) {
            throw OPENRAVE_EXCEPTION_FORMAT(_("link %s is declared more than once in body %s"), info._name%GetName(), ORE_InvalidArguments);
        }
    }

    plink->_index = static_cast<int>(_veclinks.size());
    plink->_vGeometries.clear();
    plink->_collision.vertices.clear();
    plink->_collision.indices.clear();
    FOREACHC(itgeominfo,info._vgeometryinfos) {
        Link::GeometryPtr geom(new Link::Geometry(plink,**itgeominfo));
        if( geom->_info._meshcollision.vertices.size() == 0 ) { // try to avoid recomputing
            geom->_info.InitCollisionMesh();
        }
        plink->_vGeometries.push_back(geom);
        plink->_collision.Append(geom->GetCollisionMesh(),geom->GetTransform());
    }
    FOREACHC(itadjacentname, info._vForcedAdjacentLinks) {
        // make sure the same pair isn't added more than once
        std::pair<std::string, std::string> adjpair = std::make_pair(info._name, *itadjacentname);
        if( find(_vForcedAdjacentLinks.begin(), _vForcedAdjacentLinks.end(), adjpair) == _vForcedAdjacentLinks.end() ) {
            _vForcedAdjacentLinks.push_back(adjpair);
        }
    }
    _veclinks.push_back(plink);
}

void KinBody::_InitAndAddJoint(JointPtr pjoint)
{
    CHECK_NO_INTERNAL_COMPUTATION;
    // check to make sure there are no repeating names in already added links
    JointInfo& info = pjoint->_info;
    FOREACH(itjoint, _vecjoints) {
        if( (*itjoint)->GetName() == info._name ) {
            throw OPENRAVE_EXCEPTION_FORMAT(_("joint %s is declared more than once in body %s"), info._name%GetName(), ORE_InvalidArguments);
        }
    }

    for(size_t i = 0; i < info._vmimic.size(); ++i) {
        if( !!info._vmimic[i] ) {
            pjoint->_vmimic[i].reset(new Mimic());
            pjoint->_vmimic[i]->_equations = info._vmimic[i]->_equations;
        }
    }
    LinkPtr plink0, plink1;
    FOREACHC(itlink, _veclinks) {
        if( (*itlink)->_info._name == info._linkname0 ) {
            plink0 = *itlink;
            if( !!plink1 ) {
                break;
            }
        }
        if( (*itlink)->_info._name == info._linkname1 ) {
            plink1 = *itlink;
            if( !!plink0 ) {
                break;
            }
        }
    }
    OPENRAVE_ASSERT_FORMAT(!!plink0&&!!plink1, "cannot find links '%s' and '%s' of body '%s' joint %s ", info._linkname0%info._linkname1%GetName()%info._name, ORE_Failed);
    std::vector<Vector> vaxes(pjoint->GetDOF());
    std::copy(info._vaxes.begin(),info._vaxes.begin()+vaxes.size(), vaxes.begin());
    pjoint->_ComputeInternalInformation(plink0, plink1, info._vanchor, vaxes, info._vcurrentvalues);
    if( info._bIsActive ) {
        _vecjoints.push_back(pjoint);
    }
    else {
        _vPassiveJoints.push_back(pjoint);
    }
}

void KinBody::UpdateInfo()
{
    _info._name = _name;
    _info._uri = __struri;

    _info._vLinkInfos.resize(_veclinks.size());
    for(size_t i = 0; i < _info._vLinkInfos.size(); ++i) {
        _veclinks[i]->UpdateInfo();
        _info._vLinkInfos[i] = boost::make_shared<KinBody::LinkInfo>(_veclinks[i]->_info);
    }

    _info._vJointInfos.resize(_vecjoints.size());
    for(size_t i = 0; i < _info._vJointInfos.size(); ++i) {
        _vecjoints[i]->UpdateInfo();
        _info._vJointInfos[i] = boost::make_shared<KinBody::JointInfo>(_vecjoints[i]->_info);
    }
}

<<<<<<< HEAD
// Update partially
uint8_t KinBody::ApplyDiff(const rapidjson::Value& bodyValue, KinBody::KinBodyInfo& newInfo) {
    if (bodyValue.HasMember("__delete__")) {
        bool isDeleted = false;
        OpenRAVE::JSON::LoadJsonValueByKey(bodyValue, "__delete__", isDeleted);
        if (isDeleted) {
            return ApplyDiffResult::ADR_REMOVE;
        }
    }
    uint8_t applyResult = 0;
    newInfo = UpdateAndGetInfo();

    // links
    if (bodyValue.HasMember("links")) {
        applyResult |= ApplyDiffOnVector(bodyValue["links"], _veclinks, newInfo._vLinkInfos);
    }
    // joints
    if (bodyValue.HasMember("joints")) {
        applyResult |= ApplyDiffOnVector(bodyValue["joints"], _vecjoints, newInfo._vJointInfos);
    }

    if (bodyValue.HasMember("name")){
        OpenRAVE::JSON::LoadJsonValueByKey(bodyValue, "name", newInfo._name);
        SetName(newInfo._name);
    }

    if (bodyValue.HasMember("transfrom")) {
        Transform transform;
        OpenRAVE::JSON::LoadJsonValueByKey(bodyValue, "transfrom", transform);
        SetTransform(transform);
    }

    if (bodyValue.HasMember("uri")) {
        // TODO: throw
    }

    return applyResult | ApplyDiffResult::ADR_OK;
}


=======
>>>>>>> 2846b62a
} // end namespace OpenRAVE<|MERGE_RESOLUTION|>--- conflicted
+++ resolved
@@ -126,17 +126,11 @@
 
 bool KinBody::KinBodyInfo::operator==(const KinBody::KinBodyInfo& other) const {
     return _id == other._id
-<<<<<<< HEAD
-       &&  _uri == other._uri
-       &&  _name == other._name
-       &&  _referenceUri == other._referenceUri
-       && _vLinkInfos == other._vLinkInfos
-       && _vJointInfos == other._vJointInfos;
-=======
         && _uri == other._uri
         && _name == other._name
-        && _referenceUri == other._referenceUri;
->>>>>>> 2846b62a
+        && _referenceUri == other._referenceUri
+        && _vLinkInfos == other._vLinkInfos
+        && _vJointInfos == other._vJointInfos;
 }
 
 void KinBody::KinBodyInfo::_Update(const KinBody::KinBodyInfo& other) {
@@ -5126,7 +5120,6 @@
     }
 }
 
-<<<<<<< HEAD
 // Update partially
 uint8_t KinBody::ApplyDiff(const rapidjson::Value& bodyValue, KinBody::KinBodyInfo& newInfo) {
     if (bodyValue.HasMember("__delete__")) {
@@ -5166,7 +5159,4 @@
     return applyResult | ApplyDiffResult::ADR_OK;
 }
 
-
-=======
->>>>>>> 2846b62a
 } // end namespace OpenRAVE