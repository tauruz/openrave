// -*- coding: utf-8 -*-
// Copyright (C) 2006-2012 Rosen Diankov (rosen.diankov@gmail.com)
//
// This file is part of OpenRAVE.
// OpenRAVE is free software: you can redistribute it and/or modify
// it under the terms of the GNU Lesser General Public License as published by
// the Free Software Foundation, either version 3 of the License, or
// at your option) any later version.
//
// This program is distributed in the hope that it will be useful,
// but WITHOUT ANY WARRANTY; without even the implied warranty of
// MERCHANTABILITY or FITNESS FOR A PARTICULAR PURPOSE.  See the
// GNU Lesser General Public License for more details.
//
// You should have received a copy of the GNU Lesser General Public License
// along with this program.  If not, see <http://www.gnu.org/licenses/>.
#include "libopenrave.h"
#include <algorithm>

// used for functions that are also used internally
#define CHECK_NO_INTERNAL_COMPUTATION OPENRAVE_ASSERT_FORMAT(_nHierarchyComputed == 0, "body %s cannot be added to environment when doing this operation, current value is %d", GetName()%_nHierarchyComputed, ORE_InvalidState);
#define CHECK_INTERNAL_COMPUTATION0 OPENRAVE_ASSERT_FORMAT(_nHierarchyComputed != 0, "body %s internal structures need to be computed, current value is %d. Are you sure Environment::AddRobot/AddKinBody was called?", GetName()%_nHierarchyComputed, ORE_NotInitialized);
#define CHECK_INTERNAL_COMPUTATION OPENRAVE_ASSERT_FORMAT(_nHierarchyComputed == 2, "body %s internal structures need to be computed, current value is %d. Are you sure Environment::AddRobot/AddKinBody was called?", GetName()%_nHierarchyComputed, ORE_NotInitialized);

namespace OpenRAVE {

class ChangeCallbackData : public UserData
{
public:
    ChangeCallbackData(int properties, const boost::function<void()>& callback, KinBodyConstPtr pbody) : _properties(properties), _callback(callback), _pweakbody(pbody) {
    }
    virtual ~ChangeCallbackData() {
        KinBodyConstPtr pbody = _pweakbody.lock();
        if( !!pbody ) {
            boost::unique_lock< boost::shared_mutex > lock(pbody->GetInterfaceMutex());
            FOREACH(itinfo, _iterators) {
                pbody->_vlistRegisteredCallbacks.at(itinfo->first).erase(itinfo->second);
            }
        }
    }

    list< std::pair<uint32_t, list<UserDataWeakPtr>::iterator> > _iterators;
    int _properties;
    boost::function<void()> _callback;
protected:
    boost::weak_ptr<KinBody const> _pweakbody;
};

class CallFunctionAtDestructor
{
public:
    CallFunctionAtDestructor(const boost::function<void()>& fn) : _fn(fn) {
    }
    ~CallFunctionAtDestructor() {
        _fn();
    }

protected:
    boost::function<void()> _fn;
};

typedef boost::shared_ptr<ChangeCallbackData> ChangeCallbackDataPtr;

ElectricMotorActuatorInfo::ElectricMotorActuatorInfo()
{
    gear_ratio = 0;
    assigned_power_rating = 0;
    max_speed = 0;
    no_load_speed = 0;
    stall_torque = 0;
    max_instantaneous_torque = 0;
    nominal_torque = 0;
    rotor_inertia = 0;
    torque_constant = 0;
    nominal_voltage = 0;
    speed_constant = 0;
    starting_current = 0;
    terminal_resistance = 0;
    coloumb_friction = 0;
    viscous_friction = 0;
}


KinBody::KinBody(InterfaceType type, EnvironmentBasePtr penv) : InterfaceBase(type, penv)
{
    _nHierarchyComputed = 0;
    _nParametersChanged = 0;
    _bMakeJoinedLinksAdjacent = true;
    _environmentid = 0;
    _nNonAdjacentLinkCache = 0x80000000;
    _nUpdateStampId = 0;
    _bAreAllJoints1DOFAndNonCircular = false;
}

KinBody::~KinBody()
{
    RAVELOG_VERBOSE_FORMAT("env=%d, destructing kinbody '%s'", GetEnv()->GetId()%GetName());
    Destroy();
}

void KinBody::Destroy()
{
    ReleaseAllGrabbed();
    if( _listAttachedBodies.size() > 0 ) {
        // could be in the environment destructor?
        stringstream ss; ss << GetName() << " still has attached bodies: ";
        FOREACHC(it,_listAttachedBodies) {
            KinBodyPtr pattached = it->lock();
            if( !!pattached ) {
                ss << pattached->GetName();
            }
        }
        RAVELOG_VERBOSE(ss.str());
    }
    _listAttachedBodies.clear();

    _veclinks.clear();
    _vecjoints.clear();
    _vTopologicallySortedJoints.clear();
    _vTopologicallySortedJointsAll.clear();
    _vDOFOrderedJoints.clear();
    _vPassiveJoints.clear();
    _vJointsAffectingLinks.clear();
    _vDOFIndices.clear();

    _setAdjacentLinks.clear();
    _vInitialLinkTransformations.clear();
    _vAllPairsShortestPaths.clear();
    _vClosedLoops.clear();
    _vClosedLoopIndices.clear();
    _vForcedAdjacentLinks.clear();
    _nHierarchyComputed = 0;
    _nParametersChanged = 0;
    _pManageData.reset();

    _ResetInternalCollisionCache();
    _selfcollisionchecker.reset();
}

bool KinBody::InitFromBoxes(const std::vector<AABB>& vaabbs, bool visible, const std::string& uri)
{
    OPENRAVE_ASSERT_FORMAT(GetEnvironmentId()==0, "%s: cannot Init a body while it is added to the environment", GetName(), ORE_Failed);
    Destroy();
    LinkPtr plink(new Link(shared_kinbody()));
    plink->_index = 0;
    plink->_info._name = "base";
    plink->_info._bStatic = true;
    size_t numvertices=0, numindices=0;
    FOREACHC(itab, vaabbs) {
        GeometryInfo info;
        info._type = GT_Box;
        info._t.trans = itab->pos;
        info._bVisible = visible;
        info._vGeomData = itab->extents;
        info._vDiffuseColor=Vector(1,0.5f,0.5f,1);
        info._vAmbientColor=Vector(0.1,0.0f,0.0f,0);
        Link::GeometryPtr geom(new Link::Geometry(plink,info));
        geom->_info.InitCollisionMesh();
        numvertices += geom->GetCollisionMesh().vertices.size();
        numindices += geom->GetCollisionMesh().indices.size();
        plink->_vGeometries.push_back(geom);
    }

    plink->_collision.vertices.reserve(numvertices);
    plink->_collision.indices.reserve(numindices);
    TriMesh trimesh;
    FOREACH(itgeom,plink->_vGeometries) {
        trimesh = (*itgeom)->GetCollisionMesh();
        trimesh.ApplyTransform((*itgeom)->GetTransform());
        plink->_collision.Append(trimesh);
    }
    _veclinks.push_back(plink);
    __struri = uri;
    return true;
}

bool KinBody::InitFromBoxes(const std::vector<OBB>& vobbs, bool visible, const std::string& uri)
{
    OPENRAVE_ASSERT_FORMAT(GetEnvironmentId()==0, "%s: cannot Init a body while it is added to the environment", GetName(), ORE_Failed);
    Destroy();
    LinkPtr plink(new Link(shared_kinbody()));
    plink->_index = 0;
    plink->_info._name = "base";
    plink->_info._bStatic = true;
    size_t numvertices=0, numindices=0;
    FOREACHC(itobb, vobbs) {
        TransformMatrix tm;
        tm.trans = itobb->pos;
        tm.m[0] = itobb->right.x; tm.m[1] = itobb->up.x; tm.m[2] = itobb->dir.x;
        tm.m[4] = itobb->right.y; tm.m[5] = itobb->up.y; tm.m[6] = itobb->dir.y;
        tm.m[8] = itobb->right.z; tm.m[9] = itobb->up.z; tm.m[10] = itobb->dir.z;
        GeometryInfo info;
        info._type = GT_Box;
        info._t = tm;
        info._bVisible = visible;
        info._vGeomData = itobb->extents;
        info._vDiffuseColor=Vector(1,0.5f,0.5f,1);
        info._vAmbientColor=Vector(0.1,0.0f,0.0f,0);
        Link::GeometryPtr geom(new Link::Geometry(plink,info));
        geom->_info.InitCollisionMesh();
        numvertices += geom->GetCollisionMesh().vertices.size();
        numindices += geom->GetCollisionMesh().indices.size();
        plink->_vGeometries.push_back(geom);
    }

    plink->_collision.vertices.reserve(numvertices);
    plink->_collision.indices.reserve(numindices);
    TriMesh trimesh;
    FOREACH(itgeom,plink->_vGeometries) {
        trimesh = (*itgeom)->GetCollisionMesh();
        trimesh.ApplyTransform((*itgeom)->GetTransform());
        plink->_collision.Append(trimesh);
    }
    _veclinks.push_back(plink);
    __struri = uri;
    return true;
}

bool KinBody::InitFromSpheres(const std::vector<Vector>& vspheres, bool visible, const std::string& uri)
{
    OPENRAVE_ASSERT_FORMAT(GetEnvironmentId()==0, "%s: cannot Init a body while it is added to the environment", GetName(), ORE_Failed);
    Destroy();
    LinkPtr plink(new Link(shared_kinbody()));
    plink->_index = 0;
    plink->_info._name = "base";
    plink->_info._bStatic = true;
    TriMesh trimesh;
    FOREACHC(itv, vspheres) {
        GeometryInfo info;
        info._type = GT_Sphere;
        info._t.trans.x = itv->x; info._t.trans.y = itv->y; info._t.trans.z = itv->z;
        info._bVisible = visible;
        info._vGeomData.x = itv->w;
        info._vDiffuseColor=Vector(1,0.5f,0.5f,1);
        info._vAmbientColor=Vector(0.1,0.0f,0.0f,0);
        Link::GeometryPtr geom(new Link::Geometry(plink,info));
        geom->_info.InitCollisionMesh();
        plink->_vGeometries.push_back(geom);
        trimesh = geom->GetCollisionMesh();
        trimesh.ApplyTransform(geom->GetTransform());
        plink->_collision.Append(trimesh);
    }
    _veclinks.push_back(plink);
    __struri = uri;
    return true;
}

bool KinBody::InitFromTrimesh(const TriMesh& trimesh, bool visible, const std::string& uri)
{
    OPENRAVE_ASSERT_FORMAT(GetEnvironmentId()==0, "%s: cannot Init a body while it is added to the environment", GetName(), ORE_Failed);
    Destroy();
    LinkPtr plink(new Link(shared_kinbody()));
    plink->_index = 0;
    plink->_info._name = "base";
    plink->_info._bStatic = true;
    plink->_collision = trimesh;
    GeometryInfo info;
    info._type = GT_TriMesh;
    info._bVisible = visible;
    info._vDiffuseColor=Vector(1,0.5f,0.5f,1);
    info._vAmbientColor=Vector(0.1,0.0f,0.0f,0);
    info._meshcollision = trimesh;
    Link::GeometryPtr geom(new Link::Geometry(plink,info));
    plink->_vGeometries.push_back(geom);
    _veclinks.push_back(plink);
    __struri = uri;
    return true;
}

bool KinBody::InitFromGeometries(const std::list<KinBody::GeometryInfo>& geometries, const std::string& uri)
{
    std::vector<GeometryInfoConstPtr> newgeometries; newgeometries.reserve(geometries.size());
    FOREACHC(it, geometries) {
        newgeometries.push_back(GeometryInfoConstPtr(&(*it), utils::null_deleter()));
    }
    return InitFromGeometries(newgeometries, uri);
}

bool KinBody::InitFromGeometries(const std::vector<KinBody::GeometryInfoConstPtr>& geometries, const std::string& uri)
{
    OPENRAVE_ASSERT_FORMAT(GetEnvironmentId()==0, "%s: cannot Init a body while it is added to the environment", GetName(), ORE_Failed);
    OPENRAVE_ASSERT_OP(geometries.size(),>,0);
    Destroy();
    LinkPtr plink(new Link(shared_kinbody()));
    plink->_index = 0;
    plink->_info._name = "base";
    plink->_info._bStatic = true;
    FOREACHC(itinfo,geometries) {
        Link::GeometryPtr geom(new Link::Geometry(plink,**itinfo));
        geom->_info.InitCollisionMesh();
        plink->_vGeometries.push_back(geom);
        plink->_collision.Append(geom->GetCollisionMesh(),geom->GetTransform());
    }
    _veclinks.push_back(plink);
    __struri = uri;
    return true;
}

void KinBody::SetLinkGeometriesFromGroup(const std::string& geomname)
{
    // need to call _PostprocessChangedParameters at the very end, even if exception occurs
    CallFunctionAtDestructor callfn(boost::bind(&KinBody::_PostprocessChangedParameters, this, Prop_LinkGeometry));
    FOREACHC(itlink, _veclinks) {
        std::vector<KinBody::GeometryInfoPtr>* pvinfos = NULL;
        if( geomname.size() == 0 ) {
            pvinfos = &(*itlink)->_info._vgeometryinfos;
        }
        else {
            std::map< std::string, std::vector<KinBody::GeometryInfoPtr> >::iterator it = (*itlink)->_info._mapExtraGeometries.find(geomname);
            if( it == (*itlink)->_info._mapExtraGeometries.end() ) {
                throw OPENRAVE_EXCEPTION_FORMAT(_("could not find geometries %s for link %s"),geomname%GetName(),ORE_InvalidArguments);
            }
            pvinfos = &it->second;
        }
        (*itlink)->_vGeometries.resize(pvinfos->size());
        for(size_t i = 0; i < pvinfos->size(); ++i) {
            (*itlink)->_vGeometries[i].reset(new Link::Geometry(*itlink,*pvinfos->at(i)));
            if( (*itlink)->_vGeometries[i]->GetCollisionMesh().vertices.size() == 0 ) { // try to avoid recomputing
                (*itlink)->_vGeometries[i]->InitCollisionMesh();
            }
        }
        (*itlink)->_Update(false);
    }
    // have to reset the adjacency cache
    _ResetInternalCollisionCache();
}

void KinBody::SetLinkGroupGeometries(const std::string& geomname, const std::vector< std::vector<KinBody::GeometryInfoPtr> >& linkgeometries)
{
    OPENRAVE_ASSERT_OP( linkgeometries.size(), ==, _veclinks.size() );
    FOREACH(itlink, _veclinks) {
        Link& link = **itlink;
        std::map< std::string, std::vector<KinBody::GeometryInfoPtr> >::iterator it = link._info._mapExtraGeometries.insert(make_pair(geomname,std::vector<KinBody::GeometryInfoPtr>())).first;
        const std::vector<KinBody::GeometryInfoPtr>& geometries = linkgeometries.at(link.GetIndex());
        it->second.resize(geometries.size());
        std::copy(geometries.begin(),geometries.end(),it->second.begin());
    }
    _PostprocessChangedParameters(Prop_LinkGeometryGroup); // have to notify collision checkers that the geometry info they are caching could have changed.
}

bool KinBody::Init(const std::vector<KinBody::LinkInfoConstPtr>& linkinfos, const std::vector<KinBody::JointInfoConstPtr>& jointinfos, const std::string& uri)
{
    OPENRAVE_ASSERT_FORMAT(GetEnvironmentId()==0, "%s: cannot Init a body while it is added to the environment", GetName(), ORE_Failed);
    OPENRAVE_ASSERT_OP(linkinfos.size(),>,0);
    Destroy();
    _veclinks.reserve(linkinfos.size());
    FOREACHC(itlinkinfo, linkinfos) {
        LinkPtr plink(new Link(shared_kinbody()));
        plink->_info = **itlinkinfo;
        _InitAndAddLink(plink);
    }
    _vecjoints.reserve(jointinfos.size());
    FOREACHC(itjointinfo, jointinfos) {
        JointInfoConstPtr rawinfo = *itjointinfo;
        JointPtr pjoint(new Joint(shared_kinbody()));
        pjoint->_info = *rawinfo;
        _InitAndAddJoint(pjoint);
    }
    __struri = uri;
    return true;
}

void KinBody::SetName(const std::string& newname)
{
    OPENRAVE_ASSERT_OP(newname.size(), >, 0);
    if( _name != newname ) {
        // have to replace the 2nd word of all the groups with the robot name
        FOREACH(itgroup, _spec._vgroups) {
            stringstream ss(itgroup->name);
            string grouptype, oldname;
            ss >> grouptype >> oldname;
            stringbuf buf;
            ss.get(buf,0);
            itgroup->name = str(boost::format("%s %s %s")%grouptype%newname%buf.str());
        }
        _name = newname;
        _PostprocessChangedParameters(Prop_Name);
    }
}

void KinBody::SetDOFTorques(const std::vector<dReal>& torques, bool bAdd)
{
    OPENRAVE_ASSERT_OP_FORMAT((int)torques.size(), >=, GetDOF(), "not enough values %d<%d", torques.size()%GetDOF(),ORE_InvalidArguments);
    if( !bAdd ) {
        FOREACH(itlink, _veclinks) {
            (*itlink)->SetForce(Vector(),Vector(),false);
            (*itlink)->SetTorque(Vector(),false);
        }
    }
    std::vector<dReal> jointtorques;
    FOREACH(it, _vecjoints) {
        jointtorques.resize((*it)->GetDOF());
        std::copy(torques.begin()+(*it)->GetDOFIndex(),torques.begin()+(*it)->GetDOFIndex()+(*it)->GetDOF(),jointtorques.begin());
        (*it)->AddTorque(jointtorques);
    }
}

int KinBody::GetDOF() const
{
    return _vecjoints.size() > 0 ? _vecjoints.back()->GetDOFIndex()+_vecjoints.back()->GetDOF() : 0;
}

void KinBody::GetDOFValues(std::vector<dReal>& vdofvalues, const std::vector<int>& vdofindices) const
{
    CHECK_INTERNAL_COMPUTATION;
    const size_t ndofindices = vdofindices.size();
    if( ndofindices == 0 ) {
        vdofvalues.clear();
        const size_t dof = GetDOF();
        if( vdofvalues.capacity() < dof ) {
            vdofvalues.reserve(dof);
        }
        for(const JointPtr& joint : _vDOFOrderedJoints) {
            const int toadd = joint->GetDOFIndex() - (int)vdofvalues.size();
            if( toadd > 0 ) {
                vdofvalues.insert(vdofvalues.end(), toadd, 0);
            }
            else if( toadd < 0 ) {
                throw OPENRAVE_EXCEPTION_FORMAT(_("dof indices mismatch joint %s, toadd=%d"), joint->GetName() % toadd, ORE_InvalidState);
            }
            joint->GetValues(vdofvalues, true);
        }
    }
    else {
        vdofvalues.resize(ndofindices);
        size_t i = 0;
        for(int dofindex : vdofindices) {
            const JointPtr pjoint = GetJointFromDOFIndex(dofindex);
            vdofvalues[i++] = pjoint->GetValue(dofindex - pjoint->GetDOFIndex());
        }
    }
}

void KinBody::GetDOFIntervalIndices(std::vector<int>& vintindices, const std::vector<int>& vdofindices) const {
    CHECK_INTERNAL_COMPUTATION;
    const size_t ndofindices = vdofindices.size();
<<<<<<< HEAD
    const dReal twopi = 2.0 * M_PI;
=======
>>>>>>> 091f47e3
    
    if( ndofindices == 0 ) {
        vintindices.clear();
        std::vector<dReal> vdofvalues;
        const size_t dof = GetDOF();
        if(vintindices.capacity() < dof) {
            vintindices.reserve(dof);
            vdofvalues.reserve(dof);
        }
        BOOST_ASSERT(vintindices.empty());
        for(const JointPtr& joint : _vDOFOrderedJoints) {
            const int toadd = joint->GetDOFIndex() - (int)vdofvalues.size();
            OPENRAVE_ASSERT_OP_FORMAT0(toadd,           ==, 0, "only support one-dof joint for now", ORE_NotImplemented);
            OPENRAVE_ASSERT_OP_FORMAT0(joint->GetDOF(), ==, 1, "only support one-dof joint for now", ORE_NotImplemented);
            joint->GetValues(vdofvalues, true);
<<<<<<< HEAD
            vintindices.push_back(joint->IsRevolute(0) ? ceil((vdofvalues.back() - M_PI)/twopi) : 0);
=======
            vintindices.push_back(joint->IsRevolute(0) ? geometry::ComputeTwoPiIntervalIndex(vdofvalues.back()) : 0);
>>>>>>> 091f47e3
        }
    }
    else {
        vintindices.resize(ndofindices);
        // joint is either prismatic or revolute, either way the joint value is 0.0, so the interval index is always 0
        std::fill(begin(vintindices), end(vintindices), 0);
        size_t i = 0;
        for(int dofindex : vdofindices) {
            const JointPtr pjoint = GetJointFromDOFIndex(dofindex);
            if(pjoint->IsRevolute(0)) {
                const dReal dofvalue = pjoint->GetValue(dofindex - pjoint->GetDOFIndex());
                // (-pi, pi] has 2*pi interval index 0, (-3*pi, -pi] index -1, (pi, 3*pi] index 1, etc.
<<<<<<< HEAD
                vintindices[i] = ceil((dofvalue - M_PI)/twopi);
=======
                vintindices[i] = geometry::ComputeTwoPiIntervalIndex(dofvalue);
>>>>>>> 091f47e3
            }
            ++i;
        }
    }
} 

void KinBody::GetDOFVelocities(std::vector<dReal>& v, const std::vector<int>& dofindices) const
{
    if( dofindices.size() == 0 ) {
        v.resize(0);
        if( (int)v.capacity() < GetDOF() ) {
            v.reserve(GetDOF());
        }
        FOREACHC(it, _vDOFOrderedJoints) {
            (*it)->GetVelocities(v,true);
        }
    }
    else {
        v.resize(dofindices.size());
        for(size_t i = 0; i < dofindices.size(); ++i) {
            JointPtr pjoint = GetJointFromDOFIndex(dofindices[i]);
            v[i] = pjoint->GetVelocity(dofindices[i]-pjoint->GetDOFIndex());
        }
    }
}

void KinBody::GetDOFLimits(std::vector<dReal>& vLowerLimit, std::vector<dReal>& vUpperLimit, const std::vector<int>& dofindices) const
{
    if( dofindices.size() == 0 ) {
        vLowerLimit.resize(0);
        if( (int)vLowerLimit.capacity() < GetDOF() ) {
            vLowerLimit.reserve(GetDOF());
        }
        vUpperLimit.resize(0);
        if( (int)vUpperLimit.capacity() < GetDOF() ) {
            vUpperLimit.reserve(GetDOF());
        }
        FOREACHC(it,_vDOFOrderedJoints) {
            (*it)->GetLimits(vLowerLimit,vUpperLimit,true);
        }
    }
    else {
        vLowerLimit.resize(dofindices.size());
        vUpperLimit.resize(dofindices.size());
        for(size_t i = 0; i < dofindices.size(); ++i) {
            JointPtr pjoint = GetJointFromDOFIndex(dofindices[i]);
            std::pair<dReal, dReal> res = pjoint->GetLimit(dofindices[i]-pjoint->GetDOFIndex());
            vLowerLimit[i] = res.first;
            vUpperLimit[i] = res.second;
        }
    }
}

void KinBody::GetDOFVelocityLimits(std::vector<dReal>& vlower, std::vector<dReal>& vupper, const std::vector<int>& dofindices) const
{
    if( dofindices.size() == 0 ) {
        vlower.resize(0);
        vupper.resize(0);
        if( (int)vlower.capacity() < GetDOF() ) {
            vlower.reserve(GetDOF());
        }
        if( (int)vupper.capacity() < GetDOF() ) {
            vupper.reserve(GetDOF());
        }
        FOREACHC(it,_vDOFOrderedJoints) {
            (*it)->GetVelocityLimits(vlower,vupper,true);
        }
    }
    else {
        vlower.resize(dofindices.size());
        vupper.resize(dofindices.size());
        for(size_t i = 0; i < dofindices.size(); ++i) {
            JointPtr pjoint = GetJointFromDOFIndex(dofindices[i]);
            std::pair<dReal, dReal> res = pjoint->GetVelocityLimit(dofindices[i]-pjoint->GetDOFIndex());
            vlower[i] = res.first;
            vupper[i] = res.second;
        }
    }
}

void KinBody::GetDOFVelocityLimits(std::vector<dReal>& v, const std::vector<int>& dofindices) const
{
    if( dofindices.size() == 0 ) {
        v.resize(0);
        if( (int)v.capacity() < GetDOF() ) {
            v.reserve(GetDOF());
        }
        FOREACHC(it, _vDOFOrderedJoints) {
            (*it)->GetVelocityLimits(v,true);
        }
    }
    else {
        v.resize(dofindices.size());
        for(size_t i = 0; i < dofindices.size(); ++i) {
            JointPtr pjoint = GetJointFromDOFIndex(dofindices[i]);
            v[i] = pjoint->GetMaxVel(dofindices[i]-pjoint->GetDOFIndex());
        }
    }
}

void KinBody::GetDOFAccelerationLimits(std::vector<dReal>& v, const std::vector<int>& dofindices) const
{
    if( dofindices.size() == 0 ) {
        v.resize(0);
        if( (int)v.capacity() < GetDOF() ) {
            v.reserve(GetDOF());
        }
        FOREACHC(it, _vDOFOrderedJoints) {
            (*it)->GetAccelerationLimits(v,true);
        }
    }
    else {
        v.resize(dofindices.size());
        for(size_t i = 0; i < dofindices.size(); ++i) {
            JointPtr pjoint = GetJointFromDOFIndex(dofindices[i]);
            v[i] = pjoint->GetAccelerationLimit(dofindices[i]-pjoint->GetDOFIndex());
        }
    }
}

void KinBody::GetDOFJerkLimits(std::vector<dReal>& v, const std::vector<int>& dofindices) const
{
    if( dofindices.size() == 0 ) {
        v.resize(0);
        if( (int)v.capacity() < GetDOF() ) {
            v.reserve(GetDOF());
        }
        FOREACHC(it, _vDOFOrderedJoints) {
            (*it)->GetJerkLimits(v,true);
        }
    }
    else {
        v.resize(dofindices.size());
        for(size_t i = 0; i < dofindices.size(); ++i) {
            JointPtr pjoint = GetJointFromDOFIndex(dofindices[i]);
            v[i] = pjoint->GetJerkLimit(dofindices[i]-pjoint->GetDOFIndex());
        }
    }
}

void KinBody::GetDOFHardVelocityLimits(std::vector<dReal>& v, const std::vector<int>& dofindices) const
{
    if( dofindices.size() == 0 ) {
        v.resize(0);
        if( (int)v.capacity() < GetDOF() ) {
            v.reserve(GetDOF());
        }
        FOREACHC(it, _vDOFOrderedJoints) {
            (*it)->GetHardVelocityLimits(v,true);
        }
    }
    else {
        v.resize(dofindices.size());
        for(size_t i = 0; i < dofindices.size(); ++i) {
            JointPtr pjoint = GetJointFromDOFIndex(dofindices[i]);
            v[i] = pjoint->GetHardVelocityLimit(dofindices[i]-pjoint->GetDOFIndex());
        }
    }
}

void KinBody::GetDOFHardAccelerationLimits(std::vector<dReal>& v, const std::vector<int>& dofindices) const
{
    if( dofindices.size() == 0 ) {
        v.resize(0);
        if( (int)v.capacity() < GetDOF() ) {
            v.reserve(GetDOF());
        }
        FOREACHC(it, _vDOFOrderedJoints) {
            (*it)->GetHardAccelerationLimits(v,true);
        }
    }
    else {
        v.resize(dofindices.size());
        for(size_t i = 0; i < dofindices.size(); ++i) {
            JointPtr pjoint = GetJointFromDOFIndex(dofindices[i]);
            v[i] = pjoint->GetHardAccelerationLimit(dofindices[i]-pjoint->GetDOFIndex());
        }
    }
}

void KinBody::GetDOFHardJerkLimits(std::vector<dReal>& v, const std::vector<int>& dofindices) const
{
    if( dofindices.size() == 0 ) {
        v.resize(0);
        if( (int)v.capacity() < GetDOF() ) {
            v.reserve(GetDOF());
        }
        FOREACHC(it, _vDOFOrderedJoints) {
            (*it)->GetHardJerkLimits(v,true);
        }
    }
    else {
        v.resize(dofindices.size());
        for(size_t i = 0; i < dofindices.size(); ++i) {
            JointPtr pjoint = GetJointFromDOFIndex(dofindices[i]);
            v[i] = pjoint->GetHardJerkLimit(dofindices[i]-pjoint->GetDOFIndex());
        }
    }
}

void KinBody::GetDOFTorqueLimits(std::vector<dReal>& v) const
{
    v.resize(0);
    if( (int)v.capacity() < GetDOF() ) {
        v.reserve(GetDOF());
    }
    FOREACHC(it, _vDOFOrderedJoints) {
        (*it)->GetTorqueLimits(v,true);
    }
}

void KinBody::GetDOFMaxTorque(std::vector<dReal>& v) const
{
    v.resize(0);
    if( (int)v.capacity() < GetDOF() ) {
        v.reserve(GetDOF());
    }
    FOREACHC(it, _vDOFOrderedJoints) {
        v.insert(v.end(),(*it)->GetDOF(),(*it)->GetMaxTorque());
    }
}

void KinBody::GetDOFResolutions(std::vector<dReal>& v, const std::vector<int>& dofindices) const
{
    if( dofindices.size() == 0 ) {
        v.resize(0);
        if( (int)v.capacity() < GetDOF() )
            v.reserve(GetDOF());
        FOREACHC(it, _vDOFOrderedJoints) {
            v.insert(v.end(),(*it)->GetDOF(),(*it)->GetResolution());
        }
    }
    else {
        v.resize(dofindices.size());
        for(size_t i = 0; i < dofindices.size(); ++i) {
            JointPtr pjoint = GetJointFromDOFIndex(dofindices[i]);
            v[i] = pjoint->GetResolution(dofindices[i]-pjoint->GetDOFIndex());
        }
    }
}

void KinBody::GetDOFWeights(std::vector<dReal>& v, const std::vector<int>& dofindices) const
{
    if( dofindices.size() == 0 ) {
        v.resize(GetDOF());
        std::vector<dReal>::iterator itv = v.begin();
        FOREACHC(it, _vDOFOrderedJoints) {
            for(int i = 0; i < (*it)->GetDOF(); ++i) {
                *itv++ = (*it)->GetWeight(i);
            }
        }
    }
    else {
        v.resize(dofindices.size());
        for(size_t i = 0; i < dofindices.size(); ++i) {
            JointPtr pjoint = GetJointFromDOFIndex(dofindices[i]);
            v[i] = pjoint->GetWeight(dofindices[i]-pjoint->GetDOFIndex());
        }
    }
}

void KinBody::SetDOFWeights(const std::vector<dReal>& v, const std::vector<int>& dofindices)
{
    if( dofindices.size() == 0 ) {
        OPENRAVE_ASSERT_OP((int)v.size(),>=,GetDOF());
        for(int i = 0; i < GetDOF(); ++i) {
            OPENRAVE_ASSERT_OP_FORMAT(v[i], >, 0, "dof %d weight %f has to be >= 0", i%v[i], ORE_InvalidArguments);
        }
        std::vector<dReal>::const_iterator itv = v.begin();
        FOREACHC(it, _vDOFOrderedJoints) {
            std::copy(itv,itv+(*it)->GetDOF(), (*it)->_info._vweights.begin());
            itv += (*it)->GetDOF();
        }
    }
    else {
        OPENRAVE_ASSERT_OP(v.size(),==,dofindices.size());
        for(size_t i = 0; i < dofindices.size(); ++i) {
            JointPtr pjoint = GetJointFromDOFIndex(dofindices[i]);
            pjoint->_info._vweights.at(dofindices[i]-pjoint->GetDOFIndex()) = v[i];
        }
    }
    _PostprocessChangedParameters(Prop_JointProperties);
}

void KinBody::SetDOFResolutions(const std::vector<dReal>& v, const std::vector<int>& dofindices)
{
    if( dofindices.size() == 0 ) {
        OPENRAVE_ASSERT_OP((int)v.size(),>=,GetDOF());
        for(int i = 0; i < GetDOF(); ++i) {
            OPENRAVE_ASSERT_OP_FORMAT(v[i], >, 0, "dof %d resolution %f has to be >= 0", i%v[i], ORE_InvalidArguments);
        }
        std::vector<dReal>::const_iterator itv = v.begin();
        FOREACHC(it, _vDOFOrderedJoints) {
            std::copy(itv,itv+(*it)->GetDOF(), (*it)->_info._vresolution.begin());
            itv += (*it)->GetDOF();
        }
    }
    else {
        OPENRAVE_ASSERT_OP(v.size(),==,dofindices.size());
        for(size_t i = 0; i < dofindices.size(); ++i) {
            JointPtr pjoint = GetJointFromDOFIndex(dofindices[i]);
            pjoint->_info._vresolution.at(dofindices[i]-pjoint->GetDOFIndex()) = v[i];
        }
    }
    _PostprocessChangedParameters(Prop_JointProperties);
}

void KinBody::SetDOFLimits(const std::vector<dReal>& lower, const std::vector<dReal>& upper, const std::vector<int>& dofindices)
{
    bool bChanged = false;
    if( dofindices.size() == 0 ) {
        OPENRAVE_ASSERT_OP((int)lower.size(),==,GetDOF());
        OPENRAVE_ASSERT_OP((int)upper.size(),==,GetDOF());
        std::vector<dReal>::const_iterator itlower = lower.begin(), itupper = upper.begin();
        FOREACHC(it, _vDOFOrderedJoints) {
            for(int i = 0; i < (*it)->GetDOF(); ++i) {
                if( (*it)->_info._vlowerlimit.at(i) != *(itlower+i) || (*it)->_info._vupperlimit.at(i) != *(itupper+i) ) {
                    bChanged = true;
                    std::copy(itlower,itlower+(*it)->GetDOF(), (*it)->_info._vlowerlimit.begin());
                    std::copy(itupper,itupper+(*it)->GetDOF(), (*it)->_info._vupperlimit.begin());
                    for(int i = 0; i < (*it)->GetDOF(); ++i) {
                        if( (*it)->IsRevolute(i) && !(*it)->IsCircular(i) ) {
                            // TODO, necessary to set wrap?
                            if( (*it)->_info._vlowerlimit.at(i) < -PI || (*it)->_info._vupperlimit.at(i) > PI) {
                                (*it)->SetWrapOffset(0.5f * ((*it)->_info._vlowerlimit.at(i) + (*it)->_info._vupperlimit.at(i)),i);
                            }
                            else {
                                (*it)->SetWrapOffset(0,i);
                            }
                        }
                    }
                    break;
                }
            }
            itlower += (*it)->GetDOF();
            itupper += (*it)->GetDOF();
        }
    }
    else {
        OPENRAVE_ASSERT_OP(lower.size(),==,dofindices.size());
        OPENRAVE_ASSERT_OP(upper.size(),==,dofindices.size());
        for(size_t index = 0; index < dofindices.size(); ++index) {
            JointPtr pjoint = GetJointFromDOFIndex(dofindices[index]);
            int iaxis = dofindices[index]-pjoint->GetDOFIndex();
            if( pjoint->_info._vlowerlimit.at(iaxis) != lower[index] || pjoint->_info._vupperlimit.at(iaxis) != upper[index] ) {
                bChanged = true;
                pjoint->_info._vlowerlimit.at(iaxis) = lower[index];
                pjoint->_info._vupperlimit.at(iaxis) = upper[index];
                if( pjoint->IsRevolute(iaxis) && !pjoint->IsCircular(iaxis) ) {
                    // TODO, necessary to set wrap?
                    if( pjoint->_info._vlowerlimit.at(iaxis) < -PI || pjoint->_info._vupperlimit.at(iaxis) > PI) {
                        pjoint->SetWrapOffset(0.5f * (pjoint->_info._vlowerlimit.at(iaxis) + pjoint->_info._vupperlimit.at(iaxis)),iaxis);
                    }
                    else {
                        pjoint->SetWrapOffset(0,iaxis);
                    }
                }
            }
        }
    }
    if( bChanged ) {
        _PostprocessChangedParameters(Prop_JointLimits);
    }
}

void KinBody::SetDOFVelocityLimits(const std::vector<dReal>& v)
{
    std::vector<dReal>::const_iterator itv = v.begin();
    FOREACHC(it, _vDOFOrderedJoints) {
        std::copy(itv,itv+(*it)->GetDOF(), (*it)->_info._vmaxvel.begin());
        itv += (*it)->GetDOF();
    }
    _PostprocessChangedParameters(Prop_JointAccelerationVelocityTorqueLimits);
}

void KinBody::SetDOFAccelerationLimits(const std::vector<dReal>& v)
{
    std::vector<dReal>::const_iterator itv = v.begin();
    FOREACHC(it, _vDOFOrderedJoints) {
        std::copy(itv,itv+(*it)->GetDOF(), (*it)->_info._vmaxaccel.begin());
        itv += (*it)->GetDOF();
    }
    _PostprocessChangedParameters(Prop_JointAccelerationVelocityTorqueLimits);
}

void KinBody::SetDOFJerkLimits(const std::vector<dReal>& v)
{
    std::vector<dReal>::const_iterator itv = v.begin();
    FOREACHC(it, _vDOFOrderedJoints) {
        std::copy(itv,itv+(*it)->GetDOF(), (*it)->_info._vmaxjerk.begin());
        itv += (*it)->GetDOF();
    }
    _PostprocessChangedParameters(Prop_JointAccelerationVelocityTorqueLimits);
}

void KinBody::SetDOFHardVelocityLimits(const std::vector<dReal>& v)
{
    std::vector<dReal>::const_iterator itv = v.begin();
    FOREACHC(it, _vDOFOrderedJoints) {
        std::copy(itv,itv+(*it)->GetDOF(), (*it)->_info._vhardmaxvel.begin());
        itv += (*it)->GetDOF();
    }
    _PostprocessChangedParameters(Prop_JointAccelerationVelocityTorqueLimits);
}

void KinBody::SetDOFHardAccelerationLimits(const std::vector<dReal>& v)
{
    std::vector<dReal>::const_iterator itv = v.begin();
    FOREACHC(it, _vDOFOrderedJoints) {
        std::copy(itv,itv+(*it)->GetDOF(), (*it)->_info._vhardmaxaccel.begin());
        itv += (*it)->GetDOF();
    }
    _PostprocessChangedParameters(Prop_JointAccelerationVelocityTorqueLimits);
}

void KinBody::SetDOFHardJerkLimits(const std::vector<dReal>& v)
{
    std::vector<dReal>::const_iterator itv = v.begin();
    FOREACHC(it, _vDOFOrderedJoints) {
        std::copy(itv,itv+(*it)->GetDOF(), (*it)->_info._vhardmaxjerk.begin());
        itv += (*it)->GetDOF();
    }
    _PostprocessChangedParameters(Prop_JointAccelerationVelocityTorqueLimits);
}

void KinBody::SetDOFTorqueLimits(const std::vector<dReal>& v)
{
    std::vector<dReal>::const_iterator itv = v.begin();
    FOREACHC(it, _vDOFOrderedJoints) {
        std::copy(itv,itv+(*it)->GetDOF(), (*it)->_info._vmaxtorque.begin());
        itv += (*it)->GetDOF();
    }
    _PostprocessChangedParameters(Prop_JointAccelerationVelocityTorqueLimits);
}

void KinBody::SimulationStep(dReal fElapsedTime)
{
    _UpdateGrabbedBodies();
}

void KinBody::SubtractDOFValues(std::vector<dReal>& q1, const std::vector<dReal>& q2, const std::vector<int>& dofindices) const
{
    OPENRAVE_ASSERT_OP(q1.size(), ==, q2.size() );
    if (_bAreAllJoints1DOFAndNonCircular) {
        for(size_t i = 0; i < q1.size(); ++i) {
            q1[i] -= q2[i];
        }
        return;
    }

    if( dofindices.size() == 0 ) {
        OPENRAVE_ASSERT_OP((int)q1.size(), ==, GetDOF() );
        FOREACHC(itjoint,_vecjoints) {
            int dof = (*itjoint)->GetDOFIndex();
            for(int i = 0; i < (*itjoint)->GetDOF(); ++i) {
                if( (*itjoint)->IsCircular(i) ) {
                    q1[dof+i] = utils::NormalizeCircularAngle(q1[dof+i]-q2[dof+i],(*itjoint)->_vcircularlowerlimit.at(i), (*itjoint)->_vcircularupperlimit.at(i));
                }
                else {
                    q1[dof+i] -= q2[dof+i];
                }
            }
        }
    }
    else {
        OPENRAVE_ASSERT_OP(q1.size(), ==, dofindices.size() );
        for(size_t i = 0; i < dofindices.size(); ++i) {
            JointPtr pjoint = GetJointFromDOFIndex(dofindices[i]);
            if( pjoint->IsCircular(dofindices[i]-pjoint->GetDOFIndex()) ) {
                int iaxis = dofindices[i]-pjoint->GetDOFIndex();
                q1[i] = utils::NormalizeCircularAngle(q1[i]-q2[i], pjoint->_vcircularlowerlimit.at(iaxis), pjoint->_vcircularupperlimit.at(iaxis));
            }
            else {
                q1[i] -= q2[i];
            }
        }
    }
}

// like apply transform except everything is relative to the first frame
void KinBody::SetTransform(const Transform& trans)
{
    if( _veclinks.size() == 0 ) {
        return;
    }
    Transform tbaseinv = _veclinks.front()->GetTransform().inverse();
    Transform tapply = trans * tbaseinv;
    FOREACH(itlink, _veclinks) {
        (*itlink)->SetTransform(tapply * (*itlink)->GetTransform());
    }
    _UpdateGrabbedBodies();
    _PostprocessChangedParameters(Prop_LinkTransforms);
}

Transform KinBody::GetTransform() const
{
    return _veclinks.size() > 0 ? _veclinks.front()->GetTransform() : Transform();
}

bool KinBody::SetVelocity(const Vector& linearvel, const Vector& angularvel)
{
    if( _veclinks.size() > 0 ) {
        std::vector<std::pair<Vector,Vector> > velocities(_veclinks.size());
        velocities.at(0).first = linearvel;
        velocities.at(0).second = angularvel;
        Vector vlinktrans = _veclinks.at(0)->GetTransform().trans;
        for(size_t i = 1; i < _veclinks.size(); ++i) {
            velocities[i].first = linearvel + angularvel.cross(_veclinks[i]->GetTransform().trans-vlinktrans);
            velocities[i].second = angularvel;
        }

        bool bSuccess = GetEnv()->GetPhysicsEngine()->SetLinkVelocities(shared_kinbody(),velocities);
        _UpdateGrabbedBodies();
        return bSuccess;
    }
    return false;
}

void KinBody::SetDOFVelocities(const std::vector<dReal>& vDOFVelocities, const Vector& linearvel, const Vector& angularvel, uint32_t checklimits)
{
    CHECK_INTERNAL_COMPUTATION;
    OPENRAVE_ASSERT_OP_FORMAT((int)vDOFVelocities.size(), >=, GetDOF(), "not enough values %d!=%d", vDOFVelocities.size()%GetDOF(),ORE_InvalidArguments);
    std::vector<std::pair<Vector,Vector> > velocities(_veclinks.size());
    velocities.at(0).first = linearvel;
    velocities.at(0).second = angularvel;

    vector<dReal> vlower,vupper,vtempvalues, veval;
    if( checklimits != CLA_Nothing ) {
        GetDOFVelocityLimits(vlower,vupper);
    }

    // have to compute the velocities ahead of time since they are dependent on the link transformations
    std::vector< std::vector<dReal> > vPassiveJointVelocities(_vPassiveJoints.size());
    for(size_t i = 0; i < vPassiveJointVelocities.size(); ++i) {
        if( !_vPassiveJoints[i]->IsMimic() ) {
            _vPassiveJoints[i]->GetVelocities(vPassiveJointVelocities[i]);
        }
        else {
            vPassiveJointVelocities[i].resize(_vPassiveJoints[i]->GetDOF(),0);
        }
    }

    std::vector<uint8_t> vlinkscomputed(_veclinks.size(),0);
    vlinkscomputed[0] = 1;
    boost::array<dReal,3> dummyvalues; // dummy values for a joint

    for(size_t ijoint = 0; ijoint < _vTopologicallySortedJointsAll.size(); ++ijoint) {
        JointPtr pjoint = _vTopologicallySortedJointsAll[ijoint];
        int jointindex = _vTopologicallySortedJointIndicesAll[ijoint];
        int dofindex = pjoint->GetDOFIndex();
        const dReal* pvalues=dofindex >= 0 ? &vDOFVelocities.at(dofindex) : NULL;
        if( pjoint->IsMimic() ) {
            for(int i = 0; i < pjoint->GetDOF(); ++i) {
                if( pjoint->IsMimic(i) ) {
                    vtempvalues.resize(0);
                    const std::vector<Mimic::DOFFormat>& vdofformat = pjoint->_vmimic[i]->_vdofformat;
                    FOREACHC(itdof,vdofformat) {
                        JointPtr pj = itdof->jointindex < (int)_vecjoints.size() ? _vecjoints[itdof->jointindex] : _vPassiveJoints.at(itdof->jointindex-_vecjoints.size());
                        vtempvalues.push_back(pj->GetValue(itdof->axis));
                    }
                    dummyvalues[i] = 0;
                    int err = pjoint->_Eval(i,1,vtempvalues,veval);
                    if( err ) {
                        RAVELOG_WARN(str(boost::format("failed to evaluate joint %s, fparser error %d")%pjoint->GetName()%err));
                        if( IS_DEBUGLEVEL(Level_Verbose) ) {
                            err = pjoint->_Eval(i,1,vtempvalues,veval);
                        }
                    }
                    else {
                        for(size_t ipartial = 0; ipartial < vdofformat.size(); ++ipartial) {
                            dReal partialvelocity;
                            if( vdofformat[ipartial].dofindex >= 0 ) {
                                partialvelocity = vDOFVelocities.at(vdofformat[ipartial].dofindex);
                            }
                            else {
                                partialvelocity = vPassiveJointVelocities.at(vdofformat[ipartial].jointindex-_vecjoints.size()).at(vdofformat[ipartial].axis);
                            }
                            if( ipartial < veval.size() ) {
                                dummyvalues[i] += veval.at(ipartial) * partialvelocity;
                            }
                            else {
                                RAVELOG_DEBUG_FORMAT("cannot evaluate partial velocity for mimic joint %s, perhaps equations don't exist", pjoint->GetName());
                            }
                        }
                    }

                    // if joint is passive, update the stored joint values! This is necessary because joint value might be referenced in the future.
                    if( dofindex < 0 ) {
                        vPassiveJointVelocities.at(jointindex-(int)_vecjoints.size()).at(i) = dummyvalues[i];
                    }
                }
                else if( dofindex >= 0 ) {
                    dummyvalues[i] = vDOFVelocities.at(dofindex+i); // is this correct? what is a joint has a mimic and non-mimic axis?
                }
                else {
                    // preserve passive joint values
                    dummyvalues[i] = vPassiveJointVelocities.at(jointindex-(int)_vecjoints.size()).at(i);
                }
            }
            pvalues = &dummyvalues[0];
        }
        // do the test after mimic computation!
        if( vlinkscomputed[pjoint->GetHierarchyChildLink()->GetIndex()] ) {
            continue;
        }
        if( !pvalues ) {
            // has to be a passive joint
            pvalues = &vPassiveJointVelocities.at(jointindex-(int)_vecjoints.size()).at(0);
        }

        if( checklimits != CLA_Nothing && dofindex >= 0 ) {
            for(int i = 0; i < pjoint->GetDOF(); ++i) {
                if( pvalues[i] < vlower.at(dofindex+i)-g_fEpsilonJointLimit ) {
                    if( checklimits == CLA_CheckLimits ) {
                        RAVELOG_WARN(str(boost::format("dof %d velocity is not in limits %.15e<%.15e")%(dofindex+i)%pvalues[i]%vlower.at(dofindex+i)));
                    }
                    else if( checklimits == CLA_CheckLimitsThrow ) {
                        throw OPENRAVE_EXCEPTION_FORMAT(_("dof %d velocity is not in limits %.15e<%.15e"), (dofindex+i)%pvalues[i]%vlower.at(dofindex+i), ORE_InvalidArguments);
                    }
                    dummyvalues[i] = vlower[dofindex+i];
                }
                else if( pvalues[i] > vupper.at(dofindex+i)+g_fEpsilonJointLimit ) {
                    if( checklimits == CLA_CheckLimits ) {
                        RAVELOG_WARN(str(boost::format("dof %d velocity is not in limits %.15e>%.15e")%(dofindex+i)%pvalues[i]%vupper.at(dofindex+i)));
                    }
                    else if( checklimits == CLA_CheckLimitsThrow ) {
                        throw OPENRAVE_EXCEPTION_FORMAT(_("dof %d velocity is not in limits %.15e>%.15e"), (dofindex+i)%pvalues[i]%vupper.at(dofindex+i), ORE_InvalidArguments);
                    }
                    dummyvalues[i] = vupper[dofindex+i];
                }
                else {
                    dummyvalues[i] = pvalues[i];
                }
            }
            pvalues = &dummyvalues[0];
        }

        // compute for global coordinate system
        Vector vparent, wparent;
        Transform tparent;
        if( !pjoint->GetHierarchyParentLink() ) {
            tparent = _veclinks.at(0)->GetTransform();
            vparent = velocities.at(0).first;
            wparent = velocities.at(0).second;
        }
        else {
            tparent = pjoint->GetHierarchyParentLink()->GetTransform();
            vparent = velocities[pjoint->GetHierarchyParentLink()->GetIndex()].first;
            wparent = velocities[pjoint->GetHierarchyParentLink()->GetIndex()].second;
        }

        int childindex = pjoint->GetHierarchyChildLink()->GetIndex();
        Transform tchild = pjoint->GetHierarchyChildLink()->GetTransform();
        Vector xyzdelta = tchild.trans - tparent.trans;
        Transform tdelta = tparent * pjoint->GetInternalHierarchyLeftTransform();
//        if( pjoint->GetType() & JointSpecialBit ) {
//            switch(pjoint->GetType()) {
//            case JointHinge2: {
//                Transform tfirst;
//                tfirst.rot = quatFromAxisAngle(pjoint->GetInternalHierarchyAxis(0), pjoint->GetValue(0));
//                w = pvalues[0]*pjoint->GetInternalHierarchyAxis(0) + tfirst.rotate(pvalues[1]*pjoint->GetInternalHierarchyAxis(1));
//                break;
//            }
//            case JointSpherical:
//                w.x = pvalues[0]; w.y = pvalues[1]; w.z = pvalues[2];
//                break;
//            default:
//                RAVELOG_WARN(str(boost::format("forward kinematic type %d not supported")%pjoint->GetType()));
//                break;
//            }
//        }
//        else {
        if( pjoint->GetType() == JointRevolute ) {
            Vector gw = tdelta.rotate(pvalues[0]*pjoint->GetInternalHierarchyAxis(0));
            velocities.at(childindex) = make_pair(vparent + wparent.cross(xyzdelta) + gw.cross(tchild.trans-tdelta.trans), wparent + gw);
        }
        else if( pjoint->GetType() == JointPrismatic ) {
            velocities.at(childindex) = make_pair(vparent + wparent.cross(xyzdelta) + tdelta.rotate(pvalues[0]*pjoint->GetInternalHierarchyAxis(0)), wparent);
        }
        else if( pjoint->GetType() == JointTrajectory ) {
            Transform tlocalvelocity, tlocal;
            if( pjoint->IsMimic(0) ) {
                // vtempvalues should already be init from previous _Eval call
                int err = pjoint->_Eval(0,0,vtempvalues,veval);
                if( err != 0 ) {
                    RAVELOG_WARN(str(boost::format("error with evaluation of joint %s")%pjoint->GetName()));
                }
                dReal fvalue = veval[0];
                if( pjoint->IsCircular(0) ) {
                    fvalue = utils::NormalizeCircularAngle(fvalue,pjoint->_vcircularlowerlimit.at(0), pjoint->_vcircularupperlimit.at(0));
                }
                pjoint->_info._trajfollow->Sample(vtempvalues,fvalue);
            }
            else {
                // calling GetValue() could be extremely slow
                pjoint->_info._trajfollow->Sample(vtempvalues,pjoint->GetValue(0));
            }
            pjoint->_info._trajfollow->GetConfigurationSpecification().ExtractTransform(tlocal, vtempvalues.begin(), KinBodyConstPtr(),0);
            pjoint->_info._trajfollow->GetConfigurationSpecification().ExtractTransform(tlocalvelocity, vtempvalues.begin(), KinBodyConstPtr(),1);
            Vector gw = tdelta.rotate(quatMultiply(tlocalvelocity.rot, quatInverse(tlocal.rot))*2*pvalues[0]); // qvel = [0,axisangle] * qrot * 0.5 * vel
            gw = Vector(gw.y,gw.z,gw.w);
            Vector gv = tdelta.rotate(tlocalvelocity.trans*pvalues[0]);
            velocities.at(childindex) = make_pair(vparent + wparent.cross(xyzdelta) + gw.cross(tchild.trans-tdelta.trans) + gv, wparent + gw);
        }
        else if( pjoint->GetType() == JointSpherical ) {
            Vector gw = tdelta.rotate(Vector(pvalues[0],pvalues[1],pvalues[2]));
            velocities.at(childindex) = make_pair(vparent + wparent.cross(xyzdelta) + gw.cross(tchild.trans-tdelta.trans), wparent + gw);
        }
        else {
            throw OPENRAVE_EXCEPTION_FORMAT(_("joint 0x%x not supported for querying velocities"),pjoint->GetType(),ORE_Assert);
//                //todo
//                Transform tjoint;
//                for(int iaxis = 0; iaxis < pjoint->GetDOF(); ++iaxis) {
//                    Transform tdelta;
//                    if( pjoint->IsRevolute(iaxis) ) {
//                        w += tjoint.rotate(pvalues[iaxis]*pjoint->GetInternalHierarchyAxis(iaxis));
//                        tdelta.rot = quatFromAxisAngle(pjoint->GetInternalHierarchyAxis(iaxis), pvalues[iaxis]);
//                    }
//                    else {
//                        tdelta.trans = pjoint->GetInternalHierarchyAxis(iaxis) * pvalues[iaxis];
//                        v += tjoint.rotate(pvalues[iaxis]*pjoint->GetInternalHierarchyAxis(iaxis)) + w.cross(tdelta.trans);
//                    }
//                    tjoint = tjoint * tdelta;
//                }
        }
//        }


        vlinkscomputed[childindex] = 1;
    }
    SetLinkVelocities(velocities);
}

void KinBody::SetDOFVelocities(const std::vector<dReal>& vDOFVelocities, uint32_t checklimits, const std::vector<int>& dofindices)
{
    Vector linearvel,angularvel;
    _veclinks.at(0)->GetVelocity(linearvel,angularvel);
    if( dofindices.size() == 0 ) {
        return SetDOFVelocities(vDOFVelocities,linearvel,angularvel,checklimits);
    }

    // check if all dofindices are supplied
    if( (int)dofindices.size() == GetDOF() ) {
        bool bordereddof = true;
        for(size_t i = 0; i < dofindices.size(); ++i) {
            if( dofindices[i] != (int)i ) {
                bordereddof = false;
                break;
            }
        }
        if( bordereddof ) {
            return SetDOFVelocities(vDOFVelocities,linearvel,angularvel,checklimits);
        }
    }
    OPENRAVE_ASSERT_OP_FORMAT0(vDOFVelocities.size(),==,dofindices.size(),"index sizes do not match", ORE_InvalidArguments);
    // have to recreate the correct vector
    std::vector<dReal> vfulldof(GetDOF());
    std::vector<int>::const_iterator it;
    for(size_t i = 0; i < dofindices.size(); ++i) {
        it = find(dofindices.begin(), dofindices.end(), i);
        if( it != dofindices.end() ) {
            vfulldof[i] = vDOFVelocities.at(static_cast<size_t>(it-dofindices.begin()));
        }
        else {
            JointPtr pjoint = GetJointFromDOFIndex(i);
            if( !!pjoint ) {
                vfulldof[i] = _vecjoints.at(_vDOFIndices.at(i))->GetVelocity(i-_vDOFIndices.at(i));
            }
        }
    }
    return SetDOFVelocities(vfulldof,linearvel,angularvel,checklimits);
}

void KinBody::GetLinkVelocities(std::vector<std::pair<Vector,Vector> >& velocities) const
{
    GetEnv()->GetPhysicsEngine()->GetLinkVelocities(shared_kinbody_const(),velocities);
}

void KinBody::GetLinkTransformations(vector<Transform>& vtrans) const
{
    if( RaveGetDebugLevel() & Level_VerifyPlans ) {
        RAVELOG_VERBOSE("GetLinkTransformations should be called with doflastsetvalues\n");
    }
    vtrans.resize(_veclinks.size());
    vector<Transform>::iterator it;
    vector<LinkPtr>::const_iterator itlink;
    for(it = vtrans.begin(), itlink = _veclinks.begin(); it != vtrans.end(); ++it, ++itlink) {
        *it = (*itlink)->GetTransform();
    }
}

void KinBody::GetLinkTransformations(std::vector<Transform>& transforms, std::vector<dReal>& doflastsetvalues) const
{
    transforms.resize(_veclinks.size());
    vector<Transform>::iterator it;
    vector<LinkPtr>::const_iterator itlink;
    for(it = transforms.begin(), itlink = _veclinks.begin(); it != transforms.end(); ++it, ++itlink) {
        *it = (*itlink)->GetTransform();
    }

    doflastsetvalues.resize(0);
    if( (int)doflastsetvalues.capacity() < GetDOF() ) {
        doflastsetvalues.reserve(GetDOF());
    }
    FOREACHC(it, _vDOFOrderedJoints) {
        int toadd = (*it)->GetDOFIndex()-(int)doflastsetvalues.size();
        if( toadd > 0 ) {
            doflastsetvalues.insert(doflastsetvalues.end(),toadd,0);
        }
        else if( toadd < 0 ) {
            throw OPENRAVE_EXCEPTION_FORMAT(_("dof indices mismatch joint %s, toadd=%d"), (*it)->GetName()%toadd, ORE_InvalidState);
        }
        for(int i = 0; i < (*it)->GetDOF(); ++i) {
            doflastsetvalues.push_back((*it)->_doflastsetvalues[i]);
        }
    }
}

void KinBody::GetLinkEnableStates(std::vector<uint8_t>& enablestates) const
{
    enablestates.resize(_veclinks.size());
    for(size_t ilink = 0; ilink < _veclinks.size(); ++ilink) {
        enablestates[ilink] = _veclinks[ilink]->IsEnabled();
    }
}

uint64_t KinBody::GetLinkEnableStatesMask() const
{
    if( _veclinks.size() > 64 ) {
        RAVELOG_WARN_FORMAT("%s has too many links and will only return enable mask for first 64", _name);
    }
    uint64_t linkstate = 0;
    for(size_t ilink = 0; ilink < _veclinks.size(); ++ilink) {
        linkstate |= ((uint64_t)_veclinks[ilink]->_info._bIsEnabled<<ilink);
    }
    return linkstate;
}

KinBody::JointPtr KinBody::GetJointFromDOFIndex(int dofindex) const
{
    return _vecjoints.at(_vDOFIndices.at(dofindex));
}

AABB KinBody::ComputeAABB(bool bEnabledOnlyLinks) const
{
    Vector vmin, vmax;
    bool binitialized=false;
    AABB ab;
    FOREACHC(itlink,_veclinks) {
        if( bEnabledOnlyLinks && !(*itlink)->IsEnabled() ) {
            continue;
        }
        ab = (*itlink)->ComputeAABB();
        if((ab.extents.x == 0)&&(ab.extents.y == 0)&&(ab.extents.z == 0)) {
            continue;
        }
        Vector vnmin = ab.pos - ab.extents;
        Vector vnmax = ab.pos + ab.extents;
        if( !binitialized ) {
            vmin = vnmin;
            vmax = vnmax;
            binitialized = true;
        }
        else {
            if( vmin.x > vnmin.x ) {
                vmin.x = vnmin.x;
            }
            if( vmin.y > vnmin.y ) {
                vmin.y = vnmin.y;
            }
            if( vmin.z > vnmin.z ) {
                vmin.z = vnmin.z;
            }
            if( vmax.x < vnmax.x ) {
                vmax.x = vnmax.x;
            }
            if( vmax.y < vnmax.y ) {
                vmax.y = vnmax.y;
            }
            if( vmax.z < vnmax.z ) {
                vmax.z = vnmax.z;
            }
        }
    }
    if( !binitialized ) {
        ab.pos = GetTransform().trans;
        ab.extents = Vector(0,0,0);
    }
    else {
        ab.pos = (dReal)0.5 * (vmin + vmax);
        ab.extents = vmax - ab.pos;
    }
    return ab;
}

AABB KinBody::ComputeAABBFromTransform(const Transform& tBody, bool bEnabledOnlyLinks) const
{
    Vector vmin, vmax;
    bool binitialized=false;
    AABB ablocal;
    Transform tConvertToNewFrame = tBody*GetTransform().inverse();
    FOREACHC(itlink,_veclinks) {
        if( bEnabledOnlyLinks && !(*itlink)->IsEnabled() ) {
            continue;
        }
        ablocal = (*itlink)->ComputeLocalAABB();
        if( ablocal.extents.x == 0 && ablocal.extents.y == 0 && ablocal.extents.z == 0 ) {
            continue;
        }

        Transform tlink = tConvertToNewFrame*(*itlink)->GetTransform();
        TransformMatrix mlink(tlink);
        Vector projectedExtents(RaveFabs(mlink.m[0]*ablocal.extents[0]) + RaveFabs(mlink.m[1]*ablocal.extents[1]) + RaveFabs(mlink.m[2]*ablocal.extents[2]),
                                RaveFabs(mlink.m[4]*ablocal.extents[0]) + RaveFabs(mlink.m[5]*ablocal.extents[1]) + RaveFabs(mlink.m[6]*ablocal.extents[2]),
                                RaveFabs(mlink.m[8]*ablocal.extents[0]) + RaveFabs(mlink.m[9]*ablocal.extents[1]) + RaveFabs(mlink.m[10]*ablocal.extents[2]));
        Vector vWorldPos = tlink * ablocal.pos;

        Vector vnmin = vWorldPos - projectedExtents;
        Vector vnmax = vWorldPos + projectedExtents;
        if( !binitialized ) {
            vmin = vnmin;
            vmax = vnmax;
            binitialized = true;
        }
        else {
            if( vmin.x > vnmin.x ) {
                vmin.x = vnmin.x;
            }
            if( vmin.y > vnmin.y ) {
                vmin.y = vnmin.y;
            }
            if( vmin.z > vnmin.z ) {
                vmin.z = vnmin.z;
            }
            if( vmax.x < vnmax.x ) {
                vmax.x = vnmax.x;
            }
            if( vmax.y < vnmax.y ) {
                vmax.y = vnmax.y;
            }
            if( vmax.z < vnmax.z ) {
                vmax.z = vnmax.z;
            }
        }
    }

    AABB ab;
    if( !binitialized ) {
        ab.pos = GetTransform().trans;
        ab.extents = Vector(0,0,0);
    }
    else {
        ab.pos = (dReal)0.5 * (vmin + vmax);
        ab.extents = vmax - ab.pos;
    }
    return ab;
}

AABB KinBody::ComputeLocalAABB(bool bEnabledOnlyLinks) const
{
    return ComputeAABBFromTransform(Transform(), bEnabledOnlyLinks);
}

Vector KinBody::GetCenterOfMass() const
{
    // find center of mass and set the outer transform to it
    Vector center;
    dReal fTotalMass = 0;

    FOREACHC(itlink, _veclinks) {
        center += ((*itlink)->GetTransform() * (*itlink)->GetCOMOffset() * (*itlink)->GetMass());
        fTotalMass += (*itlink)->GetMass();
    }

    if( fTotalMass > 0 ) {
        center /= fTotalMass;
    }
    return center;
}

void KinBody::SetLinkTransformations(const std::vector<Transform>& vbodies)
{
    if( RaveGetDebugLevel() & Level_VerifyPlans ) {
        RAVELOG_WARN("SetLinkTransformations should be called with doflastsetvalues, re-setting all values\n");
    }
    else {
        RAVELOG_DEBUG("SetLinkTransformations should be called with doflastsetvalues, re-setting all values\n");
    }
    OPENRAVE_ASSERT_OP_FORMAT(vbodies.size(), >=, _veclinks.size(), "not enough links %d<%d", vbodies.size()%_veclinks.size(),ORE_InvalidArguments);
    vector<Transform>::const_iterator it;
    vector<LinkPtr>::iterator itlink;
    for(it = vbodies.begin(), itlink = _veclinks.begin(); it != vbodies.end(); ++it, ++itlink) {
        (*itlink)->SetTransform(*it);
    }
    FOREACH(itjoint,_vecjoints) {
        for(int i = 0; i < (*itjoint)->GetDOF(); ++i) {
            (*itjoint)->_doflastsetvalues[i] = (*itjoint)->GetValue(i);
        }
    }
    _UpdateGrabbedBodies();
    _PostprocessChangedParameters(Prop_LinkTransforms);
}

void KinBody::SetLinkTransformations(const std::vector<Transform>& transforms, const std::vector<dReal>& doflastsetvalues)
{
    OPENRAVE_ASSERT_OP_FORMAT(transforms.size(), >=, _veclinks.size(), "not enough links %d<%d", transforms.size()%_veclinks.size(),ORE_InvalidArguments);
    vector<Transform>::const_iterator it;
    vector<LinkPtr>::iterator itlink;
    for(it = transforms.begin(), itlink = _veclinks.begin(); it != transforms.end(); ++it, ++itlink) {
        (*itlink)->SetTransform(*it);
    }
    FOREACH(itjoint,_vecjoints) {
        for(int i = 0; i < (*itjoint)->GetDOF(); ++i) {
            (*itjoint)->_doflastsetvalues[i] = doflastsetvalues.at((*itjoint)->GetDOFIndex()+i);
        }
    }
    _UpdateGrabbedBodies();
    _PostprocessChangedParameters(Prop_LinkTransforms);
}

void KinBody::SetLinkVelocities(const std::vector<std::pair<Vector,Vector> >& velocities)
{
    GetEnv()->GetPhysicsEngine()->SetLinkVelocities(shared_kinbody(),velocities);
    _UpdateGrabbedBodies();
}

void KinBody::SetLinkEnableStates(const std::vector<uint8_t>& enablestates)
{
    OPENRAVE_ASSERT_OP(enablestates.size(),==,_veclinks.size());
    bool bchanged = false;
    for(size_t ilink = 0; ilink < enablestates.size(); ++ilink) {
        bool bEnable = enablestates[ilink]!=0;
        if( _veclinks[ilink]->_info._bIsEnabled != bEnable ) {
            _veclinks[ilink]->_info._bIsEnabled = bEnable;
            _nNonAdjacentLinkCache &= ~AO_Enabled;
            bchanged = true;
        }
    }
    if( bchanged ) {
        _PostprocessChangedParameters(Prop_LinkEnable);
    }
}

void KinBody::SetDOFValues(const std::vector<dReal>& vJointValues, const Transform& transBase, uint32_t checklimits)
{
    if( _veclinks.size() == 0 ) {
        return;
    }
    Transform tbase = transBase*_veclinks.at(0)->GetTransform().inverse();
    _veclinks.at(0)->SetTransform(transBase);

    // apply the relative transformation to all links!! (needed for passive joints)
    for(size_t i = 1; i < _veclinks.size(); ++i) {
        _veclinks[i]->SetTransform(tbase*_veclinks[i]->GetTransform());
    }
    SetDOFValues(vJointValues,checklimits);
}

void KinBody::SetDOFValues(const std::vector<dReal>& vJointValues, uint32_t checklimits, const std::vector<int>& dofindices)
{
    CHECK_INTERNAL_COMPUTATION;
    if( vJointValues.size() == 0 || _veclinks.size() == 0) {
        return;
    }
    int expecteddof = dofindices.size() > 0 ? (int)dofindices.size() : GetDOF();
    OPENRAVE_ASSERT_OP_FORMAT((int)vJointValues.size(),>=,expecteddof, "not enough values %d<%d", vJointValues.size()%GetDOF(),ORE_InvalidArguments);

    const dReal* pJointValues = &vJointValues[0];
    if( checklimits != CLA_Nothing || dofindices.size() > 0 ) {
        _vTempJoints.resize(GetDOF());
        if( dofindices.size() > 0 ) {
            // user only set a certain number of indices, so have to fill the temporary array with the full set of values first
            // and then overwrite with the user set values
            GetDOFValues(_vTempJoints);
            for(size_t i = 0; i < dofindices.size(); ++i) {
                _vTempJoints.at(dofindices[i]) = pJointValues[i];
            }
            pJointValues = &_vTempJoints[0];
        }
        dReal* ptempjoints = &_vTempJoints[0];

        // check the limits
        vector<dReal> upperlim, lowerlim;
        FOREACHC(it, _vecjoints) {
            const dReal* p = pJointValues+(*it)->GetDOFIndex();
            if( checklimits == CLA_Nothing ) {
                // limits should not be checked, so just copy
                for(int i = 0; i < (*it)->GetDOF(); ++i) {
                    *ptempjoints++ = p[i];
                }
                continue;
            }
            OPENRAVE_ASSERT_OP( (*it)->GetDOF(), <=, 3 );
            (*it)->GetLimits(lowerlim, upperlim);
            if( (*it)->GetType() == JointSpherical ) {
                dReal fcurang = fmod(RaveSqrt(p[0]*p[0]+p[1]*p[1]+p[2]*p[2]),M_TWO_PI);
                if( fcurang < lowerlim[0] ) {
                    if( fcurang < 1e-10 ) {
                        *ptempjoints++ = lowerlim[0]; *ptempjoints++ = 0; *ptempjoints++ = 0;
                    }
                    else {
                        dReal fmult = lowerlim[0]/fcurang;
                        *ptempjoints++ = p[0]*fmult; *ptempjoints++ = p[1]*fmult; *ptempjoints++ = p[2]*fmult;
                    }
                }
                else if( fcurang > upperlim[0] ) {
                    if( fcurang < 1e-10 ) {
                        *ptempjoints++ = upperlim[0]; *ptempjoints++ = 0; *ptempjoints++ = 0;
                    }
                    else {
                        dReal fmult = upperlim[0]/fcurang;
                        *ptempjoints++ = p[0]*fmult; *ptempjoints++ = p[1]*fmult; *ptempjoints++ = p[2]*fmult;
                    }
                }
                else {
                    *ptempjoints++ = p[0]; *ptempjoints++ = p[1]; *ptempjoints++ = p[2];
                }
            }
            else {
                for(int i = 0; i < (*it)->GetDOF(); ++i) {
                    if( (*it)->IsCircular(i) ) {
                        // don't normalize since user is expecting the values he sets are exactly returned via GetDOFValues
                        *ptempjoints++ = p[i]; //utils::NormalizeCircularAngle(p[i],(*it)->_vcircularlowerlimit[i],(*it)->_vcircularupperlimit[i]);
                    }
                    else {
                        if( p[i] < lowerlim[i] ) {
                            if( p[i] < lowerlim[i]-g_fEpsilonEvalJointLimit ) {
                                if( checklimits == CLA_CheckLimits ) {
                                    RAVELOG_WARN(str(boost::format("dof %d value %e is smaller than the lower limit %e")%((*it)->GetDOFIndex()+i)%p[i]%lowerlim[i]));
                                }
                                else if( checklimits == CLA_CheckLimitsThrow ) {
                                    throw OPENRAVE_EXCEPTION_FORMAT(_("dof %d value %e is smaller than the lower limit %e"), ((*it)->GetDOFIndex()+i)%p[i]%lowerlim[i], ORE_InvalidArguments);
                                }
                            }
                            *ptempjoints++ = lowerlim[i];
                        }
                        else if( p[i] > upperlim[i] ) {
                            if( p[i] > upperlim[i]+g_fEpsilonEvalJointLimit ) {
                                if( checklimits == CLA_CheckLimits ) {
                                    RAVELOG_WARN(str(boost::format("dof %d value %e is greater than the upper limit %e")%((*it)->GetDOFIndex()+i)%p[i]%upperlim[i]));
                                }
                                else if( checklimits == CLA_CheckLimitsThrow ) {
                                    throw OPENRAVE_EXCEPTION_FORMAT(_("dof %d value %e is greater than the upper limit %e"),((*it)->GetDOFIndex()+i)%p[i]%upperlim[i], ORE_InvalidArguments);
                                }
                            }
                            *ptempjoints++ = upperlim[i];
                        }
                        else {
                            *ptempjoints++ = p[i];
                        }
                    }
                }
            }
        }
        pJointValues = &_vTempJoints[0];
    }

    boost::array<dReal,3> dummyvalues; // dummy values for a joint
    std::vector<dReal> vtempvalues, veval;

    // have to compute the angles ahead of time since they are dependent on the link transformations
    std::vector< std::vector<dReal> > vPassiveJointValues(_vPassiveJoints.size());
    for(size_t i = 0; i < vPassiveJointValues.size(); ++i) {
        if( !_vPassiveJoints[i]->IsMimic() ) {
            _vPassiveJoints[i]->GetValues(vPassiveJointValues[i]);
            // check if out of limits!
            for(size_t j = 0; j < vPassiveJointValues[i].size(); ++j) {
                if( !_vPassiveJoints[i]->IsCircular(j) ) {
                    if( vPassiveJointValues[i][j] < _vPassiveJoints[i]->_info._vlowerlimit.at(j) ) {
                        if( vPassiveJointValues[i][j] < _vPassiveJoints[i]->_info._vlowerlimit.at(j)-5e-4f ) {
                            RAVELOG_WARN(str(boost::format("dummy joint out of lower limit! %e < %e\n")%_vPassiveJoints[i]->_info._vlowerlimit.at(j)%vPassiveJointValues[i][j]));
                        }
                        vPassiveJointValues[i][j] = _vPassiveJoints[i]->_info._vlowerlimit.at(j);
                    }
                    else if( vPassiveJointValues[i][j] > _vPassiveJoints[i]->_info._vupperlimit.at(j) ) {
                        if( vPassiveJointValues[i][j] > _vPassiveJoints[i]->_info._vupperlimit.at(j)+5e-4f ) {
                            RAVELOG_WARN(str(boost::format("dummy joint out of upper limit! %e > %e\n")%_vPassiveJoints[i]->_info._vupperlimit.at(j)%vPassiveJointValues[i][j]));
                        }
                        vPassiveJointValues[i][j] = _vPassiveJoints[i]->_info._vupperlimit.at(j);
                    }
                }
            }
        }
        else {
            vPassiveJointValues[i].reserve(_vPassiveJoints[i]->GetDOF()); // do not resize so that we can catch hierarchy errors
        }
    }

    std::vector<uint8_t> vlinkscomputed(_veclinks.size(),0);
    vlinkscomputed[0] = 1;

    for(size_t ijoint = 0; ijoint < _vTopologicallySortedJointsAll.size(); ++ijoint) {
        JointPtr pjoint = _vTopologicallySortedJointsAll[ijoint];
        int jointindex = _vTopologicallySortedJointIndicesAll[ijoint];
        int dofindex = pjoint->GetDOFIndex();
        const dReal* pvalues=dofindex >= 0 ? pJointValues + dofindex : NULL;
        if( pjoint->IsMimic() ) {
            for(int i = 0; i < pjoint->GetDOF(); ++i) {
                if( pjoint->IsMimic(i) ) {
                    vtempvalues.resize(0);
                    const std::vector<Mimic::DOFFormat>& vdofformat = pjoint->_vmimic[i]->_vdofformat;
                    FOREACHC(itdof,vdofformat) {
                        if( itdof->dofindex >= 0 ) {
                            vtempvalues.push_back(pJointValues[itdof->dofindex]);
                        }
                        else {
                            vtempvalues.push_back(vPassiveJointValues.at(itdof->jointindex-_vecjoints.size()).at(itdof->axis));
                        }
                    }
                    int err = pjoint->_Eval(i, 0, vtempvalues, veval);
                    if( err ) {
                        RAVELOG_WARN(str(boost::format("failed to evaluate joint %s, fparser error %d")%pjoint->GetName()%err));
                    }
                    else {
                        vector<dReal> vevalcopy = veval;
                        vector<dReal>::iterator iteval = veval.begin();
                        while(iteval != veval.end()) {
                            bool removevalue = false;
                            if( pjoint->GetType() == JointSpherical || pjoint->IsCircular(i) ) {
                            }
                            else if( *iteval < pjoint->_info._vlowerlimit[i] ) {
                                if(*iteval >= pjoint->_info._vlowerlimit[i]-g_fEpsilonJointLimit ) {
                                    *iteval = pjoint->_info._vlowerlimit[i];
                                }
                                else {
                                    removevalue=true;
                                }
                            }
                            else if( *iteval > pjoint->_info._vupperlimit[i] ) {
                                if(*iteval <= pjoint->_info._vupperlimit[i]+g_fEpsilonJointLimit ) {
                                    *iteval = pjoint->_info._vupperlimit[i];
                                }
                                else {
                                    removevalue=true;
                                }
                            }

                            if( removevalue ) {
                                iteval = veval.erase(iteval); // invalid value so remove from candidates
                            }
                            else {
                                ++iteval;
                            }
                        }

                        if( veval.empty() ) {
                            FORIT(iteval,vevalcopy) {
                                if( checklimits == CLA_Nothing || pjoint->GetType() == JointSpherical || pjoint->IsCircular(i) ) {
                                    veval.push_back(*iteval);
                                }
                                else if( *iteval < pjoint->_info._vlowerlimit[i]-g_fEpsilonEvalJointLimit ) {
                                    veval.push_back(pjoint->_info._vlowerlimit[i]);
                                    if( checklimits == CLA_CheckLimits ) {
                                        RAVELOG_WARN(str(boost::format("joint %s: lower limit (%e) is not followed: %e")%pjoint->GetName()%pjoint->_info._vlowerlimit[i]%*iteval));
                                    }
                                    else if( checklimits == CLA_CheckLimitsThrow ) {
                                        throw OPENRAVE_EXCEPTION_FORMAT(_("joint %s: lower limit (%e) is not followed: %e"), pjoint->GetName()%pjoint->_info._vlowerlimit[i]%*iteval, ORE_InvalidArguments);
                                    }
                                }
                                else if( *iteval > pjoint->_info._vupperlimit[i]+g_fEpsilonEvalJointLimit ) {
                                    veval.push_back(pjoint->_info._vupperlimit[i]);
                                    if( checklimits == CLA_CheckLimits ) {
                                        RAVELOG_WARN(str(boost::format("joint %s: upper limit (%e) is not followed: %e")%pjoint->GetName()%pjoint->_info._vupperlimit[i]%*iteval));
                                    }
                                    else if( checklimits == CLA_CheckLimitsThrow ) {
                                        throw OPENRAVE_EXCEPTION_FORMAT(_("joint %s: upper limit (%e) is not followed: %e"), pjoint->GetName()%pjoint->_info._vupperlimit[i]%*iteval, ORE_InvalidArguments);
                                    }
                                }
                                else {
                                    veval.push_back(*iteval);
                                }
                            }
                            OPENRAVE_ASSERT_FORMAT(!veval.empty(), "no valid values for joint %s", pjoint->GetName(),ORE_Assert);
                        }
                        if( veval.size() > 1 ) {
                            stringstream ss; ss << std::setprecision(std::numeric_limits<dReal>::digits10+1);
                            ss << "multiplie values for joint " << pjoint->GetName() << ": ";
                            FORIT(iteval,veval) {
                                ss << *iteval << " ";
                            }
                            RAVELOG_WARN(ss.str());
                        }
                        dummyvalues[i] = veval.at(0);
                    }

                    // if joint is passive, update the stored joint values! This is necessary because joint value might be referenced in the future.
                    if( dofindex < 0 ) {
                        vPassiveJointValues.at(jointindex-(int)_vecjoints.size()).resize(pjoint->GetDOF());
                        vPassiveJointValues.at(jointindex-(int)_vecjoints.size()).at(i) = dummyvalues[i];
                    }
                }
                else if( dofindex >= 0 ) {
                    dummyvalues[i] = pvalues[dofindex+i]; // is this correct? what is a joint has a mimic and non-mimic axis?
                }
                else {
                    // preserve passive joint values
                    dummyvalues[i] = vPassiveJointValues.at(jointindex-(int)_vecjoints.size()).at(i);
                }
            }
            pvalues = &dummyvalues[0];
        }
        // do the test after mimic computation!
        if( vlinkscomputed[pjoint->GetHierarchyChildLink()->GetIndex()] ) {
            continue;
        }
        if( !pvalues ) {
            // has to be a passive joint
            pvalues = &vPassiveJointValues.at(jointindex-(int)_vecjoints.size()).at(0);
        }

        Transform tjoint;
        if( pjoint->GetType() & JointSpecialBit ) {
            switch(pjoint->GetType()) {
            case JointHinge2: {
                Transform tfirst;
                tfirst.rot = quatFromAxisAngle(pjoint->GetInternalHierarchyAxis(0), pvalues[0]);
                Transform tsecond;
                tsecond.rot = quatFromAxisAngle(tfirst.rotate(pjoint->GetInternalHierarchyAxis(1)), pvalues[1]);
                tjoint = tsecond * tfirst;
                pjoint->_doflastsetvalues[0] = pvalues[0];
                pjoint->_doflastsetvalues[1] = pvalues[1];
                break;
            }
            case JointSpherical: {
                dReal fang = pvalues[0]*pvalues[0]+pvalues[1]*pvalues[1]+pvalues[2]*pvalues[2];
                if( fang > 0 ) {
                    fang = RaveSqrt(fang);
                    dReal fiang = 1/fang;
                    tjoint.rot = quatFromAxisAngle(Vector(pvalues[0]*fiang,pvalues[1]*fiang,pvalues[2]*fiang),fang);
                }
                break;
            }
            case JointTrajectory: {
                vector<dReal> vdata;
                tjoint = Transform();
                dReal fvalue = pvalues[0];
                if( pjoint->IsCircular(0) ) {
                    // need to normalize the value
                    fvalue = utils::NormalizeCircularAngle(fvalue,pjoint->_vcircularlowerlimit.at(0), pjoint->_vcircularupperlimit.at(0));
                }
                pjoint->_info._trajfollow->Sample(vdata,fvalue);
                if( !pjoint->_info._trajfollow->GetConfigurationSpecification().ExtractTransform(tjoint,vdata.begin(),KinBodyConstPtr()) ) {
                    RAVELOG_WARN(str(boost::format("trajectory sampling for joint %s failed")%pjoint->GetName()));
                }
                pjoint->_doflastsetvalues[0] = 0;
                break;
            }
            default:
                RAVELOG_WARN(str(boost::format("forward kinematic type 0x%x not supported")%pjoint->GetType()));
                break;
            }
        }
        else {
            if( pjoint->GetType() == JointRevolute ) {
                tjoint.rot = quatFromAxisAngle(pjoint->GetInternalHierarchyAxis(0), pvalues[0]);
                pjoint->_doflastsetvalues[0] = pvalues[0];
            }
            else if( pjoint->GetType() == JointPrismatic ) {
                tjoint.trans = pjoint->GetInternalHierarchyAxis(0) * pvalues[0];
            }
            else {
                for(int iaxis = 0; iaxis < pjoint->GetDOF(); ++iaxis) {
                    Transform tdelta;
                    if( pjoint->IsRevolute(iaxis) ) {
                        tdelta.rot = quatFromAxisAngle(pjoint->GetInternalHierarchyAxis(iaxis), pvalues[iaxis]);
                        pjoint->_doflastsetvalues[iaxis] = pvalues[iaxis];
                    }
                    else {
                        tdelta.trans = pjoint->GetInternalHierarchyAxis(iaxis) * pvalues[iaxis];
                    }
                    tjoint = tjoint * tdelta;
                }
            }
        }

        Transform t = pjoint->GetInternalHierarchyLeftTransform() * tjoint * pjoint->GetInternalHierarchyRightTransform();
        if( !pjoint->GetHierarchyParentLink() ) {
            t = _veclinks.at(0)->GetTransform() * t;
        }
        else {
            t = pjoint->GetHierarchyParentLink()->GetTransform() * t;
        }
        pjoint->GetHierarchyChildLink()->SetTransform(t);
        vlinkscomputed[pjoint->GetHierarchyChildLink()->GetIndex()] = 1;
    }

    _UpdateGrabbedBodies();
    _PostprocessChangedParameters(Prop_LinkTransforms);
}

bool KinBody::IsDOFRevolute(int dofindex) const
{
    int jointindex = _vDOFIndices.at(dofindex);
    return _vecjoints.at(jointindex)->IsRevolute(dofindex-_vecjoints.at(jointindex)->GetDOFIndex());
}

bool KinBody::IsDOFPrismatic(int dofindex) const
{
    int jointindex = _vDOFIndices.at(dofindex);
    return _vecjoints.at(jointindex)->IsPrismatic(dofindex-_vecjoints.at(jointindex)->GetDOFIndex());
}

KinBody::LinkPtr KinBody::GetLink(const std::string& linkname) const
{
    for(std::vector<LinkPtr>::const_iterator it = _veclinks.begin(); it != _veclinks.end(); ++it) {
        if ( (*it)->GetName() == linkname ) {
            return *it;
        }
    }
    return LinkPtr();
}

const std::vector<KinBody::JointPtr>& KinBody::GetDependencyOrderedJoints() const
{
    CHECK_INTERNAL_COMPUTATION;
    return _vTopologicallySortedJoints;
}

const std::vector< std::vector< std::pair<KinBody::LinkPtr, KinBody::JointPtr> > >& KinBody::GetClosedLoops() const
{
    CHECK_INTERNAL_COMPUTATION;
    return _vClosedLoops;
}

bool KinBody::GetChain(int linkindex1, int linkindex2, std::vector<JointPtr>& vjoints) const
{
    CHECK_INTERNAL_COMPUTATION0;
    OPENRAVE_ASSERT_FORMAT(linkindex1>=0 && linkindex1<(int)_veclinks.size(), "body %s linkindex1 %d invalid (num links %d)", GetName()%linkindex1%_veclinks.size(), ORE_InvalidArguments);
    OPENRAVE_ASSERT_FORMAT(linkindex2>=0 && linkindex2<(int)_veclinks.size(), "body %s linkindex2 %d invalid (num links %d)", GetName()%linkindex2%_veclinks.size(), ORE_InvalidArguments);
    vjoints.resize(0);
    if( linkindex1 == linkindex2 ) {
        return true;
    }
    int offset = linkindex2*_veclinks.size();
    int curlink = linkindex1;
    while(_vAllPairsShortestPaths[offset+curlink].first>=0) {
        int jointindex = _vAllPairsShortestPaths[offset+curlink].second;
        vjoints.push_back(jointindex < (int)_vecjoints.size() ? _vecjoints.at(jointindex) : _vPassiveJoints.at(jointindex-_vecjoints.size()));
        int prevlink = curlink;
        curlink = _vAllPairsShortestPaths[offset+curlink].first;
        OPENRAVE_ASSERT_OP(prevlink,!=,curlink); // avoid loops
    }
    return vjoints.size()>0; // otherwise disconnected
}

bool KinBody::GetChain(int linkindex1, int linkindex2, std::vector<LinkPtr>& vlinks) const
{
    CHECK_INTERNAL_COMPUTATION0;
    OPENRAVE_ASSERT_FORMAT(linkindex1>=0 && linkindex1<(int)_veclinks.size(), "body %s linkindex1 %d invalid (num links %d)", GetName()%linkindex1%_veclinks.size(), ORE_InvalidArguments);
    OPENRAVE_ASSERT_FORMAT(linkindex2>=0 && linkindex2<(int)_veclinks.size(), "body %s linkindex2 %d invalid (num links %d)", GetName()%linkindex2%_veclinks.size(), ORE_InvalidArguments);
    vlinks.resize(0);
    int offset = linkindex2*_veclinks.size();
    int curlink = linkindex1;
    if( _vAllPairsShortestPaths[offset+curlink].first < 0 ) {
        return false;
    }
    vlinks.push_back(_veclinks.at(linkindex1));
    if( linkindex1 == linkindex2 ) {
        return true;
    }
    while(_vAllPairsShortestPaths[offset+curlink].first != linkindex2) {
        curlink = _vAllPairsShortestPaths[offset+curlink].first;
        if( curlink < 0 ) {
            vlinks.resize(0);
            return false;
        }
        vlinks.push_back(_veclinks.at(curlink));
    }
    vlinks.push_back(_veclinks.at(linkindex2));
    return true; // otherwise disconnected
}

bool KinBody::IsDOFInChain(int linkindex1, int linkindex2, int dofindex) const
{
    CHECK_INTERNAL_COMPUTATION0;
    int jointindex = _vDOFIndices.at(dofindex);
    return (DoesAffect(jointindex,linkindex1)==0) != (DoesAffect(jointindex,linkindex2)==0);
}

int KinBody::GetJointIndex(const std::string& jointname) const
{
    int index = 0;
    FOREACHC(it,_vecjoints) {
        if ((*it)->GetName() == jointname ) {
            return index;
        }
        ++index;
    }
    return -1;
}

KinBody::JointPtr KinBody::GetJoint(const std::string& jointname) const
{
    FOREACHC(it,_vecjoints) {
        if ((*it)->GetName() == jointname ) {
            return *it;
        }
    }
    FOREACHC(it,_vPassiveJoints) {
        if ((*it)->GetName() == jointname ) {
            return *it;
        }
    }
    return JointPtr();
}

void KinBody::ComputeJacobianTranslation(int linkindex, const Vector& position, vector<dReal>& vjacobian,const std::vector<int>& dofindices) const
{
    CHECK_INTERNAL_COMPUTATION;
    OPENRAVE_ASSERT_FORMAT(linkindex >= 0 && linkindex < (int)_veclinks.size(), "body %s bad link index %d (num links %d)", GetName()%linkindex%_veclinks.size(),ORE_InvalidArguments);
    size_t dofstride=0;
    if( dofindices.size() > 0 ) {
        dofstride = dofindices.size();
    }
    else {
        dofstride = GetDOF();
    }
    vjacobian.resize(3*dofstride);
    if( dofstride == 0 ) {
        return;
    }
    std::fill(vjacobian.begin(),vjacobian.end(),0);

    Vector v;
    int offset = linkindex*_veclinks.size();
    int curlink = 0;
    std::vector<std::pair<int,dReal> > vpartials;
    std::vector<int> vpartialindices;
    std::map< std::pair<Mimic::DOFFormat, int>, dReal > mapcachedpartials;
    while(_vAllPairsShortestPaths[offset+curlink].first>=0) {
        int jointindex = _vAllPairsShortestPaths[offset+curlink].second;
        if( jointindex < (int)_vecjoints.size() ) {
            // active joint
            JointPtr pjoint = _vecjoints.at(jointindex);
            int dofindex = pjoint->GetDOFIndex();
            int8_t affect = DoesAffect(pjoint->GetJointIndex(), linkindex);
            for(int dof = 0; dof < pjoint->GetDOF(); ++dof) {
                if( affect != 0 ) {
                    if( pjoint->IsRevolute(dof) ) {
                        v = pjoint->GetAxis(dof).cross(position-pjoint->GetAnchor());
                    }
                    else if( pjoint->IsPrismatic(dof) ) {
                        v = pjoint->GetAxis(dof);
                    }
                    else {
                        RAVELOG_WARN("ComputeJacobianTranslation joint %d not supported\n", pjoint->GetType());
                        continue;
                    }
                    if( dofindices.size() > 0 ) {
                        std::vector<int>::const_iterator itindex = find(dofindices.begin(),dofindices.end(),dofindex+dof);
                        if( itindex != dofindices.end() ) {
                            size_t index = itindex-dofindices.begin();
                            vjacobian[index] += v.x; vjacobian[index+dofstride] += v.y; vjacobian[index+2*dofstride] += v.z;
                        }
                    }
                    else {
                        vjacobian[dofindex+dof] += v.x; vjacobian[dofstride+dofindex+dof] += v.y; vjacobian[2*dofstride+dofindex+dof] += v.z;
                    }
                }
            }
        }
        else {
            // add in the contributions from the passive joint
            JointPtr pjoint = _vPassiveJoints.at(jointindex-_vecjoints.size());
            for(int idof = 0; idof < pjoint->GetDOF(); ++idof) {
                if( pjoint->IsMimic(idof) ) {
                    bool bhas = dofindices.size() == 0;
                    if( !bhas ) {
                        FOREACHC(itmimicdof, pjoint->_vmimic[idof]->_vmimicdofs) {
                            if( find(dofindices.begin(),dofindices.end(),itmimicdof->dofindex) != dofindices.end() ) {
                                bhas = true;
                                break;
                            }
                        }
                    }
                    if( bhas ) {
                        Vector vaxis;
                        if( pjoint->IsRevolute(idof) ) {
                            vaxis = pjoint->GetAxis(idof).cross(position-pjoint->GetAnchor());
                        }
                        else if( pjoint->IsPrismatic(idof) ) {
                            vaxis = pjoint->GetAxis(idof);
                        }
                        else {
                            RAVELOG_WARN("ComputeJacobianTranslation joint %d not supported\n", pjoint->GetType());
                            continue;
                        }
                        pjoint->_ComputePartialVelocities(vpartials,idof,mapcachedpartials);
                        FOREACH(itpartial,vpartials) {
                            Vector v = vaxis * itpartial->second;
                            int index = itpartial->first;
                            if( dofindices.size() > 0 ) {
                                std::vector<int>::const_iterator itindex = find(dofindices.begin(),dofindices.end(),itpartial->first);
                                if( itindex == dofindices.end() ) {
                                    continue;
                                }
                                index = itindex-dofindices.begin();
                            }
                            vjacobian[index] += v.x;
                            vjacobian[dofstride+index] += v.y;
                            vjacobian[2*dofstride+index] += v.z;
                        }
                    }
                }
            }
        }
        curlink = _vAllPairsShortestPaths[offset+curlink].first;
    }
}

void KinBody::CalculateJacobian(int linkindex, const Vector& trans, boost::multi_array<dReal,2>& mjacobian) const
{
    mjacobian.resize(boost::extents[3][GetDOF()]);
    if( GetDOF() == 0 ) {
        return;
    }
    std::vector<dReal> vjacobian;
    ComputeJacobianTranslation(linkindex,trans,vjacobian);
    OPENRAVE_ASSERT_OP((int)vjacobian.size(),==,3*GetDOF());
    vector<dReal>::const_iterator itsrc = vjacobian.begin();
    FOREACH(itdst,mjacobian) {
        std::copy(itsrc,itsrc+GetDOF(),itdst->begin());
        itsrc += GetDOF();
    }
}

void KinBody::CalculateRotationJacobian(int linkindex, const Vector& q, std::vector<dReal>& vjacobian) const
{
    CHECK_INTERNAL_COMPUTATION;
    OPENRAVE_ASSERT_FORMAT(linkindex >= 0 && linkindex < (int)_veclinks.size(), "body %s bad link index %d (num links %d)", GetName()%linkindex%_veclinks.size(),ORE_InvalidArguments);
    int dofstride = GetDOF();
    vjacobian.resize(4*dofstride);
    if( dofstride == 0 ) {
        return;
    }
    std::fill(vjacobian.begin(),vjacobian.end(),0);
    Vector v;
    int offset = linkindex*_veclinks.size();
    int curlink = 0;
    std::vector<std::pair<int,dReal> > vpartials;
    std::map< std::pair<Mimic::DOFFormat, int>, dReal > mapcachedpartials;
    while(_vAllPairsShortestPaths[offset+curlink].first>=0) {
        int jointindex = _vAllPairsShortestPaths[offset+curlink].second;
        if( jointindex < (int)_vecjoints.size() ) {
            // active joint
            JointPtr pjoint = _vecjoints.at(jointindex);
            int dofindex = pjoint->GetDOFIndex();
            int8_t affect = DoesAffect(pjoint->GetJointIndex(), linkindex);
            for(int dof = 0; dof < pjoint->GetDOF(); ++dof) {
                if( affect == 0 ) {
                    RAVELOG_WARN(str(boost::format("link %s should be affected by joint %s")%_veclinks.at(linkindex)->GetName()%pjoint->GetName()));
                }
                else {
                    if( pjoint->IsRevolute(dof) ) {
                        v = pjoint->GetAxis(dof);
                    }
                    else if( pjoint->IsPrismatic(dof) ) {
                        v = Vector(0,0,0);
                    }
                    else {
                        RAVELOG_WARN("CalculateRotationJacobian joint %d not supported\n", pjoint->GetType());
                        v = Vector(0,0,0);
                    }
                    vjacobian[dofindex+dof] += dReal(0.5)*(-q.y*v.x - q.z*v.y - q.w*v.z);
                    vjacobian[dofstride+dofindex+dof] += dReal(0.5)*(q.x*v.x - q.z*v.z + q.w*v.y);
                    vjacobian[2*dofstride+dofindex+dof] += dReal(0.5)*(q.x*v.y + q.y*v.z - q.w*v.x);
                    vjacobian[3*dofstride+dofindex+dof] += dReal(0.5)*(q.x*v.z - q.y*v.y + q.z*v.x);
                }
            }
        }
        else {
            // add in the contributions from the passive joint
            JointPtr pjoint = _vPassiveJoints.at(jointindex-_vecjoints.size());
            for(int idof = 0; idof < pjoint->GetDOF(); ++idof) {
                if( pjoint->IsMimic(idof) ) {
                    Vector vaxis;
                    if( pjoint->IsRevolute(idof) ) {
                        vaxis = pjoint->GetAxis(idof);
                    }
                    else if( pjoint->IsPrismatic(idof) ) {
                        vaxis = Vector(0,0,0);
                    }
                    else {
                        RAVELOG_WARN("CalculateRotationJacobian joint %d not supported\n", pjoint->GetType());
                        continue;
                    }
                    pjoint->_ComputePartialVelocities(vpartials,idof,mapcachedpartials);
                    FOREACH(itpartial,vpartials) {
                        int dofindex = itpartial->first;
                        Vector v = vaxis * itpartial->second;
                        vjacobian[dofindex] += dReal(0.5)*(-q.y*v.x - q.z*v.y - q.w*v.z);
                        vjacobian[dofstride+dofindex] += dReal(0.5)*(q.x*v.x - q.z*v.z + q.w*v.y);
                        vjacobian[2*dofstride+dofindex] += dReal(0.5)*(q.x*v.y + q.y*v.z - q.w*v.x);
                        vjacobian[3*dofstride+dofindex] += dReal(0.5)*(q.x*v.z - q.y*v.y + q.z*v.x);
                    }
                }
            }
        }
        curlink = _vAllPairsShortestPaths[offset+curlink].first;
    }
}

void KinBody::CalculateRotationJacobian(int linkindex, const Vector& q, boost::multi_array<dReal,2>& mjacobian) const
{
    mjacobian.resize(boost::extents[4][GetDOF()]);
    if( GetDOF() == 0 ) {
        return;
    }
    std::vector<dReal> vjacobian;
    CalculateRotationJacobian(linkindex,q,vjacobian);
    OPENRAVE_ASSERT_OP((int)vjacobian.size(),==,4*GetDOF());
    vector<dReal>::const_iterator itsrc = vjacobian.begin();
    FOREACH(itdst,mjacobian) {
        std::copy(itsrc,itsrc+GetDOF(),itdst->begin());
        itsrc += GetDOF();
    }
}

void KinBody::ComputeJacobianAxisAngle(int linkindex, std::vector<dReal>& vjacobian, const std::vector<int>& dofindices) const
{
    CHECK_INTERNAL_COMPUTATION;
    OPENRAVE_ASSERT_FORMAT(linkindex >= 0 && linkindex < (int)_veclinks.size(), "body %s bad link index %d (num links %d)", GetName()%linkindex%_veclinks.size(),ORE_InvalidArguments);
    size_t dofstride=0;
    if( dofindices.size() > 0 ) {
        dofstride = dofindices.size();
    }
    else {
        dofstride = GetDOF();
    }
    vjacobian.resize(3*dofstride);
    if( dofstride == 0 ) {
        return;
    }
    std::fill(vjacobian.begin(),vjacobian.end(),0);

    Vector v, anchor, axis;
    int offset = linkindex*_veclinks.size();
    int curlink = 0;
    std::vector<std::pair<int,dReal> > vpartials;
    std::map< std::pair<Mimic::DOFFormat, int>, dReal > mapcachedpartials;
    while(_vAllPairsShortestPaths[offset+curlink].first>=0) {
        int jointindex = _vAllPairsShortestPaths[offset+curlink].second;
        if( jointindex < (int)_vecjoints.size() ) {
            // active joint
            JointPtr pjoint = _vecjoints.at(jointindex);
            int dofindex = pjoint->GetDOFIndex();
            int8_t affect = DoesAffect(pjoint->GetJointIndex(), linkindex);
            for(int dof = 0; dof < pjoint->GetDOF(); ++dof) {
                if( affect != 0 ) {
                    if( pjoint->IsRevolute(dof) ) {
                        v = pjoint->GetAxis(dof);
                    }
                    else if( pjoint->IsPrismatic(dof) ) {
                        continue;
                    }
                    else {
                        RAVELOG_WARN("ComputeJacobianAxisAngle joint %d not supported\n", pjoint->GetType());
                        continue;
                    }
                    if( dofindices.size() > 0 ) {
                        std::vector<int>::const_iterator itindex = find(dofindices.begin(),dofindices.end(),dofindex+dof);
                        if( itindex != dofindices.end() ) {
                            size_t index = itindex-dofindices.begin();
                            vjacobian[index] += v.x; vjacobian[index+dofstride] += v.y; vjacobian[index+2*dofstride] += v.z;
                        }
                    }
                    else {
                        vjacobian[dofindex+dof] += v.x; vjacobian[dofstride+dofindex+dof] += v.y; vjacobian[2*dofstride+dofindex+dof] += v.z;
                    }
                }
            }
        }
        else {
            // add in the contributions from the passive joint
            JointPtr pjoint = _vPassiveJoints.at(jointindex-_vecjoints.size());
            for(int idof = 0; idof < pjoint->GetDOF(); ++idof) {
                if( pjoint->IsMimic(idof) ) {
                    bool bhas = dofindices.size() == 0;
                    if( !bhas ) {
                        FOREACHC(itmimicdof, pjoint->_vmimic[idof]->_vmimicdofs) {
                            if( find(dofindices.begin(),dofindices.end(),itmimicdof->dofindex) != dofindices.end() ) {
                                bhas = true;
                                break;
                            }
                        }
                    }
                    if( bhas ) {
                        Vector vaxis;
                        if( pjoint->IsRevolute(idof) ) {
                            vaxis = pjoint->GetAxis(idof);
                        }
                        else if( pjoint->IsPrismatic(idof) ) {
                            continue;
                        }
                        else {
                            RAVELOG_WARN("ComputeJacobianAxisAngle joint %d not supported\n", pjoint->GetType());
                            continue;
                        }
                        pjoint->_ComputePartialVelocities(vpartials,idof,mapcachedpartials);
                        FOREACH(itpartial,vpartials) {
                            Vector v = vaxis * itpartial->second;
                            int index = itpartial->first;
                            if( dofindices.size() > 0 ) {
                                std::vector<int>::const_iterator itindex = find(dofindices.begin(),dofindices.end(),itpartial->first);
                                if( itindex == dofindices.end() ) {
                                    continue;
                                }
                                index = itindex-dofindices.begin();
                            }
                            vjacobian[index] += v.x;
                            vjacobian[dofstride+index] += v.y;
                            vjacobian[2*dofstride+index] += v.z;
                        }
                    }
                }
            }
        }
        curlink = _vAllPairsShortestPaths[offset+curlink].first;
    }
}

void KinBody::CalculateAngularVelocityJacobian(int linkindex, boost::multi_array<dReal,2>& mjacobian) const
{
    mjacobian.resize(boost::extents[3][GetDOF()]);
    if( GetDOF() == 0 ) {
        return;
    }
    std::vector<dReal> vjacobian;
    ComputeJacobianAxisAngle(linkindex,vjacobian);
    OPENRAVE_ASSERT_OP((int)vjacobian.size(),==,3*GetDOF());
    vector<dReal>::const_iterator itsrc = vjacobian.begin();
    FOREACH(itdst,mjacobian) {
        std::copy(itsrc,itsrc+GetDOF(),itdst->begin());
        itsrc += GetDOF();
    }
}

void KinBody::ComputeHessianTranslation(int linkindex, const Vector& position, std::vector<dReal>& hessian, const std::vector<int>& dofindices) const
{
    CHECK_INTERNAL_COMPUTATION;
    OPENRAVE_ASSERT_FORMAT(linkindex >= 0 && linkindex < (int)_veclinks.size(), "body %s bad link index %d (num links %d)", GetName()%linkindex%_veclinks.size(),ORE_InvalidArguments);
    size_t dofstride=0;
    if( dofindices.size() > 0 ) {
        dofstride = dofindices.size();
    }
    else {
        dofstride = GetDOF();
    }
    hessian.resize(dofstride*3*dofstride);
    if( dofstride == 0 ) {
        return;
    }
    std::fill(hessian.begin(),hessian.end(),0);

    int offset = linkindex*_veclinks.size();
    int curlink = 0;
    std::vector<Vector> vaxes, vjacobian; vaxes.reserve(dofstride); vjacobian.reserve(dofstride);
    std::vector<int> vpartialindices;
    std::map< std::pair<Mimic::DOFFormat, int>, dReal > mapcachedpartials;
    std::vector<int> vinsertedindices; vinsertedindices.reserve(dofstride);
    typedef std::pair< std::vector<Vector>, std::vector<std::pair<int,dReal> > > PartialInfo;
    std::map<size_t, PartialInfo > mappartialsinserted; // if vinsertedindices has -1, that index will be here
    while(_vAllPairsShortestPaths[offset+curlink].first>=0) {
        int jointindex = _vAllPairsShortestPaths[offset+curlink].second;
        if( jointindex < (int)_vecjoints.size() ) {
            // active joint
            JointPtr pjoint = _vecjoints.at(jointindex);
            int dofindex = pjoint->GetDOFIndex();
            int8_t affect = DoesAffect(pjoint->GetJointIndex(), linkindex);
            for(int dof = 0; dof < pjoint->GetDOF(); ++dof) {
                if( affect == 0 ) {
                    RAVELOG_WARN(str(boost::format("link %s should be affected by joint %s")%_veclinks.at(linkindex)->GetName()%pjoint->GetName()));
                }
                else {
                    size_t index = dofindex+dof;
                    if( dofindices.size() > 0 ) {
                        std::vector<int>::const_iterator itindex = find(dofindices.begin(),dofindices.end(),dofindex+dof);
                        if( itindex != dofindices.end() ) {
                            index = itindex-dofindices.begin();
                        }
                        else {
                            continue;
                        }
                    }

                    if( pjoint->IsRevolute(dof) ) {
                        vaxes.push_back(pjoint->GetAxis(dof));
                        vjacobian.push_back(pjoint->GetAxis(dof).cross(position-pjoint->GetAnchor()));
                    }
                    else if( pjoint->IsPrismatic(dof) ) {
                        vaxes.push_back(Vector());
                        vjacobian.push_back(pjoint->GetAxis(dof));
                    }
                    else {
                        vaxes.push_back(Vector());
                        vjacobian.push_back(Vector());
                        RAVELOG_WARN("ComputeHessianTranslation joint %d not supported\n", pjoint->GetType());
                    }
                    vinsertedindices.push_back(index);
                }
            }
        }
        else {
            // add in the contributions from the passive joint
            JointPtr pjoint = _vPassiveJoints.at(jointindex-_vecjoints.size());
            for(int idof = 0; idof < pjoint->GetDOF(); ++idof) {
                if( pjoint->IsMimic(idof) ) {
                    bool bhas = dofindices.size() == 0;
                    if( !bhas ) {
                        FOREACHC(itmimicdof, pjoint->_vmimic[idof]->_vmimicdofs) {
                            if( find(dofindices.begin(),dofindices.end(),itmimicdof->dofindex) != dofindices.end() ) {
                                bhas = true;
                                break;
                            }
                        }
                    }
                    if( bhas ) {
                        Vector vaxis;
                        if( pjoint->IsRevolute(idof) ) {
                            vaxes.push_back(pjoint->GetAxis(idof));
                            vjacobian.push_back(pjoint->GetAxis(idof).cross(position-pjoint->GetAnchor()));
                        }
                        else if( pjoint->IsPrismatic(idof) ) {
                            vjacobian.push_back(pjoint->GetAxis(idof));
                            vaxes.push_back(Vector());
                        }
                        else {
                            vaxes.push_back(Vector());
                            vjacobian.push_back(Vector());
                            RAVELOG_WARN("ComputeHessianTranslation joint %d not supported\n", pjoint->GetType());
                        }
                        PartialInfo& partialinfo = mappartialsinserted[vinsertedindices.size()];
                        partialinfo.first.resize(vinsertedindices.size());
                        pjoint->_ComputePartialVelocities(partialinfo.second,idof,mapcachedpartials);
                        vinsertedindices.push_back(-1);
                    }
                }
            }
        }
        curlink = _vAllPairsShortestPaths[offset+curlink].first;
    }

    for(size_t i = 0; i < vaxes.size(); ++i) {
        if( vinsertedindices[i] < 0 ) {
            PartialInfo& partialinfo = mappartialsinserted[i];
            FOREACH(itpartial,partialinfo.second) {
                int index = itpartial->first;
                if( dofindices.size() > 0 ) {
                    std::vector<int>::const_iterator itindex = find(dofindices.begin(),dofindices.end(),itpartial->first);
                    if( itindex == dofindices.end() ) {
                        continue;
                    }
                    index = itindex-dofindices.begin();
                }

                for(size_t j = 0; j < i; ++j) {
                    Vector v = partialinfo.first.at(j)*itpartial->second;
                    if( vinsertedindices[j] < 0 ) {
                        //RAVELOG_WARN("hessian unhandled condition with mimic\n");
                        PartialInfo& partialinfo2 = mappartialsinserted[j];
                        FOREACH(itpartial2,partialinfo2.second) {
                            int index2 = itpartial2->first;
                            if( dofindices.size() > 0 ) {
                                std::vector<int>::const_iterator itindex = find(dofindices.begin(),dofindices.end(),itpartial->first);
                                if( itindex == dofindices.end() ) {
                                    continue;
                                }
                                index2 = itindex-dofindices.begin();
                            }

                            Vector v2 = v*itpartial2->second;
                            size_t indexoffset = 3*dofstride*index2+index;
                            hessian[indexoffset+0] += v2.x;
                            hessian[indexoffset+dofstride] += v2.y;
                            hessian[indexoffset+2*dofstride] += v2.z;
                            if( j != i ) {
                                // symmetric
                                indexoffset = 3*dofstride*index+index2;
                                hessian[indexoffset+0] += v2.x;
                                hessian[indexoffset+dofstride] += v2.y;
                                hessian[indexoffset+2*dofstride] += v2.z;
                            }
                        }
                    }
                    else {
                        size_t indexoffset = 3*dofstride*index+vinsertedindices[j];
                        hessian[indexoffset+0] += v.x;
                        hessian[indexoffset+dofstride] += v.y;
                        hessian[indexoffset+2*dofstride] += v.z;
                        if( j != i ) {
                            // symmetric
                            indexoffset = 3*dofstride*vinsertedindices[j]+index;
                            hessian[indexoffset+0] += v.x;
                            hessian[indexoffset+dofstride] += v.y;
                            hessian[indexoffset+2*dofstride] += v.z;
                        }
                    }
                }

                for(size_t j = i; j < vaxes.size(); ++j) {
                    Vector v = vaxes[i].cross(vjacobian[j]);
                    if( j == i ) {
                        dReal f = itpartial->second*itpartial->second;
                        size_t indexoffset = 3*dofstride*index+index;
                        hessian[indexoffset+0] += v.x*f;
                        hessian[indexoffset+dofstride] += v.y*f;
                        hessian[indexoffset+2*dofstride] += v.z*f;
                        continue;
                    }

                    if( vinsertedindices[j] < 0 ) {
                        // only add the first time, do not multiply by itpartial->second yet?
                        if( itpartial == partialinfo.second.begin() ) {
                            mappartialsinserted[j].first.at(i) += v; // will get to it later
                        }
                    }
                    else {
                        v *= itpartial->second;
                        size_t indexoffset = 3*dofstride*index+vinsertedindices[j];
                        hessian[indexoffset+0] += v.x;
                        hessian[indexoffset+dofstride] += v.y;
                        hessian[indexoffset+2*dofstride] += v.z;
                        if( j != i ) {
                            // symmetric
                            indexoffset = 3*dofstride*vinsertedindices[j]+index;
                            hessian[indexoffset+0] += v.x;
                            hessian[indexoffset+dofstride] += v.y;
                            hessian[indexoffset+2*dofstride] += v.z;
                        }
                    }
                }
            }
        }
        else {
            size_t ioffset = 3*dofstride*vinsertedindices[i];
            for(size_t j = i; j < vaxes.size(); ++j) {
                Vector v = vaxes[i].cross(vjacobian[j]);
                if( vinsertedindices[j] < 0 ) {
                    mappartialsinserted[j].first.at(i) = v; // we'll get to it later
                }
                else {
                    size_t indexoffset = ioffset+vinsertedindices[j];
                    hessian[indexoffset+0] += v.x;
                    hessian[indexoffset+dofstride] += v.y;
                    hessian[indexoffset+2*dofstride] += v.z;
                    if( j != i ) {
                        // symmetric
                        indexoffset = 3*dofstride*vinsertedindices[j]+vinsertedindices[i];
                        hessian[indexoffset+0] += v.x;
                        hessian[indexoffset+dofstride] += v.y;
                        hessian[indexoffset+2*dofstride] += v.z;
                    }
                }
            }
        }
    }
}

void KinBody::ComputeHessianAxisAngle(int linkindex, std::vector<dReal>& hessian, const std::vector<int>& dofindices) const
{
    CHECK_INTERNAL_COMPUTATION;
    OPENRAVE_ASSERT_FORMAT(linkindex >= 0 && linkindex < (int)_veclinks.size(), "body %s bad link index %d (num links %d)", GetName()%linkindex%_veclinks.size(),ORE_InvalidArguments);
    size_t dofstride=0;
    if( dofindices.size() > 0 ) {
        dofstride = dofindices.size();
    }
    else {
        dofstride = GetDOF();
    }
    hessian.resize(dofstride*3*dofstride);
    if( dofstride == 0 ) {
        return;
    }
    std::fill(hessian.begin(),hessian.end(),0);

    int offset = linkindex*_veclinks.size();
    int curlink = 0;
    std::vector<Vector> vaxes; vaxes.reserve(dofstride);
    std::vector<int> vpartialindices;
    std::map< std::pair<Mimic::DOFFormat, int>, dReal > mapcachedpartials;
    std::vector<int> vinsertedindices; vinsertedindices.reserve(dofstride);
    typedef std::pair< std::vector<Vector>, std::vector<std::pair<int,dReal> > > PartialInfo;
    std::map<size_t, PartialInfo > mappartialsinserted; // if vinsertedindices has -1, that index will be here
    while(_vAllPairsShortestPaths[offset+curlink].first>=0) {
        int jointindex = _vAllPairsShortestPaths[offset+curlink].second;
        if( jointindex < (int)_vecjoints.size() ) {
            // active joint
            JointPtr pjoint = _vecjoints.at(jointindex);
            int dofindex = pjoint->GetDOFIndex();
            int8_t affect = DoesAffect(pjoint->GetJointIndex(), linkindex);
            for(int dof = 0; dof < pjoint->GetDOF(); ++dof) {
                if( affect == 0 ) {
                    RAVELOG_WARN(str(boost::format("link %s should be affected by joint %s")%_veclinks.at(linkindex)->GetName()%pjoint->GetName()));
                }
                else {
                    size_t index = dofindex+dof;
                    if( dofindices.size() > 0 ) {
                        std::vector<int>::const_iterator itindex = find(dofindices.begin(),dofindices.end(),dofindex+dof);
                        if( itindex != dofindices.end() ) {
                            index = itindex-dofindices.begin();
                        }
                        else {
                            continue;
                        }
                    }

                    if( pjoint->IsRevolute(dof) ) {
                        vaxes.push_back(pjoint->GetAxis(dof));
                    }
                    else if( pjoint->IsPrismatic(dof) ) {
                        vaxes.push_back(Vector());
                    }
                    else {
                        vaxes.push_back(Vector());
                        RAVELOG_WARN("ComputeHessianTranslation joint %d not supported\n", pjoint->GetType());
                    }
                    vinsertedindices.push_back(index);
                }
            }
        }
        else {
            // add in the contributions from the passive joint
            JointPtr pjoint = _vPassiveJoints.at(jointindex-_vecjoints.size());
            for(int idof = 0; idof < pjoint->GetDOF(); ++idof) {
                if( pjoint->IsMimic(idof) ) {
                    bool bhas = dofindices.size() == 0;
                    if( !bhas ) {
                        FOREACHC(itmimicdof, pjoint->_vmimic[idof]->_vmimicdofs) {
                            if( find(dofindices.begin(),dofindices.end(),itmimicdof->dofindex) != dofindices.end() ) {
                                bhas = true;
                                break;
                            }
                        }
                    }
                    if( bhas ) {
                        Vector vaxis;
                        if( pjoint->IsRevolute(idof) ) {
                            vaxes.push_back(pjoint->GetAxis(idof));
                        }
                        else if( pjoint->IsPrismatic(idof) ) {
                            vaxes.push_back(Vector());
                        }
                        else {
                            vaxes.push_back(Vector());
                            RAVELOG_WARN("ComputeHessianTranslation joint %d not supported\n", pjoint->GetType());
                        }
                        PartialInfo& partialinfo = mappartialsinserted[vinsertedindices.size()];
                        partialinfo.first.resize(vinsertedindices.size());
                        pjoint->_ComputePartialVelocities(partialinfo.second,idof,mapcachedpartials);
                        vinsertedindices.push_back(-1);
                    }
                }
            }
        }
        curlink = _vAllPairsShortestPaths[offset+curlink].first;
    }

    for(size_t i = 0; i < vaxes.size(); ++i) {
        if( vinsertedindices[i] < 0 ) {
            PartialInfo& partialinfo = mappartialsinserted[i];
            FOREACH(itpartial,partialinfo.second) {
                int index = itpartial->first;
                if( dofindices.size() > 0 ) {
                    std::vector<int>::const_iterator itindex = find(dofindices.begin(),dofindices.end(),itpartial->first);
                    if( itindex == dofindices.end() ) {
                        continue;
                    }
                    index = itindex-dofindices.begin();
                }

                for(size_t j = 0; j < i; ++j) {
                    Vector v = partialinfo.first.at(j)*itpartial->second;
                    if( vinsertedindices[j] < 0 ) {
                        //RAVELOG_WARN("hessian unhandled condition with mimic\n");
                        PartialInfo& partialinfo2 = mappartialsinserted[j];
                        FOREACH(itpartial2,partialinfo2.second) {
                            int index2 = itpartial2->first;
                            if( dofindices.size() > 0 ) {
                                std::vector<int>::const_iterator itindex = find(dofindices.begin(),dofindices.end(),itpartial->first);
                                if( itindex == dofindices.end() ) {
                                    continue;
                                }
                                index2 = itindex-dofindices.begin();
                            }

                            Vector v2 = v*itpartial2->second;
                            size_t indexoffset = 3*dofstride*index2+index;
                            hessian[indexoffset+0] += v2.x;
                            hessian[indexoffset+dofstride] += v2.y;
                            hessian[indexoffset+2*dofstride] += v2.z;
                            if( j != i ) {
                                // symmetric
                                indexoffset = 3*dofstride*index+index2;
                                hessian[indexoffset+0] += v2.x;
                                hessian[indexoffset+dofstride] += v2.y;
                                hessian[indexoffset+2*dofstride] += v2.z;
                            }
                        }
                    }
                    else {
                        size_t indexoffset = 3*dofstride*index+vinsertedindices[j];
                        hessian[indexoffset+0] += v.x;
                        hessian[indexoffset+dofstride] += v.y;
                        hessian[indexoffset+2*dofstride] += v.z;
                        if( j != i ) {
                            // symmetric
                            indexoffset = 3*dofstride*vinsertedindices[j]+index;
                            hessian[indexoffset+0] += v.x;
                            hessian[indexoffset+dofstride] += v.y;
                            hessian[indexoffset+2*dofstride] += v.z;
                        }
                    }
                }

                for(size_t j = i+1; j < vaxes.size(); ++j) {
                    Vector v = vaxes[i].cross(vaxes[j]);
                    if( j == i ) {
                        dReal f = itpartial->second*itpartial->second;
                        size_t indexoffset = 3*dofstride*index+index;
                        hessian[indexoffset+0] += v.x*f;
                        hessian[indexoffset+dofstride] += v.y*f;
                        hessian[indexoffset+2*dofstride] += v.z*f;
                        continue;
                    }

                    if( vinsertedindices[j] < 0 ) {
                        // only add the first time, do not multiply by itpartial->second yet?
                        if( itpartial == partialinfo.second.begin() ) {
                            mappartialsinserted[j].first.at(i) += v; // will get to it later
                        }
                    }
                    else {
                        v *= itpartial->second;
                        size_t indexoffset = 3*dofstride*index+vinsertedindices[j];
                        hessian[indexoffset+0] += v.x;
                        hessian[indexoffset+dofstride] += v.y;
                        hessian[indexoffset+2*dofstride] += v.z;
                        // symmetric
                        indexoffset = 3*dofstride*vinsertedindices[j]+index;
                        hessian[indexoffset+0] += v.x;
                        hessian[indexoffset+dofstride] += v.y;
                        hessian[indexoffset+2*dofstride] += v.z;
                    }
                }
            }
        }
        else {
            size_t ioffset = 3*dofstride*vinsertedindices[i];
            for(size_t j = i+1; j < vaxes.size(); ++j) {
                Vector v = vaxes[i].cross(vaxes[j]);
                if( vinsertedindices[j] < 0 ) {
                    mappartialsinserted[j].first.at(i) = v; // we'll get to it later
                }
                else {
                    size_t indexoffset = ioffset+vinsertedindices[j];
                    hessian[indexoffset+0] += v.x;
                    hessian[indexoffset+dofstride] += v.y;
                    hessian[indexoffset+2*dofstride] += v.z;
                    // symmetric
                    indexoffset = 3*dofstride*vinsertedindices[j]+vinsertedindices[i];
                    hessian[indexoffset+0] += v.x;
                    hessian[indexoffset+dofstride] += v.y;
                    hessian[indexoffset+2*dofstride] += v.z;
                }
            }
        }
    }
}

void KinBody::ComputeInverseDynamics(std::vector<dReal>& doftorques, const std::vector<dReal>& vDOFAccelerations, const KinBody::ForceTorqueMap& mapExternalForceTorque) const
{
    CHECK_INTERNAL_COMPUTATION;
    doftorques.resize(GetDOF());
    if( _vecjoints.size() == 0 ) {
        return;
    }

    Vector vgravity = GetEnv()->GetPhysicsEngine()->GetGravity();
    std::vector<dReal> vDOFVelocities;
    std::vector<pair<Vector, Vector> > vLinkVelocities, vLinkAccelerations; // linear, angular
    _ComputeDOFLinkVelocities(vDOFVelocities, vLinkVelocities);
    // check if all velocities are 0, if yes, then can simplify some computations since only have contributions from dofacell and external forces
    bool bHasVelocity = false;
    FOREACH(it,vDOFVelocities) {
        if( RaveFabs(*it) > g_fEpsilonLinear ) {
            bHasVelocity = true;
            break;
        }
    }
    if( !bHasVelocity ) {
        vDOFVelocities.resize(0);
    }
    AccelerationMap externalaccelerations;
    externalaccelerations[0] = make_pair(-vgravity, Vector());
    AccelerationMapPtr pexternalaccelerations(&externalaccelerations, utils::null_deleter());
    _ComputeLinkAccelerations(vDOFVelocities, vDOFAccelerations, vLinkVelocities, vLinkAccelerations, pexternalaccelerations);

    // all valuess are in the global coordinate system
    // Given the velocity/acceleration of the object is on point A, to change to B do:
    // v_B = v_A + angularvel x (B-A)
    // a_B = a_A + angularaccel x (B-A) + angularvel x (angularvel x (B-A))
    // forward recursion
    std::vector<Vector> vLinkCOMLinearAccelerations(_veclinks.size()), vLinkCOMMomentOfInertia(_veclinks.size());
    for(size_t i = 0; i < vLinkVelocities.size(); ++i) {
        Vector vglobalcomfromlink = _veclinks.at(i)->GetGlobalCOM() - _veclinks.at(i)->_info._t.trans;
        Vector vangularaccel = vLinkAccelerations.at(i).second;
        Vector vangularvelocity = vLinkVelocities.at(i).second;
        vLinkCOMLinearAccelerations[i] = vLinkAccelerations.at(i).first + vangularaccel.cross(vglobalcomfromlink) + vangularvelocity.cross(vangularvelocity.cross(vglobalcomfromlink));
        TransformMatrix tm = _veclinks.at(i)->GetGlobalInertia();
        vLinkCOMMomentOfInertia[i] = tm.rotate(vangularaccel) + vangularvelocity.cross(tm.rotate(vangularvelocity));
    }

    // backward recursion
    std::vector< std::pair<Vector, Vector> > vLinkForceTorques(_veclinks.size());
    FOREACHC(it,mapExternalForceTorque) {
        vLinkForceTorques.at(it->first) = it->second;
    }
    std::fill(doftorques.begin(),doftorques.end(),0);

    std::vector<std::pair<int,dReal> > vpartials;
    std::map< std::pair<Mimic::DOFFormat, int>, dReal > mapcachedpartials;

    // go backwards
    for(size_t ijoint = 0; ijoint < _vTopologicallySortedJointsAll.size(); ++ijoint) {
        JointPtr pjoint = _vTopologicallySortedJointsAll.at(_vTopologicallySortedJointsAll.size()-1-ijoint);
        int childindex = pjoint->GetHierarchyChildLink()->GetIndex();
        Vector vcomforce = vLinkCOMLinearAccelerations[childindex]*pjoint->GetHierarchyChildLink()->GetMass() + vLinkForceTorques.at(childindex).first;
        Vector vjointtorque = vLinkForceTorques.at(childindex).second + vLinkCOMMomentOfInertia.at(childindex);

        if( !!pjoint->GetHierarchyParentLink() ) {
            Vector vchildcomtoparentcom = pjoint->GetHierarchyChildLink()->GetGlobalCOM() - pjoint->GetHierarchyParentLink()->GetGlobalCOM();
            int parentindex = pjoint->GetHierarchyParentLink()->GetIndex();
            vLinkForceTorques.at(parentindex).first += vcomforce;
            vLinkForceTorques.at(parentindex).second += vjointtorque + vchildcomtoparentcom.cross(vcomforce);
        }

        Vector vcomtoanchor = pjoint->GetHierarchyChildLink()->GetGlobalCOM() - pjoint->GetAnchor();
        if( pjoint->GetDOFIndex() >= 0 ) {
            if( pjoint->GetType() == JointHinge ) {
                doftorques.at(pjoint->GetDOFIndex()) += pjoint->GetAxis(0).dot3(vjointtorque + vcomtoanchor.cross(vcomforce));
            }
            else if( pjoint->GetType() == JointSlider ) {
                doftorques.at(pjoint->GetDOFIndex()) += pjoint->GetAxis(0).dot3(vcomforce)/(M_TWO_PI);
            }
            else {
                throw OPENRAVE_EXCEPTION_FORMAT(_("joint 0x%x not supported"), pjoint->GetType(), ORE_Assert);
            }

            dReal fFriction = 0; // torque due to friction
            dReal fRotorAccelerationTorque = 0; // torque due to accelerating motor rotor (and gear)
            // see if any friction needs to be added. Only add if the velocity is non-zero since with zero velocity do not know the exact torque on the joint...
            if( !!pjoint->_info._infoElectricMotor ) {
                const ElectricMotorActuatorInfoPtr pActuatorInfo = pjoint->_info._infoElectricMotor;
                if( pjoint->GetDOFIndex() < (int)vDOFVelocities.size() ) {
                    if( vDOFVelocities.at(pjoint->GetDOFIndex()) > g_fEpsilonLinear ) {
                        fFriction += pActuatorInfo->coloumb_friction;
                    }
                    else if( vDOFVelocities.at(pjoint->GetDOFIndex()) < -g_fEpsilonLinear ) {
                        fFriction -= pActuatorInfo->coloumb_friction;
                    }
                    fFriction += vDOFVelocities.at(pjoint->GetDOFIndex())*pActuatorInfo->viscous_friction;

                    if (pActuatorInfo->rotor_inertia > 0.0) {
                        // converting inertia on motor side to load side requires multiplying by gear ratio squared because inertia unit is mass * distance^2
                        const dReal fInertiaOnLoadSide = pActuatorInfo->rotor_inertia * pActuatorInfo->gear_ratio * pActuatorInfo->gear_ratio;
                        fRotorAccelerationTorque += vDOFAccelerations.at(pjoint->GetDOFIndex()) * fInertiaOnLoadSide;
                    }
                }

                doftorques.at(pjoint->GetDOFIndex()) += fFriction + fRotorAccelerationTorque;
            }
        }
        else if( pjoint->IsMimic(0) ) {
            // passive joint, so have to transfer the torque to its dependent joints.
            // TODO if there's more than one dependent joint, how do we split?
            dReal faxistorque;
            if( pjoint->GetType() == JointHinge ) {
                faxistorque = pjoint->GetAxis(0).dot3(vjointtorque + vcomtoanchor.cross(vcomforce));
            }
            else if( pjoint->GetType() == JointSlider ) {
                faxistorque = pjoint->GetAxis(0).dot3(vcomforce)/(M_TWO_PI);
            }
            else {
                throw OPENRAVE_EXCEPTION_FORMAT(_("joint 0x%x not supported"), pjoint->GetType(), ORE_Assert);
            }

            if( !!pjoint->_info._infoElectricMotor ) {
                // TODO how to process this correctly? what is velocity of this joint? pjoint->GetVelocity(0)?
            }

            pjoint->_ComputePartialVelocities(vpartials,0,mapcachedpartials);
            FOREACH(itpartial,vpartials) {
                int dofindex = itpartial->first;
                doftorques.at(dofindex) += itpartial->second*faxistorque;
            }
        }
        else {
            // joint should be static
            OPENRAVE_ASSERT_FORMAT(pjoint->IsStatic(), "joint %s (%d) is expected to be static", pjoint->GetName()%ijoint, ORE_Assert);
        }
    }
}

void KinBody::ComputeInverseDynamics(boost::array< std::vector<dReal>, 3>& vDOFTorqueComponents, const std::vector<dReal>& vDOFAccelerations, const KinBody::ForceTorqueMap& mapExternalForceTorque) const
{
    CHECK_INTERNAL_COMPUTATION;
    FOREACH(itdoftorques,vDOFTorqueComponents) {
        itdoftorques->resize(GetDOF());
    }
    if( _vecjoints.size() == 0 ) {
        return;
    }

    Vector vgravity = GetEnv()->GetPhysicsEngine()->GetGravity();
    std::vector<dReal> vDOFVelocities;
    boost::array< std::vector<pair<Vector, Vector> >, 3> vLinkVelocities; // [0] = all zeros, [1] = dof velocities only, [2] = only velocities due to base link
    boost::array< std::vector<pair<Vector, Vector> >, 3> vLinkAccelerations; // [0] = dofaccel only, [1] = dofvel only, [2] - gravity + external only (dofaccel=0, dofvel=0)
    boost::array<int,3> linkaccelsimilar = {{-1,-1,-1}}; // used for tracking which vLinkAccelerations indices are similar to each other (to avoid computation)

    vLinkVelocities[0].resize(_veclinks.size());
    _ComputeDOFLinkVelocities(vDOFVelocities, vLinkVelocities[1], false);
    // check if all velocities are 0, if yes, then can simplify some computations since only have contributions from dofacell and external forces
    bool bHasVelocity = false;
    FOREACH(it,vDOFVelocities) {
        if( RaveFabs(*it) > g_fEpsilonLinear ) {
            bHasVelocity = true;
            break;
        }
    }
    if( !bHasVelocity ) {
        vDOFVelocities.resize(0);
    }

    AccelerationMap externalaccelerations;
    externalaccelerations[0] = make_pair(-vgravity, Vector());
    AccelerationMapPtr pexternalaccelerations(&externalaccelerations, utils::null_deleter());

    // all valuess are in the global coordinate system
    // try to compute as little as possible by checking what is non-zero
    Vector vbaselinear, vbaseangular;
    _veclinks.at(0)->GetVelocity(vbaselinear,vbaseangular);
    bool bHasGravity = vgravity.lengthsqr3() > g_fEpsilonLinear*g_fEpsilonLinear;
    bool bHasBaseLinkAccel = vbaseangular.lengthsqr3() > g_fEpsilonLinear*g_fEpsilonLinear;
    if( bHasBaseLinkAccel || bHasGravity ) {
        if( bHasBaseLinkAccel ) {
            // remove the base link velocity frame
            // v_B = v_A + angularvel x (B-A)
            vLinkVelocities[2].resize(_veclinks.size());
            Vector vbasepos = _veclinks.at(0)->_info._t.trans;
            for(size_t i = 1; i < vLinkVelocities[0].size(); ++i) {
                Vector voffset = _veclinks.at(i)->_info._t.trans - vbasepos;
                vLinkVelocities[2][i].first = vbaselinear + vbaseangular.cross(voffset);
                vLinkVelocities[2][i].second = vbaseangular;
            }
        }
        else {
            vLinkVelocities[2] = vLinkVelocities[0];
        }
        _ComputeLinkAccelerations(std::vector<dReal>(), std::vector<dReal>(), vLinkVelocities[2], vLinkAccelerations[2], pexternalaccelerations);
        if( bHasVelocity ) {
            _ComputeLinkAccelerations(vDOFVelocities, std::vector<dReal>(), vLinkVelocities[1], vLinkAccelerations[1]);
            if( vDOFAccelerations.size() > 0 ) {
                _ComputeLinkAccelerations(std::vector<dReal>(), vDOFAccelerations, vLinkVelocities[0], vLinkAccelerations[0]);
            }
            else {
                linkaccelsimilar[0] = 1;
            }
        }
        else {
            if( vDOFAccelerations.size() > 0 ) {
                _ComputeLinkAccelerations(std::vector<dReal>(), vDOFAccelerations, vLinkVelocities[0], vLinkAccelerations[0]);
            }
        }
    }
    else {
        // no external forces
        vLinkVelocities[2] = vLinkVelocities[0];
        if( bHasVelocity ) {
            _ComputeLinkAccelerations(vDOFVelocities, std::vector<dReal>(), vLinkVelocities[1], vLinkAccelerations[1]);
            if( vDOFAccelerations.size() > 0 ) {
                _ComputeLinkAccelerations(std::vector<dReal>(), vDOFAccelerations, vLinkVelocities[0], vLinkAccelerations[0]);
            }
            else {
                linkaccelsimilar[0] = 1;
            }
        }
        else {
            if( vDOFAccelerations.size() > 0 ) {
                _ComputeLinkAccelerations(std::vector<dReal>(), vDOFAccelerations, vLinkVelocities[0], vLinkAccelerations[0]);
            }
        }
    }

    boost::array< std::vector<Vector>, 3> vLinkCOMLinearAccelerations, vLinkCOMMomentOfInertia;
    boost::array< std::vector< std::pair<Vector, Vector> >, 3> vLinkForceTorques;
    for(size_t j = 0; j < 3; ++j) {
        if( vLinkAccelerations[j].size() > 0 ) {
            vLinkCOMLinearAccelerations[j].resize(_veclinks.size());
            vLinkCOMMomentOfInertia[j].resize(_veclinks.size());
            vLinkForceTorques[j].resize(_veclinks.size());
        }
    }

    for(size_t i = 0; i < _veclinks.size(); ++i) {
        Vector vglobalcomfromlink = _veclinks.at(i)->GetGlobalCOM() - _veclinks.at(i)->_info._t.trans;
        TransformMatrix tm = _veclinks.at(i)->GetGlobalInertia();
        for(size_t j = 0; j < 3; ++j) {
            if( vLinkAccelerations[j].size() > 0 ) {
                Vector vangularaccel = vLinkAccelerations[j].at(i).second;
                Vector vangularvelocity = vLinkVelocities[j].at(i).second;
                vLinkCOMLinearAccelerations[j][i] = vLinkAccelerations[j].at(i).first + vangularaccel.cross(vglobalcomfromlink) + vangularvelocity.cross(vangularvelocity.cross(vglobalcomfromlink));
                vLinkCOMMomentOfInertia[j][i] = tm.rotate(vangularaccel) + vangularvelocity.cross(tm.rotate(vangularvelocity));
            }
        }
    }

    FOREACH(itdoftorques,vDOFTorqueComponents) {
        std::fill(itdoftorques->begin(),itdoftorques->end(),0);
    }

    // backward recursion
    vLinkForceTorques[2].resize(_veclinks.size());
    FOREACHC(it,mapExternalForceTorque) {
        vLinkForceTorques[2].at(it->first) = it->second;
    }

    std::vector<std::pair<int,dReal> > vpartials;
    std::map< std::pair<Mimic::DOFFormat, int>, dReal > mapcachedpartials;

    // go backwards
    for(size_t ijoint = 0; ijoint < _vTopologicallySortedJointsAll.size(); ++ijoint) {
        JointPtr pjoint = _vTopologicallySortedJointsAll.at(_vTopologicallySortedJointsAll.size()-1-ijoint);
        int childindex = pjoint->GetHierarchyChildLink()->GetIndex();
        Vector vchildcomtoparentcom;
        int parentindex = -1;
        if( !!pjoint->GetHierarchyParentLink() ) {
            vchildcomtoparentcom = pjoint->GetHierarchyChildLink()->GetGlobalCOM() - pjoint->GetHierarchyParentLink()->GetGlobalCOM();
            parentindex = pjoint->GetHierarchyParentLink()->GetIndex();
        }

        bool bIsMimic = pjoint->GetDOFIndex() < 0 && pjoint->IsMimic(0);
        if( bIsMimic ) {
            pjoint->_ComputePartialVelocities(vpartials,0,mapcachedpartials);
        }

        dReal mass = pjoint->GetHierarchyChildLink()->GetMass();
        Vector vcomtoanchor = pjoint->GetHierarchyChildLink()->GetGlobalCOM() - pjoint->GetAnchor();
        for(size_t j = 0; j < 3; ++j) {
            if( vLinkForceTorques[j].size() == 0 ) {
                continue;
            }
            Vector vcomforce = vLinkForceTorques[j].at(childindex).first;
            Vector vjointtorque = vLinkForceTorques[j].at(childindex).second;
            if( vLinkCOMLinearAccelerations[j].size() > 0 ) {
                vcomforce += vLinkCOMLinearAccelerations[j][childindex]*mass;
                vjointtorque += vLinkCOMMomentOfInertia[j].at(childindex);
            }

            if( parentindex >= 0 ) {
                vLinkForceTorques[j].at(parentindex).first += vcomforce;
                vLinkForceTorques[j].at(parentindex).second += vjointtorque + vchildcomtoparentcom.cross(vcomforce);
            }

            if( pjoint->GetDOFIndex() >= 0 ) {
                if( pjoint->GetType() == JointHinge ) {
                    vDOFTorqueComponents[j].at(pjoint->GetDOFIndex()) += pjoint->GetAxis(0).dot3(vjointtorque + vcomtoanchor.cross(vcomforce));
                }
                else if( pjoint->GetType() == JointSlider ) {
                    vDOFTorqueComponents[j].at(pjoint->GetDOFIndex()) += pjoint->GetAxis(0).dot3(vcomforce)/(M_TWO_PI);
                }
                else {
                    throw OPENRAVE_EXCEPTION_FORMAT(_("joint 0x%x not supported"), pjoint->GetType(), ORE_Assert);
                }
            }
            else if( bIsMimic ) {
                // passive joint, so have to transfer the torque to its dependent joints.
                // TODO if there's more than one dependent joint, how do we split?
                dReal faxistorque;
                if( pjoint->GetType() == JointHinge ) {
                    faxistorque = pjoint->GetAxis(0).dot3(vjointtorque + vcomtoanchor.cross(vcomforce));
                }
                else if( pjoint->GetType() == JointSlider ) {
                    faxistorque = pjoint->GetAxis(0).dot3(vcomforce)/(M_TWO_PI);
                }
                else {
                    throw OPENRAVE_EXCEPTION_FORMAT(_("joint 0x%x not supported"), pjoint->GetType(), ORE_Assert);
                }

                FOREACH(itpartial,vpartials) {
                    int dofindex = itpartial->first;
                    vDOFTorqueComponents[j].at(dofindex) += itpartial->second*faxistorque;
                }
            }
            else {
                // joint should be static
                BOOST_ASSERT(pjoint->IsStatic());
            }
        }
    }
}

void KinBody::GetLinkAccelerations(const std::vector<dReal>&vDOFAccelerations, std::vector<std::pair<Vector,Vector> >&vLinkAccelerations, AccelerationMapConstPtr externalaccelerations) const
{
    CHECK_INTERNAL_COMPUTATION;
    if( _veclinks.size() == 0 ) {
        vLinkAccelerations.resize(0);
    }
    else {
        std::vector<dReal> vDOFVelocities;
        std::vector<pair<Vector, Vector> > vLinkVelocities;
        _ComputeDOFLinkVelocities(vDOFVelocities,vLinkVelocities);
        _ComputeLinkAccelerations(vDOFVelocities, vDOFAccelerations, vLinkVelocities, vLinkAccelerations, externalaccelerations);
    }
}

void KinBody::_ComputeDOFLinkVelocities(std::vector<dReal>& dofvelocities, std::vector<std::pair<Vector,Vector> >& vLinkVelocities, bool usebaselinkvelocity) const
{
    GetEnv()->GetPhysicsEngine()->GetLinkVelocities(shared_kinbody_const(),vLinkVelocities);
    if( _veclinks.size() <= 1 ) {
        dofvelocities.resize(GetDOF());
        if( !usebaselinkvelocity && _veclinks.size() > 0 ) {
            vLinkVelocities[0].first = Vector();
            vLinkVelocities[0].second = Vector();
        }
        return;
    }
    if( !usebaselinkvelocity ) {
        Vector vbasepos = _veclinks.at(0)->_info._t.trans;
        // v_B = v_A + angularvel x (B-A)
        for(size_t i = 1; i < vLinkVelocities.size(); ++i) {
            Vector voffset = _veclinks.at(i)->_info._t.trans - vbasepos;
            vLinkVelocities[i].first -= vLinkVelocities[0].first + vLinkVelocities[0].second.cross(voffset);
            vLinkVelocities[i].second -= vLinkVelocities[0].second;
        }
        vLinkVelocities[0].first = Vector();
        vLinkVelocities[0].second = Vector();
    }
    dofvelocities.resize(0);
    if( (int)dofvelocities.capacity() < GetDOF() ) {
        dofvelocities.reserve(GetDOF());
    }
    FOREACHC(it, _vDOFOrderedJoints) {
        int parentindex = 0;
        if( !!(*it)->_attachedbodies[0] ) {
            parentindex = (*it)->_attachedbodies[0]->GetIndex();
        }
        int childindex = (*it)->_attachedbodies[0]->GetIndex();
        (*it)->_GetVelocities(dofvelocities,true,vLinkVelocities.at(parentindex),vLinkVelocities.at(childindex));
    }
}

void KinBody::_ComputeLinkAccelerations(const std::vector<dReal>& vDOFVelocities, const std::vector<dReal>& vDOFAccelerations, const std::vector< std::pair<Vector, Vector> >& vLinkVelocities, std::vector<std::pair<Vector,Vector> >& vLinkAccelerations, AccelerationMapConstPtr pexternalaccelerations) const
{
    vLinkAccelerations.resize(_veclinks.size());
    if( _veclinks.size() == 0 ) {
        return;
    }

    vector<dReal> vtempvalues, veval;
    boost::array<dReal,3> dummyvelocities = {{0,0,0}}, dummyaccelerations={{0,0,0}}; // dummy values for a joint

    // set accelerations of all links as if they were the base link
    for(size_t ilink = 0; ilink < vLinkAccelerations.size(); ++ilink) {
        vLinkAccelerations.at(ilink).first += vLinkVelocities.at(ilink).second.cross(vLinkVelocities.at(ilink).first);
        vLinkAccelerations.at(ilink).second = Vector();
    }

    if( !!pexternalaccelerations ) {
        FOREACHC(itaccel, *pexternalaccelerations) {
            vLinkAccelerations.at(itaccel->first).first += itaccel->second.first;
            vLinkAccelerations.at(itaccel->first).second += itaccel->second.second;
        }
    }

    // have to compute the velocities and accelerations ahead of time since they are dependent on the link transformations
    std::vector< std::vector<dReal> > vPassiveJointVelocities(_vPassiveJoints.size()), vPassiveJointAccelerations(_vPassiveJoints.size());
    for(size_t i = 0; i <_vPassiveJoints.size(); ++i) {
        if( vDOFAccelerations.size() > 0 ) {
            vPassiveJointAccelerations[i].resize(_vPassiveJoints[i]->GetDOF(),0);
        }
        if( vDOFVelocities.size() > 0 ) {
            if( !_vPassiveJoints[i]->IsMimic() ) {
                _vPassiveJoints[i]->GetVelocities(vPassiveJointVelocities[i]);
            }
            else {
                vPassiveJointVelocities[i].resize(_vPassiveJoints[i]->GetDOF(),0);
            }
        }
    }

    Transform tdelta;
    Vector vlocalaxis;
    std::vector<uint8_t> vlinkscomputed(_veclinks.size(),0);
    vlinkscomputed[0] = 1;

    // compute the link accelerations going through topological order
    for(size_t ijoint = 0; ijoint < _vTopologicallySortedJointsAll.size(); ++ijoint) {
        JointPtr pjoint = _vTopologicallySortedJointsAll[ijoint];
        int jointindex = _vTopologicallySortedJointIndicesAll[ijoint];
        int dofindex = pjoint->GetDOFIndex();

        // have to compute the partial accelerations for each mimic dof
        const dReal* pdofaccelerations=NULL, *pdofvelocities=NULL;
        if( dofindex >= 0 ) {
            if( vDOFAccelerations.size() ) {
                pdofaccelerations = &vDOFAccelerations.at(dofindex);
            }
            if( vDOFVelocities.size() > 0 ) {
                pdofvelocities=&vDOFVelocities.at(dofindex);
            }
        }
        if( pjoint->IsMimic() && (vDOFAccelerations.size() > 0 || vDOFVelocities.size() > 0) ) {
            // compute both partial velocity and acceleration information
            for(int i = 0; i < pjoint->GetDOF(); ++i) {
                if( pjoint->IsMimic(i) ) {
                    vtempvalues.resize(0);
                    const std::vector<Mimic::DOFFormat>& vdofformat = pjoint->_vmimic[i]->_vdofformat;
                    FOREACHC(itdof,vdofformat) {
                        JointPtr pj = itdof->jointindex < (int)_vecjoints.size() ? _vecjoints[itdof->jointindex] : _vPassiveJoints.at(itdof->jointindex-_vecjoints.size());
                        vtempvalues.push_back(pj->GetValue(itdof->axis));
                    }
                    dummyvelocities[i] = 0;
                    dummyaccelerations[i] = 0;

                    // velocity
                    if( vDOFVelocities.size() > 0 ) {
                        int err = pjoint->_Eval(i,1,vtempvalues,veval);
                        if( err ) {
                            RAVELOG_WARN_FORMAT("failed to evaluate joint %s, fparser error %d", pjoint->GetName()%err);
                        }
                        else {
                            for(size_t ipartial = 0; ipartial < vdofformat.size(); ++ipartial) {
                                dReal partialvelocity;
                                if( vdofformat[ipartial].dofindex >= 0 ) {
                                    partialvelocity = vDOFVelocities.at(vdofformat[ipartial].dofindex);
                                }
                                else {
                                    partialvelocity = vPassiveJointVelocities.at(vdofformat[ipartial].jointindex-_vecjoints.size()).at(vdofformat[ipartial].axis);
                                }
                                if( ipartial < veval.size() ) {
                                    dummyvelocities[i] += veval.at(ipartial) * partialvelocity;
                                }
                                else {
                                    RAVELOG_DEBUG_FORMAT("cannot evaluate partial velocity for mimic joint %s, perhaps equations don't exist", pjoint->GetName());
                                }
                            }
                        }
                        // if joint is passive, update the stored joint values! This is necessary because joint value might be referenced in the future.
                        if( dofindex < 0 ) {
                            vPassiveJointVelocities.at(jointindex-(int)_vecjoints.size()).at(i) = dummyvelocities[i];
                        }
                    }

                    // acceleration
                    if( vDOFAccelerations.size() > 0 ) {
                        int err = pjoint->_Eval(i,2,vtempvalues,veval);
                        if( err ) {
                            RAVELOG_WARN(str(boost::format("failed to evaluate joint %s, fparser error %d")%pjoint->GetName()%err));
                        }
                        else {
                            for(size_t ipartial = 0; ipartial < vdofformat.size(); ++ipartial) {
                                dReal partialacceleration;
                                if( vdofformat[ipartial].dofindex >= 0 ) {
                                    partialacceleration = vDOFAccelerations.at(vdofformat[ipartial].dofindex);
                                }
                                else {
                                    partialacceleration = vPassiveJointAccelerations.at(vdofformat[ipartial].jointindex-_vecjoints.size()).at(vdofformat[ipartial].axis);
                                }
                                if( ipartial < veval.size() ) {
                                    dummyaccelerations[i] += veval.at(ipartial) * partialacceleration;
                                }
                                else {
                                    RAVELOG_DEBUG_FORMAT("cannot evaluate partial acceleration for mimic joint %s, perhaps equations don't exist", pjoint->GetName());
                                }
                            }
                        }
                        // if joint is passive, update the stored joint values! This is necessary because joint value might be referenced in the future.
                        if( dofindex < 0 ) {
                            vPassiveJointAccelerations.at(jointindex-(int)_vecjoints.size()).at(i) = dummyaccelerations[i];
                        }
                    }
                }
                else if( dofindex >= 0 ) {
                    // is this correct? what is a joint has a mimic and non-mimic axis?
                    dummyvelocities[i] = vDOFVelocities.at(dofindex+i);
                    dummyaccelerations[i] = vDOFAccelerations.at(dofindex+i);
                }
                else {
                    // preserve passive joint values
                    dummyvelocities[i] = vPassiveJointVelocities.at(jointindex-(int)_vecjoints.size()).at(i);
                    dummyaccelerations[i] = vPassiveJointAccelerations.at(jointindex-(int)_vecjoints.size()).at(i);
                }
            }
            pdofvelocities = &dummyvelocities[0];
            pdofaccelerations = &dummyaccelerations[0];
        }

        // do the test after mimic computation!?
        if( vlinkscomputed[pjoint->GetHierarchyChildLink()->GetIndex()] ) {
            continue;
        }

        if( vDOFVelocities.size() > 0 && !pdofvelocities ) {
            // has to be a passive joint
            pdofvelocities = &vPassiveJointVelocities.at(jointindex-(int)_vecjoints.size()).at(0);
        }
        if( vDOFAccelerations.size() > 0 && !pdofaccelerations ) {
            // has to be a passive joint
            pdofaccelerations = &vPassiveJointAccelerations.at(jointindex-(int)_vecjoints.size()).at(0);
        }

        int childindex = pjoint->GetHierarchyChildLink()->GetIndex();
        const Transform& tchild = pjoint->GetHierarchyChildLink()->GetTransform();
        const pair<Vector, Vector>& vChildVelocities = vLinkVelocities.at(childindex);
        pair<Vector, Vector>& vChildAccelerations = vLinkAccelerations.at(childindex);

        int parentindex = 0;
        if( !!pjoint->GetHierarchyParentLink() ) {
            parentindex = pjoint->GetHierarchyParentLink()->GetIndex();
        }

        const pair<Vector, Vector>& vParentVelocities = vLinkVelocities.at(parentindex);
        const pair<Vector, Vector>& vParentAccelerations = vLinkAccelerations.at(parentindex);
        Vector xyzdelta = tchild.trans - _veclinks.at(parentindex)->_info._t.trans;
        if( !!pdofaccelerations || !!pdofvelocities ) {
            tdelta = _veclinks.at(parentindex)->_info._t * pjoint->GetInternalHierarchyLeftTransform();
            vlocalaxis = pjoint->GetInternalHierarchyAxis(0);
        }

        // check out: http://en.wikipedia.org/wiki/Rotating_reference_frame
        // compute for global coordinate system
        // code for symbolic computation (python sympy)
        // t=Symbol('t'); q=Function('q')(t); dq=diff(q,t); axis=Matrix(3,1,symbols('ax,ay,az')); delta=Matrix(3,1,[Function('dx')(t), Function('dy')(t), Function('dz')(t)]); vparent=Matrix(3,1,[Function('vparentx')(t),Function('vparenty')(t),Function('vparentz')(t)]); wparent=Matrix(3,1,[Function('wparentx')(t),Function('wparenty')(t),Function('wparentz')(t)]); Mparent=Matrix(3,4,[Function('m%d%d'%(i,j))(t) for i in range(3) for j in range(4)]); c = Matrix(3,1,symbols('cx,cy,cz'))
        // hinge joints:
        // p = Mparent[0:3,3] + Mparent[0:3,0:3]*(Left[0:3,3] + Left[0:3,0:3]*Rot[0:3,0:3]*Right[0:3,3])
        // v = vparent + wparent.cross(p-Mparent[0:3,3]) + Mparent[0:3,0:3] * Left[0:3,0:3] * dq * axis.cross(Rot[0:3,0:3]*Right)
        // wparent.cross(v) = wparent.cross(vparent) + wparent.cross(wparent.cross(p-Mparent[0:3,3])) + wparent.cross(p-Mparent[0:3,3])
        // dv = vparent.diff(t) + wparent.diff(t).cross(p-Mparent[0:3,3]).transpose() + wparent.cross(v-vparent) + wparent.cross(v-vparent-wparent.cross(wparent.cross(p-Mparent[0:3,3]))) + Mparent[0:3,0:3] * Left[0:3,0:3] * (ddq * axis.cross(Rot[0:3,0:3]*Right) + dq * axis.cross(dq*axis.cross(Rot[0:3,0:3]*Right)))
        // w = wparent + Mparent[0:3,0:3]*Left[0:3,0:3]*axis*dq
        // dw = wparent.diff(t) + wparent.cross(Mparent[0:3,0:3]*Left[0:3,0:3]*axis*dq).transpose() + Mparent[0:3,0:3]*Left[0:3,0:3]*axis*ddq
        // slider:
        // v = vparent + wparent.cross(p-Mparent[0:3,3]) + Mparent[0:3,0:3]*Left[0:3,0:3]*dq*axis
        // dv = vparent.diff(t) + wparent.diff(t).cross(p-Mparent[0:3,3]).transpose() + wparent.cross(v-vparent) + wparent.cross(Mparent[0:3,0:3]*Left[0:3,0:3]*dq*axis) + Mparent[0:3,0:3]*Left[0:3,0:3]*ddq*axis
        // w = wparent
        // dw = wparent.diff(t)
        if( pjoint->GetType() == JointRevolute ) {
            vChildAccelerations.first = vParentAccelerations.first + vParentAccelerations.second.cross(xyzdelta) + vParentVelocities.second.cross((vChildVelocities.first-vParentVelocities.first)*2-vParentVelocities.second.cross(xyzdelta));
            vChildAccelerations.second = vParentAccelerations.second;
            if( !!pdofvelocities ) {
                Vector gw = tdelta.rotate(vlocalaxis*pdofvelocities[0]);
                vChildAccelerations.first += gw.cross(gw.cross(tchild.trans-tdelta.trans));
                vChildAccelerations.second += vParentVelocities.second.cross(gw);
            }
            if( !!pdofaccelerations ) {
                Vector gdw = tdelta.rotate(vlocalaxis*pdofaccelerations[0]);
                vChildAccelerations.first += gdw.cross(tchild.trans-tdelta.trans);
                vChildAccelerations.second += gdw;
            }
        }
        else if( pjoint->GetType() == JointPrismatic ) {
            Vector w = tdelta.rotate(vlocalaxis);
            vChildAccelerations.first = vParentAccelerations.first + vParentAccelerations.second.cross(xyzdelta);
            Vector angularveloctiycontrib = vChildVelocities.first-vParentVelocities.first;
            if( !!pdofvelocities ) {
                angularveloctiycontrib += w*pdofvelocities[0];
            }
            vChildAccelerations.first += vParentVelocities.second.cross(angularveloctiycontrib);
            if( !!pdofaccelerations ) {
                vChildAccelerations.first += w*pdofaccelerations[0];
            }
            vChildAccelerations.second = vParentAccelerations.second;
        }
        else {
            throw OPENRAVE_EXCEPTION_FORMAT(_("joint type 0x%x not supported for getting link acceleration"),pjoint->GetType(),ORE_Assert);
        }
        vlinkscomputed[childindex] = 1;
    }
}

void KinBody::SetSelfCollisionChecker(CollisionCheckerBasePtr collisionchecker)
{
    if( _selfcollisionchecker != collisionchecker ) {
        _selfcollisionchecker = collisionchecker;
        // reset the internal cache
        _ResetInternalCollisionCache();
        if( !!_selfcollisionchecker && _selfcollisionchecker != GetEnv()->GetCollisionChecker() ) {
            // collision checking will not be automatically updated with environment calls, so need to do this manually
            _selfcollisionchecker->InitKinBody(shared_kinbody());
        }
    }
}

CollisionCheckerBasePtr KinBody::GetSelfCollisionChecker() const
{
    return _selfcollisionchecker;
}


void KinBody::_ComputeInternalInformation()
{
    uint64_t starttime = utils::GetMicroTime();
    _nHierarchyComputed = 1;

    int lindex=0;
    FOREACH(itlink,_veclinks) {
        (*itlink)->_index = lindex; // always reset, necessary since index cannot be initialized by custom links
        (*itlink)->_vParentLinks.clear();
        if((_veclinks.size() > 1)&&((*itlink)->GetName().size() == 0)) {
            RAVELOG_WARN(str(boost::format("%s link index %d has no name")%GetName()%lindex));
        }
        lindex++;
    }

    {
        // move any enabled passive joints to the regular joints list
        vector<JointPtr>::iterator itjoint = _vPassiveJoints.begin();
        while(itjoint != _vPassiveJoints.end()) {
            bool bmimic = false;
            for(int idof = 0; idof < (*itjoint)->GetDOF(); ++idof) {
                if( !!(*itjoint)->_vmimic[idof] ) {
                    bmimic = true;
                }
            }
            if( !bmimic && (*itjoint)->_info._bIsActive ) {
                _vecjoints.push_back(*itjoint);
                itjoint = _vPassiveJoints.erase(itjoint);
            }
            else {
                ++itjoint;
            }
        }
        // move any mimic joints to the passive joints
        itjoint = _vecjoints.begin();
        while(itjoint != _vecjoints.end()) {
            bool bmimic = false;
            for(int idof = 0; idof < (*itjoint)->GetDOF(); ++idof) {
                if( !!(*itjoint)->_vmimic[idof] ) {
                    bmimic = true;
                    break;
                }
            }
            if( bmimic || !(*itjoint)->_info._bIsActive ) {
                _vPassiveJoints.push_back(*itjoint);
                itjoint = _vecjoints.erase(itjoint);
            }
            else {
                ++itjoint;
            }
        }
        int jointindex=0;
        int dofindex=0;
        FOREACH(itjoint,_vecjoints) {
            (*itjoint)->jointindex = jointindex++;
            (*itjoint)->dofindex = dofindex;
            (*itjoint)->_info._bIsActive = true;
            dofindex += (*itjoint)->GetDOF();
        }
        FOREACH(itjoint,_vPassiveJoints) {
            (*itjoint)->jointindex = -1;
            (*itjoint)->dofindex = -1;
            (*itjoint)->_info._bIsActive = false;
        }
    }

    vector<size_t> vorder(_vecjoints.size());
    vector<int> vJointIndices(_vecjoints.size());
    _vDOFIndices.resize(GetDOF());
    for(size_t i = 0; i < _vecjoints.size(); ++i) {
        vJointIndices[i] = _vecjoints[i]->dofindex;
        for(int idof = 0; idof < _vecjoints[i]->GetDOF(); ++idof) {
            _vDOFIndices.at(vJointIndices[i]+idof) = i;
        }
        vorder[i] = i;
    }
    sort(vorder.begin(), vorder.end(), utils::index_cmp<vector<int>&>(vJointIndices));
    _vDOFOrderedJoints.resize(0);
    FOREACH(it,vorder) {
        _vDOFOrderedJoints.push_back(_vecjoints.at(*it));
    }

    try {
        // initialize all the mimic equations
        for(int ijoints = 0; ijoints < 2; ++ijoints) {
            vector<JointPtr>& vjoints = ijoints ? _vPassiveJoints : _vecjoints;
            FOREACH(itjoint,vjoints) {
                for(int i = 0; i < (*itjoint)->GetDOF(); ++i) {
                    if( !!(*itjoint)->_vmimic[i] ) {
                        std::string poseq = (*itjoint)->_vmimic[i]->_equations[0], veleq = (*itjoint)->_vmimic[i]->_equations[1], acceleq = (*itjoint)->_vmimic[i]->_equations[2]; // have to copy since memory can become invalidated
                        (*itjoint)->SetMimicEquations(i,poseq,veleq,acceleq);
                    }
                }
            }
        }
        // fill Mimic::_vmimicdofs, check that there are no circular dependencies between the mimic joints
        std::map<Mimic::DOFFormat, boost::shared_ptr<Mimic> > mapmimic;
        for(int ijoints = 0; ijoints < 2; ++ijoints) {
            vector<JointPtr>& vjoints = ijoints ? _vPassiveJoints : _vecjoints;
            int jointindex=0;
            FOREACH(itjoint,vjoints) {
                Mimic::DOFFormat dofformat;
                if( ijoints ) {
                    dofformat.dofindex = -1;
                    dofformat.jointindex = jointindex+(int)_vecjoints.size();
                }
                else {
                    dofformat.dofindex = (*itjoint)->GetDOFIndex();
                    dofformat.jointindex = (*itjoint)->GetJointIndex();
                }
                for(int idof = 0; idof < (*itjoint)->GetDOF(); ++idof) {
                    dofformat.axis = idof;
                    if( !!(*itjoint)->_vmimic[idof] ) {
                        // only add if depends on mimic joints
                        FOREACH(itdofformat,(*itjoint)->_vmimic[idof]->_vdofformat) {
                            JointPtr pjoint = itdofformat->GetJoint(*this);
                            if( pjoint->IsMimic(itdofformat->axis) ) {
                                mapmimic[dofformat] = (*itjoint)->_vmimic[idof];
                                break;
                            }
                        }
                    }
                }
                ++jointindex;
            }
        }
        bool bchanged = true;
        while(bchanged) {
            bchanged = false;
            FOREACH(itmimic,mapmimic) {
                boost::shared_ptr<Mimic> mimic = itmimic->second;
                Mimic::DOFHierarchy h;
                h.dofformatindex = 0;
                FOREACH(itdofformat,mimic->_vdofformat) {
                    if( mapmimic.find(*itdofformat) == mapmimic.end() ) {
                        continue; // this is normal, just means that the parent is a regular dof
                    }
                    boost::shared_ptr<Mimic> mimicparent = mapmimic[*itdofformat];
                    FOREACH(itmimicdof, mimicparent->_vmimicdofs) {
                        if( mimicparent->_vdofformat[itmimicdof->dofformatindex] == itmimic->first ) {
                            JointPtr pjoint = itmimic->first.GetJoint(*this);
                            JointPtr pjointparent = itdofformat->GetJoint(*this);
                            throw OPENRAVE_EXCEPTION_FORMAT(_("joint index %s uses a mimic joint %s that also depends on %s! this is not allowed"), pjoint->GetName()%pjointparent->GetName()%pjoint->GetName(), ORE_Failed);
                        }
                        h.dofindex = itmimicdof->dofindex;
                        if( find(mimic->_vmimicdofs.begin(),mimic->_vmimicdofs.end(),h) == mimic->_vmimicdofs.end() ) {
                            mimic->_vmimicdofs.push_back(h);
                            bchanged = true;
                        }
                    }
                    ++h.dofformatindex;
                }
            }
        }
    }
    catch(const std::exception& ex) {
        RAVELOG_ERROR(str(boost::format("failed to set mimic equations on kinematics body %s: %s\n")%GetName()%ex.what()));
        for(int ijoints = 0; ijoints < 2; ++ijoints) {
            vector<JointPtr>& vjoints = ijoints ? _vPassiveJoints : _vecjoints;
            FOREACH(itjoint,vjoints) {
                for(int i = 0; i < (*itjoint)->GetDOF(); ++i) {
                    (*itjoint)->_vmimic[i].reset();
                }
            }
        }
    }

    _vTopologicallySortedJoints.resize(0);
    _vTopologicallySortedJointsAll.resize(0);
    _vTopologicallySortedJointIndicesAll.resize(0);
    _vJointsAffectingLinks.resize(_vecjoints.size()*_veclinks.size());

    // compute the all-pairs shortest paths
    {
        _vAllPairsShortestPaths.resize(_veclinks.size()*_veclinks.size());
        FOREACH(it,_vAllPairsShortestPaths) {
            it->first = -1;
            it->second = -1;
        }
        vector<uint32_t> vcosts(_veclinks.size()*_veclinks.size(),0x3fffffff); // initialize to 2^30-1 since we'll be adding
        for(size_t i = 0; i < _veclinks.size(); ++i) {
            vcosts[i*_veclinks.size()+i] = 0;
        }
        FOREACHC(itjoint,_vecjoints) {
            if( !!(*itjoint)->GetFirstAttached() && !!(*itjoint)->GetSecondAttached() ) {
                int index = (*itjoint)->GetFirstAttached()->GetIndex()*_veclinks.size()+(*itjoint)->GetSecondAttached()->GetIndex();
                _vAllPairsShortestPaths[index] = std::pair<int16_t,int16_t>((*itjoint)->GetFirstAttached()->GetIndex(),(*itjoint)->GetJointIndex());
                vcosts[index] = 1;
                index = (*itjoint)->GetSecondAttached()->GetIndex()*_veclinks.size()+(*itjoint)->GetFirstAttached()->GetIndex();
                _vAllPairsShortestPaths[index] = std::pair<int16_t,int16_t>((*itjoint)->GetSecondAttached()->GetIndex(),(*itjoint)->GetJointIndex());
                vcosts[index] = 1;
            }
        }
        int jointindex = (int)_vecjoints.size();
        FOREACHC(itjoint,_vPassiveJoints) {
            if( !!(*itjoint)->GetFirstAttached() && !!(*itjoint)->GetSecondAttached() ) {
                int index = (*itjoint)->GetFirstAttached()->GetIndex()*_veclinks.size()+(*itjoint)->GetSecondAttached()->GetIndex();
                _vAllPairsShortestPaths[index] = std::pair<int16_t,int16_t>((*itjoint)->GetFirstAttached()->GetIndex(),jointindex);
                vcosts[index] = 1;
                index = (*itjoint)->GetSecondAttached()->GetIndex()*_veclinks.size()+(*itjoint)->GetFirstAttached()->GetIndex();
                _vAllPairsShortestPaths[index] = std::pair<int16_t,int16_t>((*itjoint)->GetSecondAttached()->GetIndex(),jointindex);
                vcosts[index] = 1;
            }
            ++jointindex;
        }
        for(size_t k = 0; k < _veclinks.size(); ++k) {
            for(size_t i = 0; i < _veclinks.size(); ++i) {
                if( i == k ) {
                    continue;
                }
                for(size_t j = 0; j < _veclinks.size(); ++j) {
                    if((j == i)||(j == k)) {
                        continue;
                    }
                    uint32_t kcost = vcosts[k*_veclinks.size()+i] + vcosts[j*_veclinks.size()+k];
                    if( vcosts[j*_veclinks.size()+i] > kcost ) {
                        vcosts[j*_veclinks.size()+i] = kcost;
                        _vAllPairsShortestPaths[j*_veclinks.size()+i] = _vAllPairsShortestPaths[k*_veclinks.size()+i];
                    }
                }
            }
        }
    }

    // Use the APAC algorithm to initialize the kinematics hierarchy: _vTopologicallySortedJoints, _vJointsAffectingLinks, Link::_vParentLinks.
    // SIMOES, Ricardo. APAC: An exact algorithm for retrieving cycles and paths in all kinds of graphs. Tékhne, Dec. 2009, no.12, p.39-55. ISSN 1654-9911.
    if((_veclinks.size() > 0)&&(_vecjoints.size() > 0)) {
        std::vector< std::vector<int> > vlinkadjacency(_veclinks.size());
        // joints with only one attachment are attached to a static link, which is attached to link 0
        FOREACHC(itjoint,_vecjoints) {
            vlinkadjacency.at((*itjoint)->GetFirstAttached()->GetIndex()).push_back((*itjoint)->GetSecondAttached()->GetIndex());
            vlinkadjacency.at((*itjoint)->GetSecondAttached()->GetIndex()).push_back((*itjoint)->GetFirstAttached()->GetIndex());
        }
        FOREACHC(itjoint,_vPassiveJoints) {
            vlinkadjacency.at((*itjoint)->GetFirstAttached()->GetIndex()).push_back((*itjoint)->GetSecondAttached()->GetIndex());
            vlinkadjacency.at((*itjoint)->GetSecondAttached()->GetIndex()).push_back((*itjoint)->GetFirstAttached()->GetIndex());
        }
        FOREACH(it,vlinkadjacency) {
            sort(it->begin(), it->end());
        }

        // all unique paths starting at the root link or static links
        std::vector< std::list< std::list<int> > > vuniquepaths(_veclinks.size());
        std::list< std::list<int> > closedloops;
        int s = 0;
        std::list< std::list<int> > S;
        FOREACH(itv,vlinkadjacency[s]) {
            std::list<int> P;
            P.push_back(s);
            P.push_back(*itv);
            S.push_back(P);
            vuniquepaths[*itv].push_back(P);
        }
        while(!S.empty()) {
            std::list<int>& P = S.front();
            int u = P.back();
            FOREACH(itv,vlinkadjacency[u]) {
                std::list<int>::iterator itfound = find(P.begin(),P.end(),*itv);
                if( itfound == P.end() ) {
                    S.push_back(P);
                    S.back().push_back(*itv);
                    vuniquepaths[*itv].push_back(S.back());
                }
                else {
                    // found a cycle
                    std::list<int> cycle;
                    while(itfound != P.end()) {
                        cycle.push_back(*itfound);
                        ++itfound;
                    }
                    if( cycle.size() > 2 ) {
                        // sort the cycle so that it starts with the lowest link index and the direction is the next lowest index
                        // this way the cycle becomes unique and can be compared for duplicates
                        itfound = cycle.begin();
                        std::list<int>::iterator itmin = itfound++;
                        while(itfound != cycle.end()) {
                            if( *itmin > *itfound ) {
                                itmin = itfound;
                            }
                            itfound++;
                        }
                        if( itmin != cycle.begin() ) {
                            cycle.splice(cycle.end(),cycle,cycle.begin(),itmin);
                        }
                        if( *++cycle.begin() > cycle.back() ) {
                            // reverse the cycle
                            cycle.reverse();
                            cycle.push_front(cycle.back());
                            cycle.pop_back();
                        }
                        if( find(closedloops.begin(),closedloops.end(),cycle) == closedloops.end() ) {
                            closedloops.push_back(cycle);
                        }
                    }
                }
            }
            S.pop_front();
        }
        // fill each link's parent links
        FOREACH(itlink,_veclinks) {
            if( (*itlink)->GetIndex() > 0 && vuniquepaths.at((*itlink)->GetIndex()).size() == 0 ) {
                RAVELOG_WARN(str(boost::format("_ComputeInternalInformation: %s has incomplete kinematics! link %s not connected to root %s")%GetName()%(*itlink)->GetName()%_veclinks.at(0)->GetName()));
            }
            FOREACH(itpath, vuniquepaths.at((*itlink)->GetIndex())) {
                OPENRAVE_ASSERT_OP(itpath->back(),==,(*itlink)->GetIndex());
                int parentindex = *---- itpath->end();
                if( find((*itlink)->_vParentLinks.begin(),(*itlink)->_vParentLinks.end(),parentindex) == (*itlink)->_vParentLinks.end() ) {
                    (*itlink)->_vParentLinks.push_back(parentindex);
                }
            }
        }
        // find the link depths (minimum path length to the root)
        vector<int> vlinkdepths(_veclinks.size(),-1);
        vlinkdepths.at(0) = 0;
        for(size_t i = 0; i < _veclinks.size(); ++i) {
            if( _veclinks[i]->IsStatic() ) {
                vlinkdepths[i] = 0;
            }
        }
        bool changed = true;
        while(changed) {
            changed = false;
            FOREACH(itlink,_veclinks) {
                if( vlinkdepths[(*itlink)->GetIndex()] == -1 ) {
                    int bestindex = -1;
                    FOREACH(itparent, (*itlink)->_vParentLinks) {
                        if( vlinkdepths[*itparent] >= 0 ) {
                            if( bestindex == -1 || (bestindex >= 0 && vlinkdepths[*itparent] < bestindex) ) {
                                bestindex = vlinkdepths[*itparent]+1;
                            }
                        }
                    }
                    if( bestindex >= 0 ) {
                        vlinkdepths[(*itlink)->GetIndex()] = bestindex;
                        changed = true;
                    }
                }
            }
        }


        if( IS_DEBUGLEVEL(Level_Verbose) ) {
            FOREACH(itlink, _veclinks) {
                std::stringstream ss; ss << GetName() << ":" << (*itlink)->GetName() << " depth=" << vlinkdepths.at((*itlink)->GetIndex()) << ", parents=[";
                FOREACHC(itparentlink, (*itlink)->_vParentLinks) {
                    ss << _veclinks.at(*itparentlink)->GetName() << ", ";
                }
                ss << "]";
                RAVELOG_VERBOSE(ss.str());
            }
        }

        // build up a directed graph of joint dependencies
        int numjoints = (int)(_vecjoints.size()+_vPassiveJoints.size());
        // build the adjacency list
        vector<int> vjointadjacency(numjoints*numjoints,0);
        for(int ij0 = 0; ij0 < numjoints; ++ij0) {
            JointPtr j0 = ij0 < (int)_vecjoints.size() ? _vecjoints[ij0] : _vPassiveJoints[ij0-_vecjoints.size()];
            bool bj0hasstatic = (!j0->GetFirstAttached() || j0->GetFirstAttached()->IsStatic()) || (!j0->GetSecondAttached() || j0->GetSecondAttached()->IsStatic());
            // mimic joint sorting is the hardest limit
            if( j0->IsMimic() ) {
                for(int i = 0; i < j0->GetDOF(); ++i) {
                    if(j0->IsMimic(i)) {
                        FOREACH(itdofformat, j0->_vmimic[i]->_vdofformat) {
                            if( itdofformat->dofindex < 0 ) {
                                vjointadjacency[itdofformat->jointindex*numjoints+ij0] = 1;
                            }
                        }
                    }
                }
            }

            for(int ij1 = ij0+1; ij1 < numjoints; ++ij1) {
                JointPtr j1 = ij1 < (int)_vecjoints.size() ? _vecjoints[ij1] : _vPassiveJoints[ij1-_vecjoints.size()];
                bool bj1hasstatic = (!j1->GetFirstAttached() || j1->GetFirstAttached()->IsStatic()) || (!j1->GetSecondAttached() || j1->GetSecondAttached()->IsStatic());

                // test if connected to world, next in priority to mimic joints
                if( bj0hasstatic && bj1hasstatic ) {
                    continue;
                }
                if( vjointadjacency[ij1*numjoints+ij0] || vjointadjacency[ij0*numjoints+ij1] ) {
                    // already have an edge, so no reason to add any more
                    continue;
                }

                // sort by link depth
                int j0l0 = vlinkdepths[j0->GetFirstAttached()->GetIndex()];
                int j0l1 = vlinkdepths[j0->GetSecondAttached()->GetIndex()];
                int j1l0 = vlinkdepths[j1->GetFirstAttached()->GetIndex()];
                int j1l1 = vlinkdepths[j1->GetSecondAttached()->GetIndex()];
                int diff = min(j0l0,j0l1) - min(j1l0,j1l1);
                if( diff < 0 ) {
                    OPENRAVE_ASSERT_OP(min(j0l0,j0l1),<,100);
                    vjointadjacency[ij0*numjoints+ij1] = 100-min(j0l0,j0l1);
                    continue;
                }
                if( diff > 0 ) {
                    OPENRAVE_ASSERT_OP(min(j1l0,j1l1),<,100);
                    vjointadjacency[ij1*numjoints+ij0] = 100-min(j1l0,j1l1);
                    continue;
                }
                diff = max(j0l0,j0l1) - max(j1l0,j1l1);
                if( diff < 0 ) {
                    OPENRAVE_ASSERT_OP(max(j0l0,j0l1),<,100);
                    vjointadjacency[ij0*numjoints+ij1] = 100-max(j0l0,j0l1);
                    continue;
                }
                if( diff > 0 ) {
                    OPENRAVE_ASSERT_OP(max(j1l0,j1l1),<,100);
                    vjointadjacency[ij1*numjoints+ij0] = 100-max(j1l0,j1l1);
                    continue;
                }
            }
        }
        // topologically sort the joints
        _vTopologicallySortedJointIndicesAll.resize(0); _vTopologicallySortedJointIndicesAll.reserve(numjoints);
        std::list<int> noincomingedges;
        for(int i = 0; i < numjoints; ++i) {
            bool hasincoming = false;
            for(int j = 0; j < numjoints; ++j) {
                if( vjointadjacency[j*numjoints+i] ) {
                    hasincoming = true;
                    break;
                }
            }
            if( !hasincoming ) {
                noincomingedges.push_back(i);
            }
        }
        bool bcontinuesorting = true;
        while(bcontinuesorting) {
            bcontinuesorting = false;
            while(!noincomingedges.empty()) {
                int n = noincomingedges.front();
                noincomingedges.pop_front();
                _vTopologicallySortedJointIndicesAll.push_back(n);
                for(int i = 0; i < numjoints; ++i) {
                    if( vjointadjacency[n*numjoints+i] ) {
                        vjointadjacency[n*numjoints+i] = 0;
                        bool hasincoming = false;
                        for(int j = 0; j < numjoints; ++j) {
                            if( vjointadjacency[j*numjoints+i] ) {
                                hasincoming = true;
                                break;
                            }
                        }
                        if( !hasincoming ) {
                            noincomingedges.push_back(i);
                        }
                    }
                }
            }

            // go backwards so we prioritize moving joints towards the end rather than the beginning (not a formal heurstic)
            int imaxadjind = vjointadjacency[numjoints*numjoints-1];
            for(int ijoint = numjoints*numjoints-1; ijoint >= 0; --ijoint) {
                if( vjointadjacency[ijoint] > vjointadjacency[imaxadjind] ) {
                    imaxadjind = ijoint;
                }
            }
            if( vjointadjacency[imaxadjind] != 0 ) {
                bcontinuesorting = true;
                int ifirst = imaxadjind/numjoints;
                int isecond = imaxadjind%numjoints;
                if( vjointadjacency[imaxadjind] <= 2 ) { // level 1 - static constraint violated, level 2 - mimic constraint
                    JointPtr pji = ifirst < (int)_vecjoints.size() ? _vecjoints[ifirst] : _vPassiveJoints.at(ifirst-_vecjoints.size());
                    JointPtr pjj = isecond < (int)_vecjoints.size() ? _vecjoints[isecond] : _vPassiveJoints.at(isecond-_vecjoints.size());
                    RAVELOG_WARN(str(boost::format("cannot sort joints topologically %d for robot %s joints %s:%s!! forward kinematics might be buggy\n")%vjointadjacency[imaxadjind]%GetName()%pji->GetName()%pjj->GetName()));
                }
                // remove this edge
                vjointadjacency[imaxadjind] = 0;
                bool hasincoming = false;
                for(int j = 0; j < numjoints; ++j) {
                    if( vjointadjacency[j*numjoints+isecond] ) {
                        hasincoming = true;
                        break;
                    }
                }
                if( !hasincoming ) {
                    noincomingedges.push_back(isecond);
                }
            }
        }
        OPENRAVE_ASSERT_OP((int)_vTopologicallySortedJointIndicesAll.size(),==,numjoints);
        FOREACH(itindex,_vTopologicallySortedJointIndicesAll) {
            JointPtr pj = *itindex < (int)_vecjoints.size() ? _vecjoints[*itindex] : _vPassiveJoints.at(*itindex-_vecjoints.size());
            if( *itindex < (int)_vecjoints.size() ) {
                _vTopologicallySortedJoints.push_back(pj);
            }
            _vTopologicallySortedJointsAll.push_back(pj);
            //RAVELOG_INFO(str(boost::format("top: %s")%pj->GetName()));
        }

        // based on this topological sorting, find the parent link for each joint
        FOREACH(itjoint,_vTopologicallySortedJointsAll) {
            int parentlinkindex = -1;
            if( !(*itjoint)->GetFirstAttached() || (*itjoint)->GetFirstAttached()->IsStatic() ) {
                if( !!(*itjoint)->GetSecondAttached() && !(*itjoint)->GetSecondAttached()->IsStatic() ) {
                    parentlinkindex = (*itjoint)->GetSecondAttached()->GetIndex();
                }
            }
            else if( !(*itjoint)->GetSecondAttached() || (*itjoint)->GetSecondAttached()->IsStatic() ) {
                parentlinkindex = (*itjoint)->GetFirstAttached()->GetIndex();
            }
            else {
                // NOTE: possibly try to choose roots that do not involve mimic joints. ikfast might have problems
                // dealing with very complex formulas
                LinkPtr plink0 = (*itjoint)->GetFirstAttached(), plink1 = (*itjoint)->GetSecondAttached();
                if( vlinkdepths[plink0->GetIndex()] < vlinkdepths[plink1->GetIndex()] ) {
                    parentlinkindex = plink0->GetIndex();
                }
                else if( vlinkdepths[plink0->GetIndex()] > vlinkdepths[plink1->GetIndex()] ) {
                    parentlinkindex = plink1->GetIndex();
                }
                else {
                    // depths are the same, so check the adjacent joints of each link
                    size_t link0pos=_vTopologicallySortedJointIndicesAll.size(), link1pos=_vTopologicallySortedJointIndicesAll.size();
                    FOREACHC(itparentlink,plink0->_vParentLinks) {
                        int jointindex = _vAllPairsShortestPaths[plink0->GetIndex()*_veclinks.size()+*itparentlink].second;
                        size_t pos = find(_vTopologicallySortedJointIndicesAll.begin(),_vTopologicallySortedJointIndicesAll.end(),jointindex) - _vTopologicallySortedJointIndicesAll.begin();
                        link0pos = min(link0pos,pos);
                    }
                    FOREACHC(itparentlink,plink1->_vParentLinks) {
                        int jointindex = _vAllPairsShortestPaths[plink1->GetIndex()*_veclinks.size()+*itparentlink].second;
                        size_t pos = find(_vTopologicallySortedJointIndicesAll.begin(),_vTopologicallySortedJointIndicesAll.end(),jointindex) - _vTopologicallySortedJointIndicesAll.end();
                        link1pos = min(link1pos,pos);
                    }
                    if( link0pos < link1pos ) {
                        parentlinkindex = plink0->GetIndex();
                    }
                    else if( link0pos > link1pos ) {
                        parentlinkindex = plink1->GetIndex();
                    }
                    else {
                        RAVELOG_WARN(str(boost::format("links %s and %s have joints on the same depth %d and %d?")%plink0->GetName()%plink1->GetName()%link0pos%link1pos));
                    }
                }
            }
            if( parentlinkindex == -1 ) {
                RAVELOG_WARN(str(boost::format("could not compute parent link for joint %s")%(*itjoint)->GetName()));
            }
            else if( parentlinkindex != (*itjoint)->GetFirstAttached()->GetIndex() ) {
                RAVELOG_VERBOSE(str(boost::format("swapping link order of joint %s(%d)")%(*itjoint)->GetName()%(*itjoint)->GetJointIndex()));
                // have to swap order
                Transform tswap = (*itjoint)->GetInternalHierarchyRightTransform().inverse();
                std::vector<Vector> vaxes((*itjoint)->GetDOF());
                for(size_t i = 0; i < vaxes.size(); ++i) {
                    vaxes[i] = -tswap.rotate((*itjoint)->GetInternalHierarchyAxis(i));
                }
                std::vector<dReal> vcurrentvalues;
                (*itjoint)->GetValues(vcurrentvalues);
                // have to reset the link transformations temporarily in order to avoid setting a joint offset
                TransformSaver<LinkPtr> linksaver0((*itjoint)->GetFirstAttached());
                TransformSaver<LinkPtr> linksaver1((*itjoint)->GetSecondAttached());
                // assume joint values are set to 0
                (*itjoint)->GetFirstAttached()->SetTransform(Transform());
                (*itjoint)->GetSecondAttached()->SetTransform((*itjoint)->GetInternalHierarchyLeftTransform()*(*itjoint)->GetInternalHierarchyRightTransform());
                // pass in empty joint values
                std::vector<dReal> vdummyzerovalues;
                (*itjoint)->_ComputeInternalInformation((*itjoint)->GetSecondAttached(),(*itjoint)->GetFirstAttached(),tswap.trans,vaxes,vdummyzerovalues);
                // initialize joint values to the correct value
                (*itjoint)->_info._vcurrentvalues = vcurrentvalues;
            }
        }
        // find out what links are affected by what joints.
        FOREACH(it,_vJointsAffectingLinks) {
            *it = 0;
        }
        vector<int8_t> vusedlinks;
        for(int i = 0; i < (int)_veclinks.size(); ++i) {
            vusedlinks.resize(0); vusedlinks.resize(_veclinks.size());
            FOREACH(itpath,vuniquepaths[i]) {
                FOREACH(itlink,*itpath) {
                    vusedlinks[*itlink] = 1;
                }
            }
            for(int j = 0; j < (int)_veclinks.size(); ++j) {
                if( vusedlinks[j] &&(i != j)) {
                    int jointindex = _vAllPairsShortestPaths[i*_veclinks.size()+j].second;
                    OPENRAVE_ASSERT_OP( jointindex, >=, 0 );
                    JointPtr pjoint = jointindex < (int)_vecjoints.size() ? _vecjoints[jointindex] : _vPassiveJoints.at(jointindex-_vecjoints.size());
                    if( jointindex < (int)_vecjoints.size() ) {
                        _vJointsAffectingLinks[jointindex*_veclinks.size()+i] = pjoint->GetHierarchyParentLink()->GetIndex() == i ? -1 : 1;
                    }
                    if( pjoint->IsMimic() ) {
                        for(int idof = 0; idof < pjoint->GetDOF(); ++idof) {
                            if( pjoint->IsMimic(idof) ) {
                                FOREACHC(itmimicdof,pjoint->_vmimic[idof]->_vmimicdofs) {
                                    JointPtr pjoint2 = GetJointFromDOFIndex(itmimicdof->dofindex);
                                    _vJointsAffectingLinks[pjoint2->GetJointIndex()*_veclinks.size()+i] = pjoint2->GetHierarchyParentLink()->GetIndex() == i ? -1 : 1;
                                }
                            }
                        }
                    }
                }
            }
        }

        // process the closed loops, note that determining 'degrees of freedom' of the loop is very difficult and should be left to the 'fkfast' tool
        _vClosedLoopIndices.resize(0); _vClosedLoopIndices.reserve(closedloops.size());
        _vClosedLoops.resize(0); _vClosedLoops.reserve(closedloops.size());
        FOREACH(itclosedloop,closedloops) {
            _vClosedLoopIndices.push_back(vector< std::pair<int16_t, int16_t> >());
            _vClosedLoopIndices.back().reserve(itclosedloop->size());
            _vClosedLoops.push_back(vector< std::pair<LinkPtr, JointPtr> >());
            _vClosedLoops.back().reserve(itclosedloop->size());
            // fill the links
            FOREACH(itlinkindex,*itclosedloop) {
                _vClosedLoopIndices.back().emplace_back(*itlinkindex, 0);
                _vClosedLoops.back().emplace_back(_veclinks.at(*itlinkindex), JointPtr());
            }
            // fill the joints
            for(size_t i = 0; i < _vClosedLoopIndices.back().size(); ++i) {
                int nextlink = i+1 < _vClosedLoopIndices.back().size() ? _vClosedLoopIndices.back()[i+1].first : _vClosedLoopIndices.back()[0].first;
                int jointindex = _vAllPairsShortestPaths[nextlink*_veclinks.size()+_vClosedLoopIndices.back()[i].first].second;
                _vClosedLoopIndices.back()[i].second = jointindex;
                if( jointindex < (int)_vecjoints.size() ) {
                    _vClosedLoops.back().at(i).second = _vecjoints.at(jointindex);
                }
                else {
                    _vClosedLoops.back().at(i).second = _vPassiveJoints.at(jointindex-_vecjoints.size());
                }
            }

            if( IS_DEBUGLEVEL(Level_Verbose) ) {
                stringstream ss;
                ss << GetName() << " closedloop found: ";
                FOREACH(itlinkindex,*itclosedloop) {
                    LinkPtr plink = _veclinks.at(*itlinkindex);
                    ss << plink->GetName() << "(" << plink->GetIndex() << ") ";
                }
                RAVELOG_VERBOSE(ss.str());
            }
        }
    }

    // compute the rigidly attached links
    for(size_t ilink = 0; ilink < _veclinks.size(); ++ilink) {
        vector<int>& vattachedlinks = _veclinks[ilink]->_vRigidlyAttachedLinks;
        vattachedlinks.resize(0);
        vattachedlinks.push_back(ilink);
        if((ilink == 0)|| _veclinks[ilink]->IsStatic() ) {
            FOREACHC(itlink,_veclinks) {
                if( (*itlink)->IsStatic() ) {
                    if( (*itlink)->GetIndex() != (int)ilink ) {
                        vattachedlinks.push_back((*itlink)->GetIndex());
                    }
                }
            }
            FOREACHC(itjoint, GetJoints()) {
                if( (*itjoint)->IsStatic() ) {
                    if( !(*itjoint)->GetFirstAttached() && !!(*itjoint)->GetSecondAttached() && !(*itjoint)->GetSecondAttached()->IsStatic() ) {
                        vattachedlinks.push_back((*itjoint)->GetSecondAttached()->GetIndex());
                    }
                    if( !(*itjoint)->GetSecondAttached() && !!(*itjoint)->GetFirstAttached() && !(*itjoint)->GetFirstAttached()->IsStatic() ) {
                        vattachedlinks.push_back((*itjoint)->GetFirstAttached()->GetIndex());
                    }
                }
            }
            FOREACHC(itpassive, GetPassiveJoints()) {
                if( (*itpassive)->IsStatic() ) {
                    if( !(*itpassive)->GetFirstAttached() && !!(*itpassive)->GetSecondAttached() && !(*itpassive)->GetSecondAttached()->IsStatic() ) {
                        vattachedlinks.push_back((*itpassive)->GetSecondAttached()->GetIndex());
                    }
                    if( !(*itpassive)->GetSecondAttached() && !!(*itpassive)->GetFirstAttached() && !(*itpassive)->GetFirstAttached()->IsStatic() ) {
                        vattachedlinks.push_back((*itpassive)->GetFirstAttached()->GetIndex());
                    }
                }
            }
        }

        // breadth first search for rigid links
        for(size_t icurlink = 0; icurlink<vattachedlinks.size(); ++icurlink) {
            LinkPtr plink=_veclinks.at(vattachedlinks[icurlink]);
            FOREACHC(itjoint, _vecjoints) {
                if( (*itjoint)->IsStatic() ) {
                    if(((*itjoint)->GetFirstAttached() == plink)&& !!(*itjoint)->GetSecondAttached() &&(find(vattachedlinks.begin(),vattachedlinks.end(),(*itjoint)->GetSecondAttached()->GetIndex()) == vattachedlinks.end())) {
                        vattachedlinks.push_back((*itjoint)->GetSecondAttached()->GetIndex());
                    }
                    if(((*itjoint)->GetSecondAttached() == plink)&& !!(*itjoint)->GetFirstAttached() &&(find(vattachedlinks.begin(),vattachedlinks.end(),(*itjoint)->GetFirstAttached()->GetIndex()) == vattachedlinks.end())) {
                        vattachedlinks.push_back((*itjoint)->GetFirstAttached()->GetIndex());
                    }
                }
            }
            FOREACHC(itpassive, _vPassiveJoints) {
                if( (*itpassive)->IsStatic() ) {
                    if(((*itpassive)->GetFirstAttached() == plink)&& !!(*itpassive)->GetSecondAttached() &&(find(vattachedlinks.begin(),vattachedlinks.end(),(*itpassive)->GetSecondAttached()->GetIndex()) == vattachedlinks.end())) {
                        vattachedlinks.push_back((*itpassive)->GetSecondAttached()->GetIndex());
                    }
                    if(((*itpassive)->GetSecondAttached() == plink)&& !!(*itpassive)->GetFirstAttached() &&(find(vattachedlinks.begin(),vattachedlinks.end(),(*itpassive)->GetFirstAttached()->GetIndex()) == vattachedlinks.end())) {
                        vattachedlinks.push_back((*itpassive)->GetFirstAttached()->GetIndex());
                    }
                }
            }
        }
    }

    for(size_t ijoint = 0; ijoint < _vecjoints.size(); ++ijoint ) {
        if( _vecjoints[ijoint]->GetName().size() == 0 ) {
            RAVELOG_WARN(str(boost::format("%s joint index %d has no name")%GetName()%ijoint));
        }
    }
    for(size_t ijoint = 0; ijoint < _vPassiveJoints.size(); ++ijoint ) {
        if( _vPassiveJoints[ijoint]->GetName().size() == 0 ) {
            RAVELOG_WARN(str(boost::format("%s passive joint index %d has no name")%GetName()%ijoint));
        }
    }
    for(size_t ijoint0 = 0; ijoint0 < _vTopologicallySortedJointsAll.size(); ++ijoint0 ) {
        JointPtr pjoint0 = _vTopologicallySortedJointsAll[ijoint0];
        for(size_t ijoint1 = ijoint0+1; ijoint1 < _vTopologicallySortedJointsAll.size(); ++ijoint1 ) {
            JointPtr pjoint1 = _vTopologicallySortedJointsAll[ijoint1];
            if( pjoint0->GetName() == pjoint1->GetName() && (pjoint0->GetJointIndex() >= 0 || pjoint1->GetJointIndex() >= 0) ) {
                throw OPENRAVE_EXCEPTION_FORMAT(_("joint indices %d and %d share the same name '%s'"), pjoint0->GetJointIndex()%pjoint1->GetJointIndex()%pjoint0->GetName(), ORE_InvalidState);
            }
        }
    }

    __hashkinematics.resize(0);

    // create the adjacency list
    {
        _setAdjacentLinks.clear();
        FOREACH(itadj, _vForcedAdjacentLinks) {
            LinkPtr pl0 = GetLink(itadj->first);
            LinkPtr pl1 = GetLink(itadj->second);
            if( !!pl0 && !!pl1 ) {
                int ind0 = pl0->GetIndex();
                int ind1 = pl1->GetIndex();
                if( ind1 < ind0 ) {
                    _setAdjacentLinks.insert(ind1|(ind0<<16));
                }
                else {
                    _setAdjacentLinks.insert(ind0|(ind1<<16));
                }
            }
        }

        // make no-geometry links adjacent to all other links
        FOREACH(itlink0, _veclinks) {
            if( (*itlink0)->GetGeometries().size() == 0 ) {
                int ind0 = (*itlink0)->GetIndex();
                FOREACH(itlink1,_veclinks) {
                    if( *itlink0 != *itlink1 ) {
                        int ind1 = (*itlink1)->GetIndex();
                        if( ind1 < ind0 ) {
                            _setAdjacentLinks.insert(ind1|(ind0<<16));
                        }
                        else {
                            _setAdjacentLinks.insert(ind0|(ind1<<16));
                        }
                    }
                }
            }
        }

        if( _bMakeJoinedLinksAdjacent ) {
            FOREACH(itj, _vecjoints) {
                int ind0 = (*itj)->_attachedbodies[0]->GetIndex();
                int ind1 = (*itj)->_attachedbodies[1]->GetIndex();
                if( ind1 < ind0 ) {
                    _setAdjacentLinks.insert(ind1|(ind0<<16));
                }
                else {
                    _setAdjacentLinks.insert(ind0|(ind1<<16));
                }
            }

            FOREACH(itj, _vPassiveJoints) {
                int ind0 = (*itj)->_attachedbodies[0]->GetIndex();
                int ind1 = (*itj)->_attachedbodies[1]->GetIndex();
                if( ind1 < ind0 ) {
                    _setAdjacentLinks.insert(ind1|(ind0<<16));
                }
                else {
                    _setAdjacentLinks.insert(ind0|(ind1<<16));
                }
            }

            // if a pair links has exactly one non-static joint in the middle, then make the pair adjacent
            vector<JointPtr> vjoints;
            for(int i = 0; i < (int)_veclinks.size()-1; ++i) {
                for(int j = i+1; j < (int)_veclinks.size(); ++j) {
                    GetChain(i,j,vjoints);
                    size_t numstatic = 0;
                    FOREACH(it,vjoints) {
                        numstatic += (*it)->IsStatic();
                    }
                    if( numstatic+1 >= vjoints.size() ) {
                        if( i < j ) {
                            _setAdjacentLinks.insert(i|(j<<16));
                        }
                        else {
                            _setAdjacentLinks.insert(j|(i<<16));
                        }
                    }
                }
            }
        }
        _ResetInternalCollisionCache();
    }
    _nHierarchyComputed = 2;
    // because of mimic joints, need to call SetDOFValues at least once, also use this to check for links that are off
    {
        vector<Transform> vprevtrans, vnewtrans;
        vector<dReal> vprevdoflastsetvalues, vnewdoflastsetvalues;
        GetLinkTransformations(vprevtrans, vprevdoflastsetvalues);
        vector<dReal> vcurrentvalues;
        // unfortunately if SetDOFValues is overloaded by the robot, it could call the robot's _UpdateGrabbedBodies, which is a problem during environment cloning since the grabbed bodies might not be initialized. Therefore, call KinBody::SetDOFValues
        GetDOFValues(vcurrentvalues);
        std::vector<UserDataPtr> vGrabbedBodies; vGrabbedBodies.swap(_vGrabbedBodies); // swap to get rid of _vGrabbedBodies
        KinBody::SetDOFValues(vcurrentvalues,CLA_CheckLimits, std::vector<int>());
        vGrabbedBodies.swap(_vGrabbedBodies); // swap back
        GetLinkTransformations(vnewtrans, vnewdoflastsetvalues);
        for(size_t i = 0; i < vprevtrans.size(); ++i) {
            if( TransformDistanceFast(vprevtrans[i],vnewtrans[i]) > 1e-5 ) {
                RAVELOG_VERBOSE(str(boost::format("link %d has different transformation after SetDOFValues (error=%f), this could be due to mimic joint equations kicking into effect.")%_veclinks.at(i)->GetName()%TransformDistanceFast(vprevtrans[i],vnewtrans[i])));
            }
        }
        for(int i = 0; i < GetDOF(); ++i) {
            if( vprevdoflastsetvalues.at(i) != vnewdoflastsetvalues.at(i) ) {
                RAVELOG_VERBOSE(str(boost::format("dof %d has different values after SetDOFValues %d!=%d, this could be due to mimic joint equations kicking into effect.")%i%vprevdoflastsetvalues.at(i)%vnewdoflastsetvalues.at(i)));
            }
        }
        _vInitialLinkTransformations = vnewtrans;
    }

    {
        // do not initialize interpolation, since it implies a motion sampling strategy
        int offset = 0;
        _spec._vgroups.resize(0);
        if( GetDOF() > 0 ) {
            ConfigurationSpecification::Group group;
            stringstream ss;
            ss << "joint_values " << GetName();
            for(int i = 0; i < GetDOF(); ++i) {
                ss << " " << i;
            }
            group.name = ss.str();
            group.dof = GetDOF();
            group.offset = offset;
            offset += group.dof;
            _spec._vgroups.push_back(group);
        }

        ConfigurationSpecification::Group group;
        group.name = str(boost::format("affine_transform %s %d")%GetName()%DOF_Transform);
        group.offset = offset;
        group.dof = RaveGetAffineDOF(DOF_Transform);
        _spec._vgroups.push_back(group);
    }

    // set the "self" extra geometry group
    std::string selfgroup("self");
    FOREACH(itlink, _veclinks) {
        if( (*itlink)->_info._mapExtraGeometries.find(selfgroup) == (*itlink)->_info._mapExtraGeometries.end() ) {
            std::vector<GeometryInfoPtr> vgeoms;
            FOREACH(itgeom, (*itlink)->_vGeometries) {
                vgeoms.push_back(GeometryInfoPtr(new GeometryInfo((*itgeom)->GetInfo())));
            }
            (*itlink)->_info._mapExtraGeometries.insert(make_pair(selfgroup, vgeoms));
        }
    }

    _bAreAllJoints1DOFAndNonCircular = true;
    for (size_t ijoint = 0; ijoint < _vecjoints.size(); ++ijoint) {
        if (_vecjoints[ijoint]->GetDOF() != 1 || _vecjoints[ijoint]->IsCircular()) {
            _bAreAllJoints1DOFAndNonCircular = false;
            break;
        }
    }

    // notify any callbacks of the changes
    std::list<UserDataWeakPtr> listRegisteredCallbacks;
    uint32_t index = 0;
    uint32_t parameters = _nParametersChanged;
    while(parameters && index < _vlistRegisteredCallbacks.size()) {
        if( (parameters & 1) &&  _vlistRegisteredCallbacks.at(index).size() > 0 ) {
            {
                boost::shared_lock< boost::shared_mutex > lock(GetInterfaceMutex());
                listRegisteredCallbacks = _vlistRegisteredCallbacks.at(index); // copy since it can be changed
            }
            FOREACH(it,listRegisteredCallbacks) {
                ChangeCallbackDataPtr pdata = boost::dynamic_pointer_cast<ChangeCallbackData>(it->lock());
                if( !!pdata ) {
                    pdata->_callback();
                }
            }
        }
        parameters >>= 1;
        index += 1;
    }
    _nParametersChanged = 0;
    RAVELOG_VERBOSE_FORMAT("initialized %s in %fs", GetName()%(1e-6*(utils::GetMicroTime()-starttime)));
}

void KinBody::_DeinitializeInternalInformation()
{
    _nHierarchyComputed = 0; // should reset to inform other elements that kinematics information might not be accurate
}

bool KinBody::IsAttached(const KinBody &body) const
{
    if(this == &body ) {
        return true;
    }
    std::set<KinBodyConstPtr> dummy;
    return _IsAttached(body, dummy);
}

void KinBody::GetAttached(std::set<KinBodyPtr>&setAttached) const
{
    setAttached.insert(boost::const_pointer_cast<KinBody>(shared_kinbody_const()));
    FOREACHC(itbody,_listAttachedBodies) {
        KinBodyPtr pattached = itbody->lock();
        if( !!pattached && setAttached.insert(pattached).second ) {
            pattached->GetAttached(setAttached);
        }
    }
}

void KinBody::GetAttached(std::set<KinBodyConstPtr>&setAttached) const
{
    setAttached.insert(shared_kinbody_const());
    FOREACHC(itbody,_listAttachedBodies) {
        KinBodyConstPtr pattached = itbody->lock();
        if( !!pattached && setAttached.insert(pattached).second ) {
            pattached->GetAttached(setAttached);
        }
    }
}

bool KinBody::HasAttached() const
{
    return _listAttachedBodies.size() > 0;
}

bool KinBody::_IsAttached(const KinBody &body, std::set<KinBodyConstPtr>&setChecked) const
{
    if( !setChecked.insert(shared_kinbody_const()).second ) {
        return false;
    }
    FOREACHC(itbody,_listAttachedBodies) {
        KinBodyConstPtr pattached = itbody->lock();
        if( !!pattached && ((pattached.get() == &body)|| pattached->_IsAttached(body,setChecked)) ) {
            return true;
        }
    }
    return false;
}

void KinBody::_AttachBody(KinBodyPtr pbody)
{
    _listAttachedBodies.push_back(pbody);
    pbody->_listAttachedBodies.push_back(shared_kinbody());
    _PostprocessChangedParameters(Prop_BodyAttached);
}

bool KinBody::_RemoveAttachedBody(KinBody &body)
{
    int numremoved = 0;
    FOREACH(it,_listAttachedBodies) {
        if( it->lock().get() == &body ) {
            _listAttachedBodies.erase(it);
            numremoved++;
            break;
        }
    }

    FOREACH(it, body._listAttachedBodies) {
        if( it->lock().get() == this ) { // need to compare lock pointer since cannot rely on shared_kinbody() since in a destructor this will crash
            body._listAttachedBodies.erase(it);
            numremoved++;
            break;
        }
    }

    if( numremoved > 0 ) {
        _PostprocessChangedParameters(Prop_BodyAttached);
    }

    return numremoved == 2;
}

void KinBody::Enable(bool bEnable)
{
    bool bchanged = false;
    FOREACH(it, _veclinks) {
        if( (*it)->_info._bIsEnabled != bEnable ) {
            (*it)->_info._bIsEnabled = bEnable;
            _nNonAdjacentLinkCache &= ~AO_Enabled;
            bchanged = true;
        }
    }
    if( bchanged ) {
        _PostprocessChangedParameters(Prop_LinkEnable);
    }
}

bool KinBody::IsEnabled() const
{
    FOREACHC(it, _veclinks) {
        if((*it)->IsEnabled()) {
            return true;
        }
    }
    return false;
}

bool KinBody::SetVisible(bool visible)
{
    bool bchanged = false;
    FOREACH(it, _veclinks) {
        FOREACH(itgeom,(*it)->_vGeometries) {
            if( (*itgeom)->IsVisible() != visible ) {
                (*itgeom)->_info._bVisible = visible;
                bchanged = true;
            }
        }
    }
    if( bchanged ) {
        _PostprocessChangedParameters(Prop_LinkDraw);
        return true;
    }
    return false;
}

bool KinBody::IsVisible() const
{
    FOREACHC(it, _veclinks) {
        if((*it)->IsVisible()) {
            return true;
        }
    }
    return false;
}

int KinBody::GetEnvironmentId() const
{
    return _environmentid;
}

int8_t KinBody::DoesAffect(int jointindex, int linkindex ) const
{
    CHECK_INTERNAL_COMPUTATION0;
    OPENRAVE_ASSERT_FORMAT(jointindex >= 0 && jointindex < (int)_vecjoints.size(), "body %s jointindex %d invalid (num joints %d)", GetName()%jointindex%_vecjoints.size(), ORE_InvalidArguments);
    OPENRAVE_ASSERT_FORMAT(linkindex >= 0 && linkindex < (int)_veclinks.size(), "body %s linkindex %d invalid (num links %d)", GetName()%linkindex%_veclinks.size(), ORE_InvalidArguments);
    return _vJointsAffectingLinks.at(jointindex*_veclinks.size()+linkindex);
}

int8_t KinBody::DoesDOFAffectLink(int dofindex, int linkindex ) const
{
    CHECK_INTERNAL_COMPUTATION0;
    OPENRAVE_ASSERT_FORMAT(dofindex >= 0 && dofindex < GetDOF(), "body %s dofindex %d invalid (num dofs %d)", GetName()%GetDOF(), ORE_InvalidArguments);
    OPENRAVE_ASSERT_FORMAT(linkindex >= 0 && linkindex < (int)_veclinks.size(), "body %s linkindex %d invalid (num links %d)", GetName()%linkindex%_veclinks.size(), ORE_InvalidArguments);
    int jointindex = _vDOFIndices.at(dofindex);
    return _vJointsAffectingLinks.at(jointindex*_veclinks.size()+linkindex);
}

void KinBody::SetNonCollidingConfiguration()
{
    _ResetInternalCollisionCache();
    vector<dReal> vdoflastsetvalues;
    GetLinkTransformations(_vInitialLinkTransformations, vdoflastsetvalues);
}

void KinBody::_ResetInternalCollisionCache()
{
    _nNonAdjacentLinkCache = 0x80000000;
    FOREACH(it,_vNonAdjacentLinks) {
        it->resize(0);
    }
}

bool CompareNonAdjacentFarthest(int pair0, int pair1)
{
    // order so that farthest links are first. if equal, then prioritize links that are furthest down the chain.
    int pair0link0 = (pair0&0xffff);
    int pair0link1 = ((pair0>>16)&0xffff);
    int dist0 = pair0link1 - pair0link0; // link1 > link0
    int pair1link0 = (pair1&0xffff);
    int pair1link1 = ((pair1>>16)&0xffff);
    int dist1 = pair1link1 - pair1link0; // link1 > link0
    if( dist0 == dist1 ) {
        if( pair0link1 == pair1link1 ) {
            return pair0link0 > pair1link0;
        }
        else {
            return pair0link1 > pair1link1;
        }
    }
    return dist0 > dist1;
}

const std::vector<int>& KinBody::GetNonAdjacentLinks(int adjacentoptions) const
{
    class TransformsSaver
    {
public:
        TransformsSaver(KinBodyConstPtr pbody) : _pbody(pbody) {
            _pbody->GetLinkTransformations(vcurtrans, _vdoflastsetvalues);
        }
        ~TransformsSaver() {
            for(size_t i = 0; i < _pbody->_veclinks.size(); ++i) {
                boost::static_pointer_cast<Link>(_pbody->_veclinks[i])->_info._t = vcurtrans.at(i);
            }
            for(size_t i = 0; i < _pbody->_vecjoints.size(); ++i) {
                for(int j = 0; j < _pbody->_vecjoints[i]->GetDOF(); ++j) {
                    _pbody->_vecjoints[i]->_doflastsetvalues[j] = _vdoflastsetvalues.at(_pbody->_vecjoints[i]->GetDOFIndex()+j);
                }
            }
        }
private:
        KinBodyConstPtr _pbody;
        std::vector<Transform> vcurtrans;
        std::vector<dReal> _vdoflastsetvalues;
    };

    CHECK_INTERNAL_COMPUTATION;
    if( _nNonAdjacentLinkCache & 0x80000000 ) {
        // Check for colliding link pairs given the initial pose _vInitialLinkTransformations
        // this is actually weird, we need to call the individual link collisions on a const body. in order to pull this off, we need to be very careful with the body state.
        TransformsSaver saver(shared_kinbody_const());
        CollisionCheckerBasePtr collisionchecker = !!_selfcollisionchecker ? _selfcollisionchecker : GetEnv()->GetCollisionChecker();
        CollisionOptionsStateSaver colsaver(collisionchecker,0); // have to reset the collision options
        for(size_t i = 0; i < _veclinks.size(); ++i) {
            boost::static_pointer_cast<Link>(_veclinks[i])->_info._t = _vInitialLinkTransformations.at(i);
        }
        _nUpdateStampId++; // because transforms were modified
        _vNonAdjacentLinks[0].resize(0);
        for(size_t i = 0; i < _veclinks.size(); ++i) {
            for(size_t j = i+1; j < _veclinks.size(); ++j) {
                if((_setAdjacentLinks.find(i|(j<<16)) == _setAdjacentLinks.end())&& !collisionchecker->CheckCollision(LinkConstPtr(_veclinks[i]), LinkConstPtr(_veclinks[j])) ) {
                    _vNonAdjacentLinks[0].push_back(i|(j<<16));
                }
            }
        }
        std::sort(_vNonAdjacentLinks[0].begin(), _vNonAdjacentLinks[0].end(), CompareNonAdjacentFarthest);
        _nUpdateStampId++; // because transforms were modified
        _nNonAdjacentLinkCache = 0;
    }
    if( (_nNonAdjacentLinkCache&adjacentoptions) != adjacentoptions ) {
        int requestedoptions = (~_nNonAdjacentLinkCache)&adjacentoptions;
        // find out what needs to computed
        if( requestedoptions & AO_Enabled ) {
            _vNonAdjacentLinks.at(AO_Enabled).resize(0);
            FOREACHC(itset, _vNonAdjacentLinks[0]) {
                KinBody::LinkConstPtr plink1(_veclinks.at(*itset&0xffff)), plink2(_veclinks.at(*itset>>16));
                if( plink1->IsEnabled() && plink2->IsEnabled() ) {
                    _vNonAdjacentLinks[AO_Enabled].push_back(*itset);
                }
            }
            _nNonAdjacentLinkCache |= AO_Enabled;
            std::sort(_vNonAdjacentLinks[AO_Enabled].begin(), _vNonAdjacentLinks[AO_Enabled].end(), CompareNonAdjacentFarthest);
        }
        else {
            throw OPENRAVE_EXCEPTION_FORMAT(_("no support for adjacentoptions %d"), adjacentoptions,ORE_InvalidArguments);
        }
    }
    return _vNonAdjacentLinks.at(adjacentoptions);
}

const std::set<int>& KinBody::GetAdjacentLinks() const
{
    CHECK_INTERNAL_COMPUTATION;
    return _setAdjacentLinks;
}

void KinBody::SetAdjacentLinks(int linkindex0, int linkindex1)
{
    OPENRAVE_ASSERT_OP(linkindex0,!=,linkindex1);
    if( linkindex0 > linkindex1 ) {
        std::swap(linkindex0, linkindex1);
    }

    _setAdjacentLinks.insert(linkindex0|(linkindex1<<16));
    std::string linkname0 = _veclinks.at(linkindex0)->GetName();
    std::string linkname1 = _veclinks.at(linkindex1)->GetName();
    std::pair<std::string, std::string> adjpair = std::make_pair(linkname0, linkname1);
    if( find(_vForcedAdjacentLinks.begin(), _vForcedAdjacentLinks.end(), adjpair) == _vForcedAdjacentLinks.end() ) {
        _vForcedAdjacentLinks.push_back(adjpair);
    }
    _ResetInternalCollisionCache();
}

void KinBody::Clone(InterfaceBaseConstPtr preference, int cloningoptions)
{
    InterfaceBase::Clone(preference,cloningoptions);
    KinBodyConstPtr r = RaveInterfaceConstCast<KinBody>(preference);

    _name = r->_name;
    _nHierarchyComputed = r->_nHierarchyComputed;
    _bMakeJoinedLinksAdjacent = r->_bMakeJoinedLinksAdjacent;
    __hashkinematics = r->__hashkinematics;
    _vTempJoints = r->_vTempJoints;

    _veclinks.resize(0); _veclinks.reserve(r->_veclinks.size());
    FOREACHC(itlink, r->_veclinks) {
        LinkPtr pnewlink(new Link(shared_kinbody()));
        // TODO should create a Link::Clone method
        *pnewlink = **itlink; // be careful of copying pointers
        pnewlink->_parent = shared_kinbody();
        // have to copy all the geometries too!
        std::vector<Link::GeometryPtr> vnewgeometries(pnewlink->_vGeometries.size());
        for(size_t igeom = 0; igeom < vnewgeometries.size(); ++igeom) {
            vnewgeometries[igeom].reset(new Link::Geometry(pnewlink, pnewlink->_vGeometries[igeom]->_info));
        }
        pnewlink->_vGeometries = vnewgeometries;
        _veclinks.push_back(pnewlink);
    }

    _vecjoints.resize(0); _vecjoints.reserve(r->_vecjoints.size());
    FOREACHC(itjoint, r->_vecjoints) {
        JointPtr pnewjoint(new Joint(shared_kinbody()));
        *pnewjoint = **itjoint; // be careful of copying pointers!
        pnewjoint->_parent = shared_kinbody();
        pnewjoint->_attachedbodies[0] = _veclinks.at((*itjoint)->_attachedbodies[0]->GetIndex());
        pnewjoint->_attachedbodies[1] = _veclinks.at((*itjoint)->_attachedbodies[1]->GetIndex());
        _vecjoints.push_back(pnewjoint);
    }

    _vPassiveJoints.resize(0); _vPassiveJoints.reserve(r->_vPassiveJoints.size());
    FOREACHC(itjoint, r->_vPassiveJoints) {
        JointPtr pnewjoint(new Joint(shared_kinbody()));
        *pnewjoint = **itjoint; // be careful of copying pointers!
        pnewjoint->_parent = shared_kinbody();
        pnewjoint->_attachedbodies[0] = _veclinks.at((*itjoint)->_attachedbodies[0]->GetIndex());
        pnewjoint->_attachedbodies[1] = _veclinks.at((*itjoint)->_attachedbodies[1]->GetIndex());
        _vPassiveJoints.push_back(pnewjoint);
    }

    _vTopologicallySortedJoints.resize(0); _vTopologicallySortedJoints.resize(r->_vTopologicallySortedJoints.size());
    FOREACHC(itjoint, r->_vTopologicallySortedJoints) {
        _vTopologicallySortedJoints.push_back(_vecjoints.at((*itjoint)->GetJointIndex()));
    }
    _vTopologicallySortedJointsAll.resize(0); _vTopologicallySortedJointsAll.resize(r->_vTopologicallySortedJointsAll.size());
    FOREACHC(itjoint, r->_vTopologicallySortedJointsAll) {
        std::vector<JointPtr>::const_iterator it = find(r->_vecjoints.begin(),r->_vecjoints.end(),*itjoint);
        if( it != r->_vecjoints.end() ) {
            _vTopologicallySortedJointsAll.push_back(_vecjoints.at(it-r->_vecjoints.begin()));
        }
        else {
            it = find(r->_vPassiveJoints.begin(), r->_vPassiveJoints.end(),*itjoint);
            if( it != r->_vPassiveJoints.end() ) {
                _vTopologicallySortedJointsAll.push_back(_vPassiveJoints.at(it-r->_vPassiveJoints.begin()));
            }
            else {
                throw OPENRAVE_EXCEPTION_FORMAT(_("joint %s doesn't belong to anythong?"),(*itjoint)->GetName(), ORE_Assert);
            }
        }
    }
    _vDOFOrderedJoints = r->_vDOFOrderedJoints;
    _vJointsAffectingLinks = r->_vJointsAffectingLinks;
    _vDOFIndices = r->_vDOFIndices;

    _setAdjacentLinks = r->_setAdjacentLinks;
    _vInitialLinkTransformations = r->_vInitialLinkTransformations;
    _vForcedAdjacentLinks = r->_vForcedAdjacentLinks;
    _vAllPairsShortestPaths = r->_vAllPairsShortestPaths;
    _vClosedLoopIndices = r->_vClosedLoopIndices;
    _vClosedLoops.resize(0); _vClosedLoops.reserve(r->_vClosedLoops.size());
    FOREACHC(itloop,_vClosedLoops) {
        _vClosedLoops.push_back(std::vector< std::pair<LinkPtr,JointPtr> >());
        FOREACHC(it,*itloop) {
            _vClosedLoops.back().emplace_back(_veclinks.at(it->first->GetIndex()), JointPtr());
            // the joint might be in _vPassiveJoints
            std::vector<JointPtr>::const_iterator itjoint = find(r->_vecjoints.begin(),r->_vecjoints.end(),it->second);
            if( itjoint != r->_vecjoints.end() ) {
                _vClosedLoops.back().back().second = _vecjoints.at(itjoint-r->_vecjoints.begin());
            }
            else {
                itjoint = find(r->_vPassiveJoints.begin(), r->_vPassiveJoints.end(),it->second);
                if( itjoint != r->_vPassiveJoints.end() ) {
                    _vClosedLoops.back().back().second = _vPassiveJoints.at(itjoint-r->_vPassiveJoints.begin());
                }
                else {
                    throw OPENRAVE_EXCEPTION_FORMAT(_("joint %s in closed loop doesn't belong to anythong?"),(*itjoint)->GetName(), ORE_Assert);
                }
            }
        }
    }

    _listAttachedBodies.clear(); // will be set in the environment
    if( !(cloningoptions & Clone_IgnoreAttachedBodies) ) {
        FOREACHC(itatt, r->_listAttachedBodies) {
            KinBodyConstPtr pattref = itatt->lock();
            if( !!pattref ) {
                _listAttachedBodies.push_back(GetEnv()->GetBodyFromEnvironmentId(pattref->GetEnvironmentId()));
            }
        }
    }

    // cannot copy the velocities since it requires the physics engine to be initialized with this kinbody, which might not happen before the clone..?
//    std::vector<std::pair<Vector,Vector> > velocities;
//    r->GetLinkVelocities(velocities);
//    SetLinkVelocities(velocities);

    // do not force-reset the callbacks!! since the ChangeCallbackData destructors will crash
    //_listRegisteredCallbacks.clear();

    // cache
    _ResetInternalCollisionCache();

    // clone the grabbed bodies, note that this can fail if the new cloned environment hasn't added the bodies yet (check out Environment::Clone)
    _vGrabbedBodies.resize(0);
    FOREACHC(itgrabbedref, r->_vGrabbedBodies) {
        GrabbedConstPtr pgrabbedref = boost::dynamic_pointer_cast<Grabbed const>(*itgrabbedref);

        KinBodyPtr pbodyref = pgrabbedref->_pgrabbedbody.lock();
        KinBodyPtr pgrabbedbody;
        if( !!pbodyref ) {
            pgrabbedbody = GetEnv()->GetBodyFromEnvironmentId(pbodyref->GetEnvironmentId());
            BOOST_ASSERT(pgrabbedbody->GetName() == pbodyref->GetName());

            GrabbedPtr pgrabbed(new Grabbed(pgrabbedbody,_veclinks.at(KinBody::LinkPtr(pgrabbedref->_plinkrobot)->GetIndex())));
            pgrabbed->_troot = pgrabbedref->_troot;
            pgrabbed->_listNonCollidingLinks.clear();
            FOREACHC(itlinkref, pgrabbedref->_listNonCollidingLinks) {
                pgrabbed->_listNonCollidingLinks.push_back(_veclinks.at((*itlinkref)->GetIndex()));
            }
            _vGrabbedBodies.push_back(pgrabbed);
        }
    }

    _nUpdateStampId++; // update the stamp instead of copying
}

void KinBody::_PostprocessChangedParameters(uint32_t parameters)
{
    _nUpdateStampId++;
    if( _nHierarchyComputed == 1 ) {
        _nParametersChanged |= parameters;
        return;
    }

    if( (parameters & Prop_JointMimic) == Prop_JointMimic || (parameters & Prop_LinkStatic) == Prop_LinkStatic) {
        KinBodyStateSaver saver(shared_kinbody(),Save_LinkTransformation);
        vector<dReal> vzeros(GetDOF(),0);
        SetDOFValues(vzeros,Transform(),true);
        _ComputeInternalInformation();
    }
    // do not change hash if geometry changed!
    if( !!(parameters & (Prop_LinkDynamics|Prop_LinkGeometry|Prop_JointMimic)) ) {
        __hashkinematics.resize(0);
    }

    if( (parameters&Prop_LinkEnable) == Prop_LinkEnable ) {
        // check if any regrabbed bodies have the link in _listNonCollidingLinks and the link is enabled, or are missing the link in _listNonCollidingLinks and the link is disabled
        std::map<GrabbedPtr, list<KinBody::LinkConstPtr> > mapcheckcollisions;
        FOREACH(itlink,_veclinks) {
            if( (*itlink)->IsEnabled() ) {
                FOREACH(itgrabbed,_vGrabbedBodies) {
                    GrabbedPtr pgrabbed = boost::dynamic_pointer_cast<Grabbed>(*itgrabbed);
                    if( find(pgrabbed->GetRigidlyAttachedLinks().begin(),pgrabbed->GetRigidlyAttachedLinks().end(), *itlink) == pgrabbed->GetRigidlyAttachedLinks().end() ) {
                        std::list<KinBody::LinkConstPtr>::iterator itnoncolliding = find(pgrabbed->_listNonCollidingLinks.begin(),pgrabbed->_listNonCollidingLinks.end(),*itlink);
                        if( itnoncolliding != pgrabbed->_listNonCollidingLinks.end() ) {
                            if( pgrabbed->WasLinkNonColliding(*itlink) == 0 ) {
                                pgrabbed->_listNonCollidingLinks.erase(itnoncolliding);
                            }
                            mapcheckcollisions[pgrabbed].push_back(*itlink);
                        }
                        else {
                            // try to restore
                            if( pgrabbed->WasLinkNonColliding(*itlink) == 1 ) {
                                pgrabbed->_listNonCollidingLinks.push_back(*itlink);
                            }
                        }
                    }
                }
            }
            else {
                // add since it is disabled?
                FOREACH(itgrabbed,_vGrabbedBodies) {
                    GrabbedPtr pgrabbed = boost::dynamic_pointer_cast<Grabbed>(*itgrabbed);
                    if( find(pgrabbed->GetRigidlyAttachedLinks().begin(),pgrabbed->GetRigidlyAttachedLinks().end(), *itlink) == pgrabbed->GetRigidlyAttachedLinks().end() ) {
                        if( find(pgrabbed->_listNonCollidingLinks.begin(),pgrabbed->_listNonCollidingLinks.end(),*itlink) == pgrabbed->_listNonCollidingLinks.end() ) {
                            if( pgrabbed->WasLinkNonColliding(*itlink) != 0 ) {
                                pgrabbed->_listNonCollidingLinks.push_back(*itlink);
                            }
                        }
                    }
                }
            }
        }

//        if( mapcheckcollisions.size() > 0 ) {
//            CollisionOptionsStateSaver colsaver(GetEnv()->GetCollisionChecker(),0); // have to reset the collision options
//            FOREACH(itgrabbed, mapcheckcollisions) {
//                KinBodyPtr pgrabbedbody(itgrabbed->first->_pgrabbedbody);
//                _RemoveAttachedBody(pgrabbedbody);
//                CallOnDestruction destructionhook(boost::bind(&RobotBase::_AttachBody,this,pgrabbedbody));
//                FOREACH(itlink, itgrabbed->second) {
//                    if( pchecker->CheckCollision(*itlink, KinBodyConstPtr(pgrabbedbody)) ) {
//                        itgrabbed->first->_listNonCollidingLinks.remove(*itlink);
//                    }
//                }
//            }
//        }
    }

    std::list<UserDataWeakPtr> listRegisteredCallbacks;
    uint32_t index = 0;
    while(parameters && index < _vlistRegisteredCallbacks.size()) {
        if( (parameters & 1) &&  _vlistRegisteredCallbacks.at(index).size() > 0 ) {
            {
                boost::shared_lock< boost::shared_mutex > lock(GetInterfaceMutex());
                listRegisteredCallbacks = _vlistRegisteredCallbacks.at(index); // copy since it can be changed
            }
            FOREACH(it,listRegisteredCallbacks) {
                ChangeCallbackDataPtr pdata = boost::dynamic_pointer_cast<ChangeCallbackData>(it->lock());
                if( !!pdata ) {
                    pdata->_callback();
                }
            }
        }
        parameters >>= 1;
        index += 1;
    }
}

void KinBody::Serialize(BaseXMLWriterPtr writer, int options) const
{
    InterfaceBase::Serialize(writer,options);
}

void KinBody::serialize(std::ostream& o, int options) const
{
    o << _veclinks.size() << " ";
    FOREACHC(it,_veclinks) {
        (*it)->serialize(o,options);
    }
    o << _vecjoints.size() << " ";
    FOREACHC(it,_vecjoints) {
        (*it)->serialize(o,options);
    }
    o << _vPassiveJoints.size() << " ";
    FOREACHC(it,_vPassiveJoints) {
        (*it)->serialize(o,options);
    }
}

void KinBody::SetZeroConfiguration()
{
    std::vector<Vector> vaxes;
    FOREACH(itjoint,_vecjoints) {
        vaxes.resize((*itjoint)->GetDOF());
        for(size_t i = 0; i < vaxes.size(); ++i) {
            vaxes[i] = (*itjoint)->GetInternalHierarchyLeftTransform().rotate((*itjoint)->GetInternalHierarchyAxis(i));
        }
        (*itjoint)->_ComputeInternalInformation((*itjoint)->GetFirstAttached(), (*itjoint)->GetSecondAttached(),(*itjoint)->GetInternalHierarchyLeftTransform().trans,vaxes,std::vector<dReal>());
    }
}

const std::string& KinBody::GetKinematicsGeometryHash() const
{
    CHECK_INTERNAL_COMPUTATION;
    if( __hashkinematics.size() == 0 ) {
        ostringstream ss;
        ss << std::fixed << std::setprecision(SERIALIZATION_PRECISION);
        // should add dynamics since that affects a lot how part is treated.
        serialize(ss,SO_Kinematics|SO_Geometry|SO_Dynamics);
        __hashkinematics = utils::GetMD5HashString(ss.str());
    }
    return __hashkinematics;
}

void KinBody::SetConfigurationValues(std::vector<dReal>::const_iterator itvalues, uint32_t checklimits)
{
    vector<dReal> vdofvalues(GetDOF());
    if( GetDOF() > 0 ) {
        std::copy(itvalues,itvalues+GetDOF(),vdofvalues.begin());
    }
    Transform t;
    RaveGetTransformFromAffineDOFValues(t,itvalues+GetDOF(),DOF_Transform);
    SetDOFValues(vdofvalues,t,checklimits);
}

void KinBody::GetConfigurationValues(std::vector<dReal>&v) const
{
    GetDOFValues(v);
    v.resize(GetDOF()+RaveGetAffineDOF(DOF_Transform));
    RaveGetAffineDOFValuesFromTransform(v.begin()+GetDOF(),GetTransform(),DOF_Transform);
}

ConfigurationSpecification KinBody::GetConfigurationSpecification(const std::string& interpolation) const
{
    CHECK_INTERNAL_COMPUTATION;
    if( interpolation.size() == 0 ) {
        return _spec;
    }
    ConfigurationSpecification spec=_spec;
    FOREACH(itgroup,spec._vgroups) {
        itgroup->interpolation=interpolation;
    }
    return spec;
}

ConfigurationSpecification KinBody::GetConfigurationSpecificationIndices(const std::vector<int>&indices, const std::string& interpolation) const
{
    CHECK_INTERNAL_COMPUTATION;
    ConfigurationSpecification spec;
    if( indices.size() > 0 ) {
        spec._vgroups.resize(1);
        stringstream ss;
        ss << "joint_values " << GetName();
        FOREACHC(it,indices) {
            ss << " " << *it;
        }
        spec._vgroups[0].name = ss.str();
        spec._vgroups[0].dof = indices.size();
        spec._vgroups[0].offset = 0;
        spec._vgroups[0].interpolation=interpolation;
    }
    return spec;
}

UserDataPtr KinBody::RegisterChangeCallback(uint32_t properties, const boost::function<void()>&callback) const
{
    ChangeCallbackDataPtr pdata(new ChangeCallbackData(properties,callback,shared_kinbody_const()));
    boost::unique_lock< boost::shared_mutex > lock(GetInterfaceMutex());

    uint32_t index = 0;
    while(properties) {
        if( properties & 1 ) {
            if( index >= _vlistRegisteredCallbacks.size() ) {
                // have to resize _vlistRegisteredCallbacks, but have to preserve the internal lists since ChangeCallbackData keep track of the list iterators
                std::vector<std::list<UserDataWeakPtr> > vlistRegisteredCallbacks(index+1);
                for(size_t i = 0; i < _vlistRegisteredCallbacks.size(); ++i) {
                    vlistRegisteredCallbacks[i].swap(_vlistRegisteredCallbacks[i]);
                }
                _vlistRegisteredCallbacks.swap(vlistRegisteredCallbacks);
            }
            pdata->_iterators.emplace_back(index, _vlistRegisteredCallbacks.at(index).insert(_vlistRegisteredCallbacks.at(index).end(), pdata));
        }
        properties >>= 1;
        index += 1;
    }
    return pdata;
}

void KinBody::_InitAndAddLink(LinkPtr plink)
{
    CHECK_NO_INTERNAL_COMPUTATION;
    LinkInfo& info = plink->_info;

    // check to make sure there are no repeating names in already added links
    FOREACH(itlink, _veclinks) {
        if( (*itlink)->GetName() == info._name ) {
            throw OPENRAVE_EXCEPTION_FORMAT(_("link %s is declared more than once in body %s"), info._name%GetName(), ORE_InvalidArguments);
        }
    }

    plink->_index = static_cast<int>(_veclinks.size());
    plink->_vGeometries.clear();
    plink->_collision.vertices.clear();
    plink->_collision.indices.clear();
    FOREACHC(itgeominfo,info._vgeometryinfos) {
        Link::GeometryPtr geom(new Link::Geometry(plink,**itgeominfo));
        if( geom->_info._meshcollision.vertices.size() == 0 ) { // try to avoid recomputing
            geom->_info.InitCollisionMesh();
        }
        plink->_vGeometries.push_back(geom);
        plink->_collision.Append(geom->GetCollisionMesh(),geom->GetTransform());
    }
    FOREACHC(itadjacentname, info._vForcedAdjacentLinks) {
        // make sure the same pair isn't added more than once
        std::pair<std::string, std::string> adjpair = std::make_pair(info._name, *itadjacentname);
        if( find(_vForcedAdjacentLinks.begin(), _vForcedAdjacentLinks.end(), adjpair) == _vForcedAdjacentLinks.end() ) {
            _vForcedAdjacentLinks.push_back(adjpair);
        }
    }
    _veclinks.push_back(plink);
}

void KinBody::_InitAndAddJoint(JointPtr pjoint)
{
    CHECK_NO_INTERNAL_COMPUTATION;
    // check to make sure there are no repeating names in already added links
    JointInfo& info = pjoint->_info;
    FOREACH(itjoint, _vecjoints) {
        if( (*itjoint)->GetName() == info._name ) {
            throw OPENRAVE_EXCEPTION_FORMAT(_("joint %s is declared more than once in body %s"), info._name%GetName(), ORE_InvalidArguments);
        }
    }

    for(size_t i = 0; i < info._vmimic.size(); ++i) {
        if( !!info._vmimic[i] ) {
            pjoint->_vmimic[i].reset(new Mimic());
            pjoint->_vmimic[i]->_equations = info._vmimic[i]->_equations;
        }
    }
    LinkPtr plink0, plink1;
    FOREACHC(itlink, _veclinks) {
        if( (*itlink)->_info._name == info._linkname0 ) {
            plink0 = *itlink;
            if( !!plink1 ) {
                break;
            }
            }
        if( (*itlink)->_info._name == info._linkname1 ) {
            plink1 = *itlink;
            if( !!plink0 ) {
                break;
            }
        }
    }
    OPENRAVE_ASSERT_FORMAT(!!plink0&&!!plink1, "cannot find links '%s' and '%s' of body '%s' joint %s ", info._linkname0%info._linkname1%GetName()%info._name, ORE_Failed);
    std::vector<Vector> vaxes(pjoint->GetDOF());
    std::copy(info._vaxes.begin(),info._vaxes.begin()+vaxes.size(), vaxes.begin());
    pjoint->_ComputeInternalInformation(plink0, plink1, info._vanchor, vaxes, info._vcurrentvalues);
    if( info._bIsActive ) {
        _vecjoints.push_back(pjoint);
    }
    else {
        _vPassiveJoints.push_back(pjoint);
    }
}

} // end namespace OpenRAVE<|MERGE_RESOLUTION|>--- conflicted
+++ resolved
@@ -434,10 +434,6 @@
 void KinBody::GetDOFIntervalIndices(std::vector<int>& vintindices, const std::vector<int>& vdofindices) const {
     CHECK_INTERNAL_COMPUTATION;
     const size_t ndofindices = vdofindices.size();
-<<<<<<< HEAD
-    const dReal twopi = 2.0 * M_PI;
-=======
->>>>>>> 091f47e3
     
     if( ndofindices == 0 ) {
         vintindices.clear();
@@ -453,11 +449,7 @@
             OPENRAVE_ASSERT_OP_FORMAT0(toadd,           ==, 0, "only support one-dof joint for now", ORE_NotImplemented);
             OPENRAVE_ASSERT_OP_FORMAT0(joint->GetDOF(), ==, 1, "only support one-dof joint for now", ORE_NotImplemented);
             joint->GetValues(vdofvalues, true);
-<<<<<<< HEAD
-            vintindices.push_back(joint->IsRevolute(0) ? ceil((vdofvalues.back() - M_PI)/twopi) : 0);
-=======
             vintindices.push_back(joint->IsRevolute(0) ? geometry::ComputeTwoPiIntervalIndex(vdofvalues.back()) : 0);
->>>>>>> 091f47e3
         }
     }
     else {
@@ -470,11 +462,7 @@
             if(pjoint->IsRevolute(0)) {
                 const dReal dofvalue = pjoint->GetValue(dofindex - pjoint->GetDOFIndex());
                 // (-pi, pi] has 2*pi interval index 0, (-3*pi, -pi] index -1, (pi, 3*pi] index 1, etc.
-<<<<<<< HEAD
-                vintindices[i] = ceil((dofvalue - M_PI)/twopi);
-=======
                 vintindices[i] = geometry::ComputeTwoPiIntervalIndex(dofvalue);
->>>>>>> 091f47e3
             }
             ++i;
         }
