// -*- coding: utf-8 -*-
// Copyright (C) 2006-2012 Rosen Diankov (rosen.diankov@gmail.com)
//
// This file is part of OpenRAVE.
// OpenRAVE is free software: you can redistribute it and/or modify
// it under the terms of the GNU Lesser General Public License as published by
// the Free Software Foundation, either version 3 of the License, or
// at your option) any later version.
//
// This program is distributed in the hope that it will be useful,
// but WITHOUT ANY WARRANTY; without even the implied warranty of
// MERCHANTABILITY or FITNESS FOR A PARTICULAR PURPOSE.  See the
// GNU Lesser General Public License for more details.
//
// You should have received a copy of the GNU Lesser General Public License
// along with this program.  If not, see <http://www.gnu.org/licenses/>.
#include "libopenrave.h"
#include <algorithm>

// used for functions that are also used internally
#define CHECK_NO_INTERNAL_COMPUTATION OPENRAVE_ASSERT_FORMAT(_nHierarchyComputed == 0, "body %s cannot be added to environment when doing this operation, current value is %d", GetName()%_nHierarchyComputed, ORE_InvalidState);
#define CHECK_INTERNAL_COMPUTATION0 OPENRAVE_ASSERT_FORMAT(_nHierarchyComputed != 0, "body %s internal structures need to be computed, current value is %d. Are you sure Environment::AddRobot/AddKinBody was called?", GetName()%_nHierarchyComputed, ORE_NotInitialized);
#define CHECK_INTERNAL_COMPUTATION OPENRAVE_ASSERT_FORMAT(_nHierarchyComputed == 2, "body %s internal structures need to be computed, current value is %d. Are you sure Environment::AddRobot/AddKinBody was called?", GetName()%_nHierarchyComputed, ORE_NotInitialized);

namespace OpenRAVE {

class ChangeCallbackData : public UserData
{
public:
    ChangeCallbackData(int properties, const boost::function<void()>& callback, KinBodyConstPtr pbody) : _properties(properties), _callback(callback), _pweakbody(pbody) {
    }
    virtual ~ChangeCallbackData() {
        KinBodyConstPtr pbody = _pweakbody.lock();
        if( !!pbody ) {
            boost::unique_lock< boost::shared_mutex > lock(pbody->GetInterfaceMutex());
            FOREACH(itinfo, _iterators) {
                pbody->_vlistRegisteredCallbacks.at(itinfo->first).erase(itinfo->second);
            }
        }
    }

    list< std::pair<uint32_t, list<UserDataWeakPtr>::iterator> > _iterators;
    int _properties;
    boost::function<void()> _callback;
protected:
    boost::weak_ptr<KinBody const> _pweakbody;
};

class CallFunctionAtDestructor
{
public:
    CallFunctionAtDestructor(const boost::function<void()>& fn) : _fn(fn) {
    }
    ~CallFunctionAtDestructor() {
        _fn();
    }

protected:
    boost::function<void()> _fn;
};

typedef boost::shared_ptr<ChangeCallbackData> ChangeCallbackDataPtr;

ElectricMotorActuatorInfo::ElectricMotorActuatorInfo()
{
    gear_ratio = 0;
    assigned_power_rating = 0;
    max_speed = 0;
    no_load_speed = 0;
    stall_torque = 0;
    max_instantaneous_torque = 0;
    nominal_torque = 0;
    rotor_inertia = 0;
    torque_constant = 0;
    nominal_voltage = 0;
    speed_constant = 0;
    starting_current = 0;
    terminal_resistance = 0;
    coloumb_friction = 0;
    viscous_friction = 0;
}


void ElectricMotorActuatorInfo::SerializeJSON(rapidjson::Value& value, rapidjson::Document::AllocatorType& allocator, dReal fUnitScale, int options) const
{
    OpenRAVE::JSON::SetJsonValueByKey(value, "modelType", model_type, allocator);
    OpenRAVE::JSON::SetJsonValueByKey(value, "assignedPowerRating", assigned_power_rating, allocator);
    OpenRAVE::JSON::SetJsonValueByKey(value, "maxSpeed", max_speed, allocator);
    OpenRAVE::JSON::SetJsonValueByKey(value, "noLoadSpeed", no_load_speed, allocator);
    OpenRAVE::JSON::SetJsonValueByKey(value, "stallTorque", stall_torque, allocator);
    OpenRAVE::JSON::SetJsonValueByKey(value, "maxInstantaneousTorque", max_instantaneous_torque, allocator);
    OpenRAVE::JSON::SetJsonValueByKey(value, "nominalSpeedTorquePoints", nominal_speed_torque_points, allocator);
    OpenRAVE::JSON::SetJsonValueByKey(value, "maxSpeedTorquePoints", max_speed_torque_points, allocator);
    OpenRAVE::JSON::SetJsonValueByKey(value, "nominalTorque", nominal_torque, allocator);
    OpenRAVE::JSON::SetJsonValueByKey(value, "rotorInertia", rotor_inertia, allocator);
    OpenRAVE::JSON::SetJsonValueByKey(value, "torqueConstant", torque_constant, allocator);
    OpenRAVE::JSON::SetJsonValueByKey(value, "nominalVoltage", nominal_voltage, allocator);
    OpenRAVE::JSON::SetJsonValueByKey(value, "speedConstant", speed_constant, allocator);
    OpenRAVE::JSON::SetJsonValueByKey(value, "startingCurrent", starting_current, allocator);
    OpenRAVE::JSON::SetJsonValueByKey(value, "terminalResistance", terminal_resistance, allocator);
    OpenRAVE::JSON::SetJsonValueByKey(value, "gearRatio", gear_ratio, allocator);
    OpenRAVE::JSON::SetJsonValueByKey(value, "coloumbFriction", coloumb_friction, allocator);
    OpenRAVE::JSON::SetJsonValueByKey(value, "viscousFriction", viscous_friction, allocator);
}

void ElectricMotorActuatorInfo::DeserializeJSON(const rapidjson::Value& value, dReal fUnitScale)
{
    OpenRAVE::JSON::LoadJsonValueByKey(value, "modelType", model_type);
    OpenRAVE::JSON::LoadJsonValueByKey(value, "assignedPowerRating", assigned_power_rating);
    OpenRAVE::JSON::LoadJsonValueByKey(value, "maxSpeed", max_speed);
    OpenRAVE::JSON::LoadJsonValueByKey(value, "noLoadSpeed", no_load_speed);
    OpenRAVE::JSON::LoadJsonValueByKey(value, "stallTorque", stall_torque);
    OpenRAVE::JSON::LoadJsonValueByKey(value, "maxInstantaneousTorque", max_instantaneous_torque);
    OpenRAVE::JSON::LoadJsonValueByKey(value, "nominalSpeedTorquePoints", nominal_speed_torque_points);
    OpenRAVE::JSON::LoadJsonValueByKey(value, "maxSpeedTorquePoints", max_speed_torque_points);
    OpenRAVE::JSON::LoadJsonValueByKey(value, "nominalTorque", nominal_torque);
    OpenRAVE::JSON::LoadJsonValueByKey(value, "rotorInertia", rotor_inertia);
    OpenRAVE::JSON::LoadJsonValueByKey(value, "torqueConstant", torque_constant);
    OpenRAVE::JSON::LoadJsonValueByKey(value, "nominalVoltage", nominal_voltage);
    OpenRAVE::JSON::LoadJsonValueByKey(value, "speedConstant", speed_constant);
    OpenRAVE::JSON::LoadJsonValueByKey(value, "startingCurrent", starting_current);
    OpenRAVE::JSON::LoadJsonValueByKey(value, "terminalResistance", terminal_resistance);
    OpenRAVE::JSON::LoadJsonValueByKey(value, "gearRatio", gear_ratio);
    OpenRAVE::JSON::LoadJsonValueByKey(value, "coloumbFriction", coloumb_friction);
    OpenRAVE::JSON::LoadJsonValueByKey(value, "viscousFriction", viscous_friction);
}


void KinBody::KinBodyInfo::SerializeJSON(rapidjson::Value& value, rapidjson::Document::AllocatorType& allocator, dReal fUnitScale, int options) const
{
    OpenRAVE::JSON::SetJsonValueByKey(value, "id", _id, allocator);
    OpenRAVE::JSON::SetJsonValueByKey(value, "uri", _uri, allocator);
    if (_vLinkInfos.size() > 0) {
        rapidjson::Value rLinkInfoValues;
        rLinkInfoValues.SetArray();
        rLinkInfoValues.Reserve(_vLinkInfos.size(), allocator);
        FOREACHC(it, _vLinkInfos) {
            rapidjson::Value linkInfoValue;
            (*it)->SerializeJSON(linkInfoValue, allocator, fUnitScale, options);
            rLinkInfoValues.PushBack(linkInfoValue, allocator);
        }
        value.AddMember("links", rLinkInfoValues, allocator);
    }

    if (_vJointInfos.size() > 0) {
        rapidjson::Value rJointInfoValues;
        rJointInfoValues.SetArray();
        rJointInfoValues.Reserve(_vJointInfos.size(), allocator);
        FOREACHC(it, _vJointInfos) {
            rapidjson::Value jointInfoValue;
            (*it)->SerializeJSON(jointInfoValue, allocator, fUnitScale, options);
            rJointInfoValues.PushBack(jointInfoValue, allocator);
        }
        value.AddMember("joints", rJointInfoValues, allocator);
    }
}

void KinBody::KinBodyInfo::DeserializeJSON(const rapidjson::Value& value, dReal fUnitScale)
{
<<<<<<< HEAD
    OpenRAVE::JSON::LoadJsonValueByKey(value, "id", _id);
    OpenRAVE::JSON::LoadJsonValueByKey(value, "uri", _uri);
=======
>>>>>>> cd6e24fb

    OpenRAVE::JSON::LoadJsonValueByKey(value, "id", _id);
    OpenRAVE::JSON::LoadJsonValueByKey(value, "uri", _uri);
    if (_uri.empty()) {
        OPENRAVE_ASSERT_FORMAT0(!_id.empty(), "kinbody uri and id are empty", ORE_Failed);
        _uri = "#" + _id;
    }
    _vLinkInfos.clear();
    if (value.HasMember("links")) {
        _vLinkInfos.reserve(value["links"].Size());
        for (size_t iLinkInfo = 0; iLinkInfo < value["links"].Size(); iLinkInfo++) {
            LinkInfoPtr pLinkInfo(new LinkInfo());
            pLinkInfo->DeserializeJSON(value["links"][iLinkInfo], fUnitScale);
            _vLinkInfos.push_back(pLinkInfo);
        }
    }
    _vJointInfos.clear();
    if (value.HasMember("joints")) {
        _vJointInfos.reserve(value["joints"].Size());
        for (size_t iJointInfo = 0; iJointInfo < value["joints"].Size(); iJointInfo++) {
            JointInfoPtr pJointInfo(new JointInfo());
            pJointInfo->DeserializeJSON(value["joints"][iJointInfo], fUnitScale);
            _vJointInfos.push_back(pJointInfo);
        }
    }
}


KinBody::KinBody(InterfaceType type, EnvironmentBasePtr penv) : InterfaceBase(type, penv)
{
    _nHierarchyComputed = 0;
    _nParametersChanged = 0;
    _bMakeJoinedLinksAdjacent = true;
    _environmentid = 0;
    _nNonAdjacentLinkCache = 0x80000000;
    _nUpdateStampId = 0;
    _bAreAllJoints1DOFAndNonCircular = false;
}

KinBody::~KinBody()
{
    RAVELOG_VERBOSE_FORMAT("env=%d, destructing kinbody '%s'", GetEnv()->GetId()%GetName());
    Destroy();
}

void KinBody::Destroy()
{
    ReleaseAllGrabbed();
    if( _listAttachedBodies.size() > 0 ) {
        // could be in the environment destructor?
        stringstream ss; ss << GetName() << " still has attached bodies: ";
        FOREACHC(it,_listAttachedBodies) {
            KinBodyPtr pattached = it->lock();
            if( !!pattached ) {
                ss << pattached->GetName();
            }
        }
        RAVELOG_VERBOSE(ss.str());
    }
    _listAttachedBodies.clear();

    _veclinks.clear();
    _vecjoints.clear();
    _vTopologicallySortedJoints.clear();
    _vTopologicallySortedJointsAll.clear();
    _vDOFOrderedJoints.clear();
    _vPassiveJoints.clear();
    _vJointsAffectingLinks.clear();
    _vDOFIndices.clear();

    _setAdjacentLinks.clear();
    _vInitialLinkTransformations.clear();
    _vAllPairsShortestPaths.clear();
    _vClosedLoops.clear();
    _vClosedLoopIndices.clear();
    _vForcedAdjacentLinks.clear();
    _nHierarchyComputed = 0;
    _nParametersChanged = 0;
    _pManageData.reset();

    _ResetInternalCollisionCache();
    _selfcollisionchecker.reset();
}

bool KinBody::InitFromBoxes(const std::vector<AABB>& vaabbs, bool visible, const std::string& uri)
{
    OPENRAVE_ASSERT_FORMAT(GetEnvironmentId()==0, "%s: cannot Init a body while it is added to the environment", GetName(), ORE_Failed);
    Destroy();
    LinkPtr plink(new Link(shared_kinbody()));
    plink->_index = 0;
    plink->_info._name = "base";
    plink->_info._bStatic = true;
    size_t numvertices=0, numindices=0;
    FOREACHC(itab, vaabbs) {
        GeometryInfo info;
        info._type = GT_Box;
        info._t.trans = itab->pos;
        info._bVisible = visible;
        info._vGeomData = itab->extents;
        info._vDiffuseColor=Vector(1,0.5f,0.5f,1);
        info._vAmbientColor=Vector(0.1,0.0f,0.0f,0);
        Link::GeometryPtr geom(new Link::Geometry(plink,info));
        geom->_info.InitCollisionMesh();
        numvertices += geom->GetCollisionMesh().vertices.size();
        numindices += geom->GetCollisionMesh().indices.size();
        plink->_vGeometries.push_back(geom);
    }

    plink->_collision.vertices.reserve(numvertices);
    plink->_collision.indices.reserve(numindices);
    TriMesh trimesh;
    FOREACH(itgeom,plink->_vGeometries) {
        trimesh = (*itgeom)->GetCollisionMesh();
        trimesh.ApplyTransform((*itgeom)->GetTransform());
        plink->_collision.Append(trimesh);
    }
    _veclinks.push_back(plink);
    __struri = uri;
    return true;
}

bool KinBody::InitFromBoxes(const std::vector<OBB>& vobbs, bool visible, const std::string& uri)
{
    OPENRAVE_ASSERT_FORMAT(GetEnvironmentId()==0, "%s: cannot Init a body while it is added to the environment", GetName(), ORE_Failed);
    Destroy();
    LinkPtr plink(new Link(shared_kinbody()));
    plink->_index = 0;
    plink->_info._name = "base";
    plink->_info._bStatic = true;
    size_t numvertices=0, numindices=0;
    FOREACHC(itobb, vobbs) {
        TransformMatrix tm;
        tm.trans = itobb->pos;
        tm.m[0] = itobb->right.x; tm.m[1] = itobb->up.x; tm.m[2] = itobb->dir.x;
        tm.m[4] = itobb->right.y; tm.m[5] = itobb->up.y; tm.m[6] = itobb->dir.y;
        tm.m[8] = itobb->right.z; tm.m[9] = itobb->up.z; tm.m[10] = itobb->dir.z;
        GeometryInfo info;
        info._type = GT_Box;
        info._t = tm;
        info._bVisible = visible;
        info._vGeomData = itobb->extents;
        info._vDiffuseColor=Vector(1,0.5f,0.5f,1);
        info._vAmbientColor=Vector(0.1,0.0f,0.0f,0);
        Link::GeometryPtr geom(new Link::Geometry(plink,info));
        geom->_info.InitCollisionMesh();
        numvertices += geom->GetCollisionMesh().vertices.size();
        numindices += geom->GetCollisionMesh().indices.size();
        plink->_vGeometries.push_back(geom);
    }

    plink->_collision.vertices.reserve(numvertices);
    plink->_collision.indices.reserve(numindices);
    TriMesh trimesh;
    FOREACH(itgeom,plink->_vGeometries) {
        trimesh = (*itgeom)->GetCollisionMesh();
        trimesh.ApplyTransform((*itgeom)->GetTransform());
        plink->_collision.Append(trimesh);
    }
    _veclinks.push_back(plink);
    __struri = uri;
    return true;
}

bool KinBody::InitFromSpheres(const std::vector<Vector>& vspheres, bool visible, const std::string& uri)
{
    OPENRAVE_ASSERT_FORMAT(GetEnvironmentId()==0, "%s: cannot Init a body while it is added to the environment", GetName(), ORE_Failed);
    Destroy();
    LinkPtr plink(new Link(shared_kinbody()));
    plink->_index = 0;
    plink->_info._name = "base";
    plink->_info._bStatic = true;
    TriMesh trimesh;
    FOREACHC(itv, vspheres) {
        GeometryInfo info;
        info._type = GT_Sphere;
        info._t.trans.x = itv->x; info._t.trans.y = itv->y; info._t.trans.z = itv->z;
        info._bVisible = visible;
        info._vGeomData.x = itv->w;
        info._vDiffuseColor=Vector(1,0.5f,0.5f,1);
        info._vAmbientColor=Vector(0.1,0.0f,0.0f,0);
        Link::GeometryPtr geom(new Link::Geometry(plink,info));
        geom->_info.InitCollisionMesh();
        plink->_vGeometries.push_back(geom);
        trimesh = geom->GetCollisionMesh();
        trimesh.ApplyTransform(geom->GetTransform());
        plink->_collision.Append(trimesh);
    }
    _veclinks.push_back(plink);
    __struri = uri;
    return true;
}

bool KinBody::InitFromTrimesh(const TriMesh& trimesh, bool visible, const std::string& uri)
{
    OPENRAVE_ASSERT_FORMAT(GetEnvironmentId()==0, "%s: cannot Init a body while it is added to the environment", GetName(), ORE_Failed);
    Destroy();
    LinkPtr plink(new Link(shared_kinbody()));
    plink->_index = 0;
    plink->_info._name = "base";
    plink->_info._bStatic = true;
    plink->_collision = trimesh;
    GeometryInfo info;
    info._type = GT_TriMesh;
    info._bVisible = visible;
    info._vDiffuseColor=Vector(1,0.5f,0.5f,1);
    info._vAmbientColor=Vector(0.1,0.0f,0.0f,0);
    info._meshcollision = trimesh;
    Link::GeometryPtr geom(new Link::Geometry(plink,info));
    plink->_vGeometries.push_back(geom);
    _veclinks.push_back(plink);
    __struri = uri;
    return true;
}

bool KinBody::InitFromGeometries(const std::list<KinBody::GeometryInfo>& geometries, const std::string& uri)
{
    std::vector<GeometryInfoConstPtr> newgeometries; newgeometries.reserve(geometries.size());
    FOREACHC(it, geometries) {
        newgeometries.push_back(GeometryInfoConstPtr(&(*it), utils::null_deleter()));
    }
    return InitFromGeometries(newgeometries, uri);
}

bool KinBody::InitFromGeometries(const std::vector<KinBody::GeometryInfoConstPtr>& geometries, const std::string& uri)
{
    OPENRAVE_ASSERT_FORMAT(GetEnvironmentId()==0, "%s: cannot Init a body while it is added to the environment", GetName(), ORE_Failed);
    OPENRAVE_ASSERT_OP(geometries.size(),>,0);
    Destroy();
    LinkPtr plink(new Link(shared_kinbody()));
    plink->_index = 0;
    plink->_info._name = "base";
    plink->_info._bStatic = true;
    FOREACHC(itinfo,geometries) {
        Link::GeometryPtr geom(new Link::Geometry(plink,**itinfo));
        geom->_info.InitCollisionMesh();
        plink->_vGeometries.push_back(geom);
        plink->_collision.Append(geom->GetCollisionMesh(),geom->GetTransform());
    }
    _veclinks.push_back(plink);
    __struri = uri;
    return true;
}

void KinBody::SetLinkGeometriesFromGroup(const std::string& geomname)
{
    // need to call _PostprocessChangedParameters at the very end, even if exception occurs
    CallFunctionAtDestructor callfn(boost::bind(&KinBody::_PostprocessChangedParameters, this, Prop_LinkGeometry));
    FOREACHC(itlink, _veclinks) {
        std::vector<KinBody::GeometryInfoPtr>* pvinfos = NULL;
        if( geomname.size() == 0 ) {
            pvinfos = &(*itlink)->_info._vgeometryinfos;
        }
        else {
            std::map< std::string, std::vector<KinBody::GeometryInfoPtr> >::iterator it = (*itlink)->_info._mapExtraGeometries.find(geomname);
            if( it == (*itlink)->_info._mapExtraGeometries.end() ) {
                throw OPENRAVE_EXCEPTION_FORMAT(_("could not find geometries %s for link %s"),geomname%GetName(),ORE_InvalidArguments);
            }
            pvinfos = &it->second;
        }
        (*itlink)->_vGeometries.resize(pvinfos->size());
        for(size_t i = 0; i < pvinfos->size(); ++i) {
            (*itlink)->_vGeometries[i].reset(new Link::Geometry(*itlink,*pvinfos->at(i)));
            if( (*itlink)->_vGeometries[i]->GetCollisionMesh().vertices.size() == 0 ) { // try to avoid recomputing
                (*itlink)->_vGeometries[i]->InitCollisionMesh();
            }
        }
        (*itlink)->_Update(false);
    }
    // have to reset the adjacency cache
    _ResetInternalCollisionCache();
}

void KinBody::SetLinkGroupGeometries(const std::string& geomname, const std::vector< std::vector<KinBody::GeometryInfoPtr> >& linkgeometries)
{
    OPENRAVE_ASSERT_OP( linkgeometries.size(), ==, _veclinks.size() );
    FOREACH(itlink, _veclinks) {
        Link& link = **itlink;
        std::map< std::string, std::vector<KinBody::GeometryInfoPtr> >::iterator it = link._info._mapExtraGeometries.insert(make_pair(geomname,std::vector<KinBody::GeometryInfoPtr>())).first;
        const std::vector<KinBody::GeometryInfoPtr>& geometries = linkgeometries.at(link.GetIndex());
        it->second.resize(geometries.size());
        std::copy(geometries.begin(),geometries.end(),it->second.begin());
    }
    _PostprocessChangedParameters(Prop_LinkGeometryGroup); // have to notify collision checkers that the geometry info they are caching could have changed.
}

bool KinBody::Init(const std::vector<KinBody::LinkInfoConstPtr>& linkinfos, const std::vector<KinBody::JointInfoConstPtr>& jointinfos, const std::string& uri)
{
    OPENRAVE_ASSERT_FORMAT(GetEnvironmentId()==0, "%s: cannot Init a body while it is added to the environment", GetName(), ORE_Failed);
    OPENRAVE_ASSERT_OP(linkinfos.size(),>,0);
    Destroy();
    _veclinks.reserve(linkinfos.size());
    FOREACHC(itlinkinfo, linkinfos) {
        LinkPtr plink(new Link(shared_kinbody()));
        plink->_info = **itlinkinfo;
        _InitAndAddLink(plink);
    }
    _vecjoints.reserve(jointinfos.size());
    FOREACHC(itjointinfo, jointinfos) {
        JointInfoConstPtr rawinfo = *itjointinfo;
        JointPtr pjoint(new Joint(shared_kinbody()));
        pjoint->_info = *rawinfo;
        _InitAndAddJoint(pjoint);
    }
    __struri = uri;
    return true;
}

bool KinBody::InitFromInfo(const KinBodyInfoConstPtr& info)
{
    std::vector<KinBody::LinkInfoConstPtr> vLinkInfosConst(info->_vLinkInfos.begin(), info->_vLinkInfos.end());
    std::vector<KinBody::JointInfoConstPtr> vJointInfosConst(info->_vJointInfos.begin(), info->_vJointInfos.end());
    SetInfo(*info);
    return KinBody::Init(vLinkInfosConst, vJointInfosConst, info->_uri);
}

void KinBody::SetName(const std::string& newname)
{
    OPENRAVE_ASSERT_OP(newname.size(), >, 0);
    if( _name != newname ) {
        // have to replace the 2nd word of all the groups with the robot name
        FOREACH(itgroup, _spec._vgroups) {
            stringstream ss(itgroup->name);
            string grouptype, oldname;
            ss >> grouptype >> oldname;
            stringbuf buf;
            ss.get(buf,0);
            itgroup->name = str(boost::format("%s %s %s")%grouptype%newname%buf.str());
        }
        _name = newname;
        _PostprocessChangedParameters(Prop_Name);
    }
}

void KinBody::SetDOFTorques(const std::vector<dReal>& torques, bool bAdd)
{
    OPENRAVE_ASSERT_OP_FORMAT((int)torques.size(), >=, GetDOF(), "not enough values %d<%d", torques.size()%GetDOF(),ORE_InvalidArguments);
    if( !bAdd ) {
        FOREACH(itlink, _veclinks) {
            (*itlink)->SetForce(Vector(),Vector(),false);
            (*itlink)->SetTorque(Vector(),false);
        }
    }
    std::vector<dReal> jointtorques;
    FOREACH(it, _vecjoints) {
        jointtorques.resize((*it)->GetDOF());
        std::copy(torques.begin()+(*it)->GetDOFIndex(),torques.begin()+(*it)->GetDOFIndex()+(*it)->GetDOF(),jointtorques.begin());
        (*it)->AddTorque(jointtorques);
    }
}

int KinBody::GetDOF() const
{
    return _vecjoints.size() > 0 ? _vecjoints.back()->GetDOFIndex()+_vecjoints.back()->GetDOF() : 0;
}

void KinBody::GetDOFValues(std::vector<dReal>& v, const std::vector<int>& dofindices) const
{
    CHECK_INTERNAL_COMPUTATION;
    if( dofindices.size() == 0 ) {
        v.clear();
        v.reserve(GetDOF());
        FOREACHC(it, _vDOFOrderedJoints) {
            int toadd = (*it)->GetDOFIndex()-(int)v.size();
            if( toadd > 0 ) {
                v.insert(v.end(),toadd,0);
            }
            else if( toadd < 0 ) {
                std::stringstream ss; ss << std::setprecision(std::numeric_limits<dReal>::digits10+1);
                ss << "values=[";
                FOREACH(itvalue, v) {
                    ss << *itvalue << ", ";
                }
                ss << "]; jointorder=[";
                FOREACH(itj, _vDOFOrderedJoints) {
                    ss << (*itj)->GetName() << ", ";
                }
                ss << "];";
                throw OPENRAVE_EXCEPTION_FORMAT(_("dof indices mismatch joint %s (dofindex=%d), toadd=%d, v.size()=%d in call GetDOFValues with %s"), (*it)->GetName()%(*it)->GetDOFIndex()%toadd%v.size()%ss.str(), ORE_InvalidState);
            }
            (*it)->GetValues(v,true);
        }
    }
    else {
        v.resize(dofindices.size());
        for(size_t i = 0; i < dofindices.size(); ++i) {
            JointPtr pjoint = GetJointFromDOFIndex(dofindices[i]);
            v[i] = pjoint->GetValue(dofindices[i]-pjoint->GetDOFIndex());
        }
    }
}

void KinBody::GetDOFVelocities(std::vector<dReal>& v, const std::vector<int>& dofindices) const
{
    if( dofindices.size() == 0 ) {
        v.resize(0);
        if( (int)v.capacity() < GetDOF() ) {
            v.reserve(GetDOF());
        }
        FOREACHC(it, _vDOFOrderedJoints) {
            (*it)->GetVelocities(v,true);
        }
    }
    else {
        v.resize(dofindices.size());
        for(size_t i = 0; i < dofindices.size(); ++i) {
            JointPtr pjoint = GetJointFromDOFIndex(dofindices[i]);
            v[i] = pjoint->GetVelocity(dofindices[i]-pjoint->GetDOFIndex());
        }
    }
}

void KinBody::GetDOFLimits(std::vector<dReal>& vLowerLimit, std::vector<dReal>& vUpperLimit, const std::vector<int>& dofindices) const
{
    if( dofindices.size() == 0 ) {
        vLowerLimit.resize(0);
        if( (int)vLowerLimit.capacity() < GetDOF() ) {
            vLowerLimit.reserve(GetDOF());
        }
        vUpperLimit.resize(0);
        if( (int)vUpperLimit.capacity() < GetDOF() ) {
            vUpperLimit.reserve(GetDOF());
        }
        FOREACHC(it,_vDOFOrderedJoints) {
            (*it)->GetLimits(vLowerLimit,vUpperLimit,true);
        }
    }
    else {
        vLowerLimit.resize(dofindices.size());
        vUpperLimit.resize(dofindices.size());
        for(size_t i = 0; i < dofindices.size(); ++i) {
            JointPtr pjoint = GetJointFromDOFIndex(dofindices[i]);
            std::pair<dReal, dReal> res = pjoint->GetLimit(dofindices[i]-pjoint->GetDOFIndex());
            vLowerLimit[i] = res.first;
            vUpperLimit[i] = res.second;
        }
    }
}

void KinBody::GetDOFVelocityLimits(std::vector<dReal>& vlower, std::vector<dReal>& vupper, const std::vector<int>& dofindices) const
{
    if( dofindices.size() == 0 ) {
        vlower.resize(0);
        vupper.resize(0);
        if( (int)vlower.capacity() < GetDOF() ) {
            vlower.reserve(GetDOF());
        }
        if( (int)vupper.capacity() < GetDOF() ) {
            vupper.reserve(GetDOF());
        }
        FOREACHC(it,_vDOFOrderedJoints) {
            (*it)->GetVelocityLimits(vlower,vupper,true);
        }
    }
    else {
        vlower.resize(dofindices.size());
        vupper.resize(dofindices.size());
        for(size_t i = 0; i < dofindices.size(); ++i) {
            JointPtr pjoint = GetJointFromDOFIndex(dofindices[i]);
            std::pair<dReal, dReal> res = pjoint->GetVelocityLimit(dofindices[i]-pjoint->GetDOFIndex());
            vlower[i] = res.first;
            vupper[i] = res.second;
        }
    }
}

void KinBody::GetDOFVelocityLimits(std::vector<dReal>& v, const std::vector<int>& dofindices) const
{
    if( dofindices.size() == 0 ) {
        v.resize(0);
        if( (int)v.capacity() < GetDOF() ) {
            v.reserve(GetDOF());
        }
        FOREACHC(it, _vDOFOrderedJoints) {
            (*it)->GetVelocityLimits(v,true);
        }
    }
    else {
        v.resize(dofindices.size());
        for(size_t i = 0; i < dofindices.size(); ++i) {
            JointPtr pjoint = GetJointFromDOFIndex(dofindices[i]);
            v[i] = pjoint->GetMaxVel(dofindices[i]-pjoint->GetDOFIndex());
        }
    }
}

void KinBody::GetDOFAccelerationLimits(std::vector<dReal>& v, const std::vector<int>& dofindices) const
{
    if( dofindices.size() == 0 ) {
        v.resize(0);
        if( (int)v.capacity() < GetDOF() ) {
            v.reserve(GetDOF());
        }
        FOREACHC(it, _vDOFOrderedJoints) {
            (*it)->GetAccelerationLimits(v,true);
        }
    }
    else {
        v.resize(dofindices.size());
        for(size_t i = 0; i < dofindices.size(); ++i) {
            JointPtr pjoint = GetJointFromDOFIndex(dofindices[i]);
            v[i] = pjoint->GetAccelerationLimit(dofindices[i]-pjoint->GetDOFIndex());
        }
    }
}

void KinBody::GetDOFJerkLimits(std::vector<dReal>& v, const std::vector<int>& dofindices) const
{
    if( dofindices.size() == 0 ) {
        v.resize(0);
        if( (int)v.capacity() < GetDOF() ) {
            v.reserve(GetDOF());
        }
        FOREACHC(it, _vDOFOrderedJoints) {
            (*it)->GetJerkLimits(v,true);
        }
    }
    else {
        v.resize(dofindices.size());
        for(size_t i = 0; i < dofindices.size(); ++i) {
            JointPtr pjoint = GetJointFromDOFIndex(dofindices[i]);
            v[i] = pjoint->GetJerkLimit(dofindices[i]-pjoint->GetDOFIndex());
        }
    }
}

void KinBody::GetDOFHardVelocityLimits(std::vector<dReal>& v, const std::vector<int>& dofindices) const
{
    if( dofindices.size() == 0 ) {
        v.resize(0);
        if( (int)v.capacity() < GetDOF() ) {
            v.reserve(GetDOF());
        }
        FOREACHC(it, _vDOFOrderedJoints) {
            (*it)->GetHardVelocityLimits(v,true);
        }
    }
    else {
        v.resize(dofindices.size());
        for(size_t i = 0; i < dofindices.size(); ++i) {
            JointPtr pjoint = GetJointFromDOFIndex(dofindices[i]);
            v[i] = pjoint->GetHardVelocityLimit(dofindices[i]-pjoint->GetDOFIndex());
        }
    }
}

void KinBody::GetDOFHardAccelerationLimits(std::vector<dReal>& v, const std::vector<int>& dofindices) const
{
    if( dofindices.size() == 0 ) {
        v.resize(0);
        if( (int)v.capacity() < GetDOF() ) {
            v.reserve(GetDOF());
        }
        FOREACHC(it, _vDOFOrderedJoints) {
            (*it)->GetHardAccelerationLimits(v,true);
        }
    }
    else {
        v.resize(dofindices.size());
        for(size_t i = 0; i < dofindices.size(); ++i) {
            JointPtr pjoint = GetJointFromDOFIndex(dofindices[i]);
            v[i] = pjoint->GetHardAccelerationLimit(dofindices[i]-pjoint->GetDOFIndex());
        }
    }
}

void KinBody::GetDOFHardJerkLimits(std::vector<dReal>& v, const std::vector<int>& dofindices) const
{
    if( dofindices.size() == 0 ) {
        v.resize(0);
        if( (int)v.capacity() < GetDOF() ) {
            v.reserve(GetDOF());
        }
        FOREACHC(it, _vDOFOrderedJoints) {
            (*it)->GetHardJerkLimits(v,true);
        }
    }
    else {
        v.resize(dofindices.size());
        for(size_t i = 0; i < dofindices.size(); ++i) {
            JointPtr pjoint = GetJointFromDOFIndex(dofindices[i]);
            v[i] = pjoint->GetHardJerkLimit(dofindices[i]-pjoint->GetDOFIndex());
        }
    }
}

void KinBody::GetDOFTorqueLimits(std::vector<dReal>& v) const
{
    v.resize(0);
    if( (int)v.capacity() < GetDOF() ) {
        v.reserve(GetDOF());
    }
    FOREACHC(it, _vDOFOrderedJoints) {
        (*it)->GetTorqueLimits(v,true);
    }
}

void KinBody::GetDOFMaxTorque(std::vector<dReal>& v) const
{
    v.resize(0);
    if( (int)v.capacity() < GetDOF() ) {
        v.reserve(GetDOF());
    }
    FOREACHC(it, _vDOFOrderedJoints) {
        v.insert(v.end(),(*it)->GetDOF(),(*it)->GetMaxTorque());
    }
}

void KinBody::GetDOFResolutions(std::vector<dReal>& v, const std::vector<int>& dofindices) const
{
    if( dofindices.size() == 0 ) {
        v.resize(0);
        if( (int)v.capacity() < GetDOF() )
            v.reserve(GetDOF());
        FOREACHC(it, _vDOFOrderedJoints) {
            v.insert(v.end(),(*it)->GetDOF(),(*it)->GetResolution());
        }
    }
    else {
        v.resize(dofindices.size());
        for(size_t i = 0; i < dofindices.size(); ++i) {
            JointPtr pjoint = GetJointFromDOFIndex(dofindices[i]);
            v[i] = pjoint->GetResolution(dofindices[i]-pjoint->GetDOFIndex());
        }
    }
}

void KinBody::GetDOFWeights(std::vector<dReal>& v, const std::vector<int>& dofindices) const
{
    if( dofindices.size() == 0 ) {
        v.resize(GetDOF());
        std::vector<dReal>::iterator itv = v.begin();
        FOREACHC(it, _vDOFOrderedJoints) {
            for(int i = 0; i < (*it)->GetDOF(); ++i) {
                *itv++ = (*it)->GetWeight(i);
            }
        }
    }
    else {
        v.resize(dofindices.size());
        for(size_t i = 0; i < dofindices.size(); ++i) {
            JointPtr pjoint = GetJointFromDOFIndex(dofindices[i]);
            v[i] = pjoint->GetWeight(dofindices[i]-pjoint->GetDOFIndex());
        }
    }
}

void KinBody::SetDOFWeights(const std::vector<dReal>& v, const std::vector<int>& dofindices)
{
    if( dofindices.size() == 0 ) {
        OPENRAVE_ASSERT_OP((int)v.size(),>=,GetDOF());
        for(int i = 0; i < GetDOF(); ++i) {
            OPENRAVE_ASSERT_OP_FORMAT(v[i], >, 0, "dof %d weight %f has to be >= 0", i%v[i], ORE_InvalidArguments);
        }
        std::vector<dReal>::const_iterator itv = v.begin();
        FOREACHC(it, _vDOFOrderedJoints) {
            std::copy(itv,itv+(*it)->GetDOF(), (*it)->_info._vweights.begin());
            itv += (*it)->GetDOF();
        }
    }
    else {
        OPENRAVE_ASSERT_OP(v.size(),==,dofindices.size());
        for(size_t i = 0; i < dofindices.size(); ++i) {
            JointPtr pjoint = GetJointFromDOFIndex(dofindices[i]);
            pjoint->_info._vweights.at(dofindices[i]-pjoint->GetDOFIndex()) = v[i];
        }
    }
    _PostprocessChangedParameters(Prop_JointProperties);
}

void KinBody::SetDOFResolutions(const std::vector<dReal>& v, const std::vector<int>& dofindices)
{
    if( dofindices.size() == 0 ) {
        OPENRAVE_ASSERT_OP((int)v.size(),>=,GetDOF());
        for(int i = 0; i < GetDOF(); ++i) {
            OPENRAVE_ASSERT_OP_FORMAT(v[i], >, 0, "dof %d resolution %f has to be >= 0", i%v[i], ORE_InvalidArguments);
        }
        std::vector<dReal>::const_iterator itv = v.begin();
        FOREACHC(it, _vDOFOrderedJoints) {
            std::copy(itv,itv+(*it)->GetDOF(), (*it)->_info._vresolution.begin());
            itv += (*it)->GetDOF();
        }
    }
    else {
        OPENRAVE_ASSERT_OP(v.size(),==,dofindices.size());
        for(size_t i = 0; i < dofindices.size(); ++i) {
            JointPtr pjoint = GetJointFromDOFIndex(dofindices[i]);
            pjoint->_info._vresolution.at(dofindices[i]-pjoint->GetDOFIndex()) = v[i];
        }
    }
    _PostprocessChangedParameters(Prop_JointProperties);
}

void KinBody::SetDOFLimits(const std::vector<dReal>& lower, const std::vector<dReal>& upper, const std::vector<int>& dofindices)
{
    bool bChanged = false;
    if( dofindices.size() == 0 ) {
        OPENRAVE_ASSERT_OP((int)lower.size(),==,GetDOF());
        OPENRAVE_ASSERT_OP((int)upper.size(),==,GetDOF());
        std::vector<dReal>::const_iterator itlower = lower.begin(), itupper = upper.begin();
        FOREACHC(it, _vDOFOrderedJoints) {
            for(int i = 0; i < (*it)->GetDOF(); ++i) {
                if( (*it)->_info._vlowerlimit.at(i) != *(itlower+i) || (*it)->_info._vupperlimit.at(i) != *(itupper+i) ) {
                    bChanged = true;
                    std::copy(itlower,itlower+(*it)->GetDOF(), (*it)->_info._vlowerlimit.begin());
                    std::copy(itupper,itupper+(*it)->GetDOF(), (*it)->_info._vupperlimit.begin());
                    for(int i = 0; i < (*it)->GetDOF(); ++i) {
                        if( (*it)->IsRevolute(i) && !(*it)->IsCircular(i) ) {
                            // TODO, necessary to set wrap?
                            if( (*it)->_info._vlowerlimit.at(i) < -PI || (*it)->_info._vupperlimit.at(i) > PI) {
                                (*it)->SetWrapOffset(0.5f * ((*it)->_info._vlowerlimit.at(i) + (*it)->_info._vupperlimit.at(i)),i);
                            }
                            else {
                                (*it)->SetWrapOffset(0,i);
                            }
                        }
                    }
                    break;
                }
            }
            itlower += (*it)->GetDOF();
            itupper += (*it)->GetDOF();
        }
    }
    else {
        OPENRAVE_ASSERT_OP(lower.size(),==,dofindices.size());
        OPENRAVE_ASSERT_OP(upper.size(),==,dofindices.size());
        for(size_t index = 0; index < dofindices.size(); ++index) {
            JointPtr pjoint = GetJointFromDOFIndex(dofindices[index]);
            int iaxis = dofindices[index]-pjoint->GetDOFIndex();
            if( pjoint->_info._vlowerlimit.at(iaxis) != lower[index] || pjoint->_info._vupperlimit.at(iaxis) != upper[index] ) {
                bChanged = true;
                pjoint->_info._vlowerlimit.at(iaxis) = lower[index];
                pjoint->_info._vupperlimit.at(iaxis) = upper[index];
                if( pjoint->IsRevolute(iaxis) && !pjoint->IsCircular(iaxis) ) {
                    // TODO, necessary to set wrap?
                    if( pjoint->_info._vlowerlimit.at(iaxis) < -PI || pjoint->_info._vupperlimit.at(iaxis) > PI) {
                        pjoint->SetWrapOffset(0.5f * (pjoint->_info._vlowerlimit.at(iaxis) + pjoint->_info._vupperlimit.at(iaxis)),iaxis);
                    }
                    else {
                        pjoint->SetWrapOffset(0,iaxis);
                    }
                }
            }
        }
    }
    if( bChanged ) {
        _PostprocessChangedParameters(Prop_JointLimits);
    }
}

void KinBody::SetDOFVelocityLimits(const std::vector<dReal>& v)
{
    std::vector<dReal>::const_iterator itv = v.begin();
    FOREACHC(it, _vDOFOrderedJoints) {
        std::copy(itv,itv+(*it)->GetDOF(), (*it)->_info._vmaxvel.begin());
        itv += (*it)->GetDOF();
    }
    _PostprocessChangedParameters(Prop_JointAccelerationVelocityTorqueLimits);
}

void KinBody::SetDOFAccelerationLimits(const std::vector<dReal>& v)
{
    std::vector<dReal>::const_iterator itv = v.begin();
    FOREACHC(it, _vDOFOrderedJoints) {
        std::copy(itv,itv+(*it)->GetDOF(), (*it)->_info._vmaxaccel.begin());
        itv += (*it)->GetDOF();
    }
    _PostprocessChangedParameters(Prop_JointAccelerationVelocityTorqueLimits);
}

void KinBody::SetDOFJerkLimits(const std::vector<dReal>& v)
{
    std::vector<dReal>::const_iterator itv = v.begin();
    FOREACHC(it, _vDOFOrderedJoints) {
        std::copy(itv,itv+(*it)->GetDOF(), (*it)->_info._vmaxjerk.begin());
        itv += (*it)->GetDOF();
    }
    _PostprocessChangedParameters(Prop_JointAccelerationVelocityTorqueLimits);
}

void KinBody::SetDOFHardVelocityLimits(const std::vector<dReal>& v)
{
    std::vector<dReal>::const_iterator itv = v.begin();
    FOREACHC(it, _vDOFOrderedJoints) {
        std::copy(itv,itv+(*it)->GetDOF(), (*it)->_info._vhardmaxvel.begin());
        itv += (*it)->GetDOF();
    }
    _PostprocessChangedParameters(Prop_JointAccelerationVelocityTorqueLimits);
}

void KinBody::SetDOFHardAccelerationLimits(const std::vector<dReal>& v)
{
    std::vector<dReal>::const_iterator itv = v.begin();
    FOREACHC(it, _vDOFOrderedJoints) {
        std::copy(itv,itv+(*it)->GetDOF(), (*it)->_info._vhardmaxaccel.begin());
        itv += (*it)->GetDOF();
    }
    _PostprocessChangedParameters(Prop_JointAccelerationVelocityTorqueLimits);
}

void KinBody::SetDOFHardJerkLimits(const std::vector<dReal>& v)
{
    std::vector<dReal>::const_iterator itv = v.begin();
    FOREACHC(it, _vDOFOrderedJoints) {
        std::copy(itv,itv+(*it)->GetDOF(), (*it)->_info._vhardmaxjerk.begin());
        itv += (*it)->GetDOF();
    }
    _PostprocessChangedParameters(Prop_JointAccelerationVelocityTorqueLimits);
}

void KinBody::SetDOFTorqueLimits(const std::vector<dReal>& v)
{
    std::vector<dReal>::const_iterator itv = v.begin();
    FOREACHC(it, _vDOFOrderedJoints) {
        std::copy(itv,itv+(*it)->GetDOF(), (*it)->_info._vmaxtorque.begin());
        itv += (*it)->GetDOF();
    }
    _PostprocessChangedParameters(Prop_JointAccelerationVelocityTorqueLimits);
}

void KinBody::SimulationStep(dReal fElapsedTime)
{
    _UpdateGrabbedBodies();
}

void KinBody::SubtractDOFValues(std::vector<dReal>& q1, const std::vector<dReal>& q2, const std::vector<int>& dofindices) const
{
    OPENRAVE_ASSERT_OP(q1.size(), ==, q2.size() );
    if (_bAreAllJoints1DOFAndNonCircular) {
        for(size_t i = 0; i < q1.size(); ++i) {
            q1[i] -= q2[i];
        }
        return;
    }

    if( dofindices.size() == 0 ) {
        OPENRAVE_ASSERT_OP((int)q1.size(), ==, GetDOF() );
        FOREACHC(itjoint,_vecjoints) {
            int dof = (*itjoint)->GetDOFIndex();
            for(int i = 0; i < (*itjoint)->GetDOF(); ++i) {
                if( (*itjoint)->IsCircular(i) ) {
                    q1[dof+i] = utils::NormalizeCircularAngle(q1[dof+i]-q2[dof+i],(*itjoint)->_vcircularlowerlimit.at(i), (*itjoint)->_vcircularupperlimit.at(i));
                }
                else {
                    q1[dof+i] -= q2[dof+i];
                }
            }
        }
    }
    else {
        OPENRAVE_ASSERT_OP(q1.size(), ==, dofindices.size() );
        for(size_t i = 0; i < dofindices.size(); ++i) {
            JointPtr pjoint = GetJointFromDOFIndex(dofindices[i]);
            if( pjoint->IsCircular(dofindices[i]-pjoint->GetDOFIndex()) ) {
                int iaxis = dofindices[i]-pjoint->GetDOFIndex();
                q1[i] = utils::NormalizeCircularAngle(q1[i]-q2[i], pjoint->_vcircularlowerlimit.at(iaxis), pjoint->_vcircularupperlimit.at(iaxis));
            }
            else {
                q1[i] -= q2[i];
            }
        }
    }
}

// like apply transform except everything is relative to the first frame
void KinBody::SetTransform(const Transform& trans)
{
    if( _veclinks.size() == 0 ) {
        return;
    }
    Transform tbaseinv = _veclinks.front()->GetTransform().inverse();
    Transform tapply = trans * tbaseinv;
    FOREACH(itlink, _veclinks) {
        (*itlink)->SetTransform(tapply * (*itlink)->GetTransform());
    }
    _UpdateGrabbedBodies();
    _PostprocessChangedParameters(Prop_LinkTransforms);
}

Transform KinBody::GetTransform() const
{
    return _veclinks.size() > 0 ? _veclinks.front()->GetTransform() : Transform();
}

bool KinBody::SetVelocity(const Vector& linearvel, const Vector& angularvel)
{
    if( _veclinks.size() > 0 ) {
        std::vector<std::pair<Vector,Vector> > velocities(_veclinks.size());
        velocities.at(0).first = linearvel;
        velocities.at(0).second = angularvel;
        Vector vlinktrans = _veclinks.at(0)->GetTransform().trans;
        for(size_t i = 1; i < _veclinks.size(); ++i) {
            velocities[i].first = linearvel + angularvel.cross(_veclinks[i]->GetTransform().trans-vlinktrans);
            velocities[i].second = angularvel;
        }

        bool bSuccess = GetEnv()->GetPhysicsEngine()->SetLinkVelocities(shared_kinbody(),velocities);
        _UpdateGrabbedBodies();
        return bSuccess;
    }
    return false;
}

void KinBody::SetDOFVelocities(const std::vector<dReal>& vDOFVelocities, const Vector& linearvel, const Vector& angularvel, uint32_t checklimits)
{
    CHECK_INTERNAL_COMPUTATION;
    OPENRAVE_ASSERT_OP_FORMAT((int)vDOFVelocities.size(), >=, GetDOF(), "not enough values %d!=%d", vDOFVelocities.size()%GetDOF(),ORE_InvalidArguments);
    std::vector<std::pair<Vector,Vector> > velocities(_veclinks.size());
    velocities.at(0).first = linearvel;
    velocities.at(0).second = angularvel;

    vector<dReal> vlower,vupper,vtempvalues, veval;
    if( checklimits != CLA_Nothing ) {
        GetDOFVelocityLimits(vlower,vupper);
    }

    // have to compute the velocities ahead of time since they are dependent on the link transformations
    std::vector< std::vector<dReal> > vPassiveJointVelocities(_vPassiveJoints.size());
    for(size_t i = 0; i < vPassiveJointVelocities.size(); ++i) {
        if( !_vPassiveJoints[i]->IsMimic() ) {
            _vPassiveJoints[i]->GetVelocities(vPassiveJointVelocities[i]);
        }
        else {
            vPassiveJointVelocities[i].resize(_vPassiveJoints[i]->GetDOF(),0);
        }
    }

    std::vector<uint8_t> vlinkscomputed(_veclinks.size(),0);
    vlinkscomputed[0] = 1;
    boost::array<dReal,3> dummyvalues; // dummy values for a joint

    for(size_t ijoint = 0; ijoint < _vTopologicallySortedJointsAll.size(); ++ijoint) {
        JointPtr pjoint = _vTopologicallySortedJointsAll[ijoint];
        int jointindex = _vTopologicallySortedJointIndicesAll[ijoint];
        int dofindex = pjoint->GetDOFIndex();
        const dReal* pvalues=dofindex >= 0 ? &vDOFVelocities.at(dofindex) : NULL;
        if( pjoint->IsMimic() ) {
            for(int i = 0; i < pjoint->GetDOF(); ++i) {
                if( pjoint->IsMimic(i) ) {
                    vtempvalues.resize(0);
                    const std::vector<Mimic::DOFFormat>& vdofformat = pjoint->_vmimic[i]->_vdofformat;
                    FOREACHC(itdof,vdofformat) {
                        JointPtr pj = itdof->jointindex < (int)_vecjoints.size() ? _vecjoints[itdof->jointindex] : _vPassiveJoints.at(itdof->jointindex-_vecjoints.size());
                        vtempvalues.push_back(pj->GetValue(itdof->axis));
                    }
                    dummyvalues[i] = 0;
                    int err = pjoint->_Eval(i,1,vtempvalues,veval);
                    if( err ) {
                        RAVELOG_WARN(str(boost::format("failed to evaluate joint %s, fparser error %d")%pjoint->GetName()%err));
                        if( IS_DEBUGLEVEL(Level_Verbose) ) {
                            err = pjoint->_Eval(i,1,vtempvalues,veval);
                        }
                    }
                    else {
                        for(size_t ipartial = 0; ipartial < vdofformat.size(); ++ipartial) {
                            dReal partialvelocity;
                            if( vdofformat[ipartial].dofindex >= 0 ) {
                                partialvelocity = vDOFVelocities.at(vdofformat[ipartial].dofindex);
                            }
                            else {
                                partialvelocity = vPassiveJointVelocities.at(vdofformat[ipartial].jointindex-_vecjoints.size()).at(vdofformat[ipartial].axis);
                            }
                            if( ipartial < veval.size() ) {
                                dummyvalues[i] += veval.at(ipartial) * partialvelocity;
                            }
                            else {
                                RAVELOG_DEBUG_FORMAT("cannot evaluate partial velocity for mimic joint %s, perhaps equations don't exist", pjoint->GetName());
                            }
                        }
                    }

                    // if joint is passive, update the stored joint values! This is necessary because joint value might be referenced in the future.
                    if( dofindex < 0 ) {
                        vPassiveJointVelocities.at(jointindex-(int)_vecjoints.size()).at(i) = dummyvalues[i];
                    }
                }
                else if( dofindex >= 0 ) {
                    dummyvalues[i] = vDOFVelocities.at(dofindex+i); // is this correct? what is a joint has a mimic and non-mimic axis?
                }
                else {
                    // preserve passive joint values
                    dummyvalues[i] = vPassiveJointVelocities.at(jointindex-(int)_vecjoints.size()).at(i);
                }
            }
            pvalues = &dummyvalues[0];
        }
        // do the test after mimic computation!
        if( vlinkscomputed[pjoint->GetHierarchyChildLink()->GetIndex()] ) {
            continue;
        }
        if( !pvalues ) {
            // has to be a passive joint
            pvalues = &vPassiveJointVelocities.at(jointindex-(int)_vecjoints.size()).at(0);
        }

        if( checklimits != CLA_Nothing && dofindex >= 0 ) {
            for(int i = 0; i < pjoint->GetDOF(); ++i) {
                if( pvalues[i] < vlower.at(dofindex+i)-g_fEpsilonJointLimit ) {
                    if( checklimits == CLA_CheckLimits ) {
                        RAVELOG_WARN(str(boost::format("dof %d velocity is not in limits %.15e<%.15e")%(dofindex+i)%pvalues[i]%vlower.at(dofindex+i)));
                    }
                    else if( checklimits == CLA_CheckLimitsThrow ) {
                        throw OPENRAVE_EXCEPTION_FORMAT(_("dof %d velocity is not in limits %.15e<%.15e"), (dofindex+i)%pvalues[i]%vlower.at(dofindex+i), ORE_InvalidArguments);
                    }
                    dummyvalues[i] = vlower[dofindex+i];
                }
                else if( pvalues[i] > vupper.at(dofindex+i)+g_fEpsilonJointLimit ) {
                    if( checklimits == CLA_CheckLimits ) {
                        RAVELOG_WARN(str(boost::format("dof %d velocity is not in limits %.15e>%.15e")%(dofindex+i)%pvalues[i]%vupper.at(dofindex+i)));
                    }
                    else if( checklimits == CLA_CheckLimitsThrow ) {
                        throw OPENRAVE_EXCEPTION_FORMAT(_("dof %d velocity is not in limits %.15e>%.15e"), (dofindex+i)%pvalues[i]%vupper.at(dofindex+i), ORE_InvalidArguments);
                    }
                    dummyvalues[i] = vupper[dofindex+i];
                }
                else {
                    dummyvalues[i] = pvalues[i];
                }
            }
            pvalues = &dummyvalues[0];
        }

        // compute for global coordinate system
        Vector vparent, wparent;
        Transform tparent;
        if( !pjoint->GetHierarchyParentLink() ) {
            tparent = _veclinks.at(0)->GetTransform();
            vparent = velocities.at(0).first;
            wparent = velocities.at(0).second;
        }
        else {
            tparent = pjoint->GetHierarchyParentLink()->GetTransform();
            vparent = velocities[pjoint->GetHierarchyParentLink()->GetIndex()].first;
            wparent = velocities[pjoint->GetHierarchyParentLink()->GetIndex()].second;
        }

        int childindex = pjoint->GetHierarchyChildLink()->GetIndex();
        Transform tchild = pjoint->GetHierarchyChildLink()->GetTransform();
        Vector xyzdelta = tchild.trans - tparent.trans;
        Transform tdelta = tparent * pjoint->GetInternalHierarchyLeftTransform();
//        if( pjoint->GetType() & JointSpecialBit ) {
//            switch(pjoint->GetType()) {
//            case JointHinge2: {
//                Transform tfirst;
//                tfirst.rot = quatFromAxisAngle(pjoint->GetInternalHierarchyAxis(0), pjoint->GetValue(0));
//                w = pvalues[0]*pjoint->GetInternalHierarchyAxis(0) + tfirst.rotate(pvalues[1]*pjoint->GetInternalHierarchyAxis(1));
//                break;
//            }
//            case JointSpherical:
//                w.x = pvalues[0]; w.y = pvalues[1]; w.z = pvalues[2];
//                break;
//            default:
//                RAVELOG_WARN(str(boost::format("forward kinematic type %d not supported")%pjoint->GetType()));
//                break;
//            }
//        }
//        else {
        if( pjoint->GetType() == JointRevolute ) {
            Vector gw = tdelta.rotate(pvalues[0]*pjoint->GetInternalHierarchyAxis(0));
            velocities.at(childindex) = make_pair(vparent + wparent.cross(xyzdelta) + gw.cross(tchild.trans-tdelta.trans), wparent + gw);
        }
        else if( pjoint->GetType() == JointPrismatic ) {
            velocities.at(childindex) = make_pair(vparent + wparent.cross(xyzdelta) + tdelta.rotate(pvalues[0]*pjoint->GetInternalHierarchyAxis(0)), wparent);
        }
        else if( pjoint->GetType() == JointTrajectory ) {
            Transform tlocalvelocity, tlocal;
            if( pjoint->IsMimic(0) ) {
                // vtempvalues should already be init from previous _Eval call
                int err = pjoint->_Eval(0,0,vtempvalues,veval);
                if( err != 0 ) {
                    RAVELOG_WARN(str(boost::format("error with evaluation of joint %s")%pjoint->GetName()));
                }
                dReal fvalue = veval[0];
                if( pjoint->IsCircular(0) ) {
                    fvalue = utils::NormalizeCircularAngle(fvalue,pjoint->_vcircularlowerlimit.at(0), pjoint->_vcircularupperlimit.at(0));
                }
                pjoint->_info._trajfollow->Sample(vtempvalues,fvalue);
            }
            else {
                // calling GetValue() could be extremely slow
                pjoint->_info._trajfollow->Sample(vtempvalues,pjoint->GetValue(0));
            }
            pjoint->_info._trajfollow->GetConfigurationSpecification().ExtractTransform(tlocal, vtempvalues.begin(), KinBodyConstPtr(),0);
            pjoint->_info._trajfollow->GetConfigurationSpecification().ExtractTransform(tlocalvelocity, vtempvalues.begin(), KinBodyConstPtr(),1);
            Vector gw = tdelta.rotate(quatMultiply(tlocalvelocity.rot, quatInverse(tlocal.rot))*2*pvalues[0]); // qvel = [0,axisangle] * qrot * 0.5 * vel
            gw = Vector(gw.y,gw.z,gw.w);
            Vector gv = tdelta.rotate(tlocalvelocity.trans*pvalues[0]);
            velocities.at(childindex) = make_pair(vparent + wparent.cross(xyzdelta) + gw.cross(tchild.trans-tdelta.trans) + gv, wparent + gw);
        }
        else if( pjoint->GetType() == JointSpherical ) {
            Vector gw = tdelta.rotate(Vector(pvalues[0],pvalues[1],pvalues[2]));
            velocities.at(childindex) = make_pair(vparent + wparent.cross(xyzdelta) + gw.cross(tchild.trans-tdelta.trans), wparent + gw);
        }
        else {
            throw OPENRAVE_EXCEPTION_FORMAT(_("joint 0x%x not supported for querying velocities"),pjoint->GetType(),ORE_Assert);
//                //todo
//                Transform tjoint;
//                for(int iaxis = 0; iaxis < pjoint->GetDOF(); ++iaxis) {
//                    Transform tdelta;
//                    if( pjoint->IsRevolute(iaxis) ) {
//                        w += tjoint.rotate(pvalues[iaxis]*pjoint->GetInternalHierarchyAxis(iaxis));
//                        tdelta.rot = quatFromAxisAngle(pjoint->GetInternalHierarchyAxis(iaxis), pvalues[iaxis]);
//                    }
//                    else {
//                        tdelta.trans = pjoint->GetInternalHierarchyAxis(iaxis) * pvalues[iaxis];
//                        v += tjoint.rotate(pvalues[iaxis]*pjoint->GetInternalHierarchyAxis(iaxis)) + w.cross(tdelta.trans);
//                    }
//                    tjoint = tjoint * tdelta;
//                }
        }
//        }


        vlinkscomputed[childindex] = 1;
    }
    SetLinkVelocities(velocities);
}

void KinBody::SetDOFVelocities(const std::vector<dReal>& vDOFVelocities, uint32_t checklimits, const std::vector<int>& dofindices)
{
    Vector linearvel,angularvel;
    _veclinks.at(0)->GetVelocity(linearvel,angularvel);
    if( dofindices.size() == 0 ) {
        return SetDOFVelocities(vDOFVelocities,linearvel,angularvel,checklimits);
    }

    // check if all dofindices are supplied
    if( (int)dofindices.size() == GetDOF() ) {
        bool bordereddof = true;
        for(size_t i = 0; i < dofindices.size(); ++i) {
            if( dofindices[i] != (int)i ) {
                bordereddof = false;
                break;
            }
        }
        if( bordereddof ) {
            return SetDOFVelocities(vDOFVelocities,linearvel,angularvel,checklimits);
        }
    }
    OPENRAVE_ASSERT_OP_FORMAT0(vDOFVelocities.size(),==,dofindices.size(),"index sizes do not match", ORE_InvalidArguments);
    // have to recreate the correct vector
    std::vector<dReal> vfulldof(GetDOF());
    std::vector<int>::const_iterator it;
    for(size_t i = 0; i < dofindices.size(); ++i) {
        it = find(dofindices.begin(), dofindices.end(), i);
        if( it != dofindices.end() ) {
            vfulldof[i] = vDOFVelocities.at(static_cast<size_t>(it-dofindices.begin()));
        }
        else {
            JointPtr pjoint = GetJointFromDOFIndex(i);
            if( !!pjoint ) {
                vfulldof[i] = _vecjoints.at(_vDOFIndices.at(i))->GetVelocity(i-_vDOFIndices.at(i));
            }
        }
    }
    return SetDOFVelocities(vfulldof,linearvel,angularvel,checklimits);
}

void KinBody::GetLinkVelocities(std::vector<std::pair<Vector,Vector> >& velocities) const
{
    GetEnv()->GetPhysicsEngine()->GetLinkVelocities(shared_kinbody_const(),velocities);
}

void KinBody::GetLinkTransformations(vector<Transform>& vtrans) const
{
    if( RaveGetDebugLevel() & Level_VerifyPlans ) {
        RAVELOG_VERBOSE("GetLinkTransformations should be called with doflastsetvalues\n");
    }
    vtrans.resize(_veclinks.size());
    vector<Transform>::iterator it;
    vector<LinkPtr>::const_iterator itlink;
    for(it = vtrans.begin(), itlink = _veclinks.begin(); it != vtrans.end(); ++it, ++itlink) {
        *it = (*itlink)->GetTransform();
    }
}

void KinBody::GetLinkTransformations(std::vector<Transform>& transforms, std::vector<dReal>& doflastsetvalues) const
{
    transforms.resize(_veclinks.size());
    vector<Transform>::iterator it;
    vector<LinkPtr>::const_iterator itlink;
    for(it = transforms.begin(), itlink = _veclinks.begin(); it != transforms.end(); ++it, ++itlink) {
        *it = (*itlink)->GetTransform();
    }

    doflastsetvalues.resize(0);
    if( (int)doflastsetvalues.capacity() < GetDOF() ) {
        doflastsetvalues.reserve(GetDOF());
    }
    FOREACHC(it, _vDOFOrderedJoints) {
        int toadd = (*it)->GetDOFIndex()-(int)doflastsetvalues.size();
        if( toadd > 0 ) {
            doflastsetvalues.insert(doflastsetvalues.end(),toadd,0);
        }
        else if( toadd < 0 ) {
            throw OPENRAVE_EXCEPTION_FORMAT(_("dof indices mismatch joint %s, toadd=%d"), (*it)->GetName()%toadd, ORE_InvalidState);
        }
        for(int i = 0; i < (*it)->GetDOF(); ++i) {
            doflastsetvalues.push_back((*it)->_doflastsetvalues[i]);
        }
    }
}

void KinBody::GetLinkEnableStates(std::vector<uint8_t>& enablestates) const
{
    enablestates.resize(_veclinks.size());
    for(size_t ilink = 0; ilink < _veclinks.size(); ++ilink) {
        enablestates[ilink] = _veclinks[ilink]->IsEnabled();
    }
}

uint64_t KinBody::GetLinkEnableStatesMask() const
{
    if( _veclinks.size() > 64 ) {
        RAVELOG_WARN_FORMAT("%s has too many links and will only return enable mask for first 64", _name);
    }
    uint64_t linkstate = 0;
    for(size_t ilink = 0; ilink < _veclinks.size(); ++ilink) {
        linkstate |= ((uint64_t)_veclinks[ilink]->_info._bIsEnabled<<ilink);
    }
    return linkstate;
}

KinBody::JointPtr KinBody::GetJointFromDOFIndex(int dofindex) const
{
    return _vecjoints.at(_vDOFIndices.at(dofindex));
}

AABB KinBody::ComputeAABB(bool bEnabledOnlyLinks) const
{
    Vector vmin, vmax;
    bool binitialized=false;
    AABB ab;
    FOREACHC(itlink,_veclinks) {
        if( bEnabledOnlyLinks && !(*itlink)->IsEnabled() ) {
            continue;
        }
        ab = (*itlink)->ComputeAABB();
        if((ab.extents.x == 0)&&(ab.extents.y == 0)&&(ab.extents.z == 0)) {
            continue;
        }
        Vector vnmin = ab.pos - ab.extents;
        Vector vnmax = ab.pos + ab.extents;
        if( !binitialized ) {
            vmin = vnmin;
            vmax = vnmax;
            binitialized = true;
        }
        else {
            if( vmin.x > vnmin.x ) {
                vmin.x = vnmin.x;
            }
            if( vmin.y > vnmin.y ) {
                vmin.y = vnmin.y;
            }
            if( vmin.z > vnmin.z ) {
                vmin.z = vnmin.z;
            }
            if( vmax.x < vnmax.x ) {
                vmax.x = vnmax.x;
            }
            if( vmax.y < vnmax.y ) {
                vmax.y = vnmax.y;
            }
            if( vmax.z < vnmax.z ) {
                vmax.z = vnmax.z;
            }
        }
    }
    if( !binitialized ) {
        ab.pos = GetTransform().trans;
        ab.extents = Vector(0,0,0);
    }
    else {
        ab.pos = (dReal)0.5 * (vmin + vmax);
        ab.extents = vmax - ab.pos;
    }
    return ab;
}

AABB KinBody::ComputeAABBFromTransform(const Transform& tBody, bool bEnabledOnlyLinks) const
{
    Vector vmin, vmax;
    bool binitialized=false;
    AABB ablocal;
    Transform tConvertToNewFrame = tBody*GetTransform().inverse();
    FOREACHC(itlink,_veclinks) {
        if( bEnabledOnlyLinks && !(*itlink)->IsEnabled() ) {
            continue;
        }
        ablocal = (*itlink)->ComputeLocalAABB();
        if( ablocal.extents.x == 0 && ablocal.extents.y == 0 && ablocal.extents.z == 0 ) {
            continue;
        }

        Transform tlink = tConvertToNewFrame*(*itlink)->GetTransform();
        TransformMatrix mlink(tlink);
        Vector projectedExtents(RaveFabs(mlink.m[0]*ablocal.extents[0]) + RaveFabs(mlink.m[1]*ablocal.extents[1]) + RaveFabs(mlink.m[2]*ablocal.extents[2]),
                                RaveFabs(mlink.m[4]*ablocal.extents[0]) + RaveFabs(mlink.m[5]*ablocal.extents[1]) + RaveFabs(mlink.m[6]*ablocal.extents[2]),
                                RaveFabs(mlink.m[8]*ablocal.extents[0]) + RaveFabs(mlink.m[9]*ablocal.extents[1]) + RaveFabs(mlink.m[10]*ablocal.extents[2]));
        Vector vWorldPos = tlink * ablocal.pos;

        Vector vnmin = vWorldPos - projectedExtents;
        Vector vnmax = vWorldPos + projectedExtents;
        if( !binitialized ) {
            vmin = vnmin;
            vmax = vnmax;
            binitialized = true;
        }
        else {
            if( vmin.x > vnmin.x ) {
                vmin.x = vnmin.x;
            }
            if( vmin.y > vnmin.y ) {
                vmin.y = vnmin.y;
            }
            if( vmin.z > vnmin.z ) {
                vmin.z = vnmin.z;
            }
            if( vmax.x < vnmax.x ) {
                vmax.x = vnmax.x;
            }
            if( vmax.y < vnmax.y ) {
                vmax.y = vnmax.y;
            }
            if( vmax.z < vnmax.z ) {
                vmax.z = vnmax.z;
            }
        }
    }

    AABB ab;
    if( !binitialized ) {
        ab.pos = GetTransform().trans;
        ab.extents = Vector(0,0,0);
    }
    else {
        ab.pos = (dReal)0.5 * (vmin + vmax);
        ab.extents = vmax - ab.pos;
    }
    return ab;
}

AABB KinBody::ComputeLocalAABB(bool bEnabledOnlyLinks) const
{
    return ComputeAABBFromTransform(Transform(), bEnabledOnlyLinks);
}

Vector KinBody::GetCenterOfMass() const
{
    // find center of mass and set the outer transform to it
    Vector center;
    dReal fTotalMass = 0;

    FOREACHC(itlink, _veclinks) {
        center += ((*itlink)->GetTransform() * (*itlink)->GetCOMOffset() * (*itlink)->GetMass());
        fTotalMass += (*itlink)->GetMass();
    }

    if( fTotalMass > 0 ) {
        center /= fTotalMass;
    }
    return center;
}

void KinBody::SetLinkTransformations(const std::vector<Transform>& vbodies)
{
    if( RaveGetDebugLevel() & Level_VerifyPlans ) {
        RAVELOG_WARN("SetLinkTransformations should be called with doflastsetvalues, re-setting all values\n");
    }
    else {
        RAVELOG_DEBUG("SetLinkTransformations should be called with doflastsetvalues, re-setting all values\n");
    }
    OPENRAVE_ASSERT_OP_FORMAT(vbodies.size(), >=, _veclinks.size(), "not enough links %d<%d", vbodies.size()%_veclinks.size(),ORE_InvalidArguments);
    vector<Transform>::const_iterator it;
    vector<LinkPtr>::iterator itlink;
    for(it = vbodies.begin(), itlink = _veclinks.begin(); it != vbodies.end(); ++it, ++itlink) {
        (*itlink)->SetTransform(*it);
    }
    FOREACH(itjoint,_vecjoints) {
        for(int i = 0; i < (*itjoint)->GetDOF(); ++i) {
            (*itjoint)->_doflastsetvalues[i] = (*itjoint)->GetValue(i);
        }
    }
    _UpdateGrabbedBodies();
    _PostprocessChangedParameters(Prop_LinkTransforms);
}

void KinBody::SetLinkTransformations(const std::vector<Transform>& transforms, const std::vector<dReal>& doflastsetvalues)
{
    OPENRAVE_ASSERT_OP_FORMAT(transforms.size(), >=, _veclinks.size(), "not enough links %d<%d", transforms.size()%_veclinks.size(),ORE_InvalidArguments);
    vector<Transform>::const_iterator it;
    vector<LinkPtr>::iterator itlink;
    for(it = transforms.begin(), itlink = _veclinks.begin(); it != transforms.end(); ++it, ++itlink) {
        (*itlink)->SetTransform(*it);
    }
    FOREACH(itjoint,_vecjoints) {
        for(int i = 0; i < (*itjoint)->GetDOF(); ++i) {
            (*itjoint)->_doflastsetvalues[i] = doflastsetvalues.at((*itjoint)->GetDOFIndex()+i);
        }
    }
    _UpdateGrabbedBodies();
    _PostprocessChangedParameters(Prop_LinkTransforms);
}

void KinBody::SetLinkVelocities(const std::vector<std::pair<Vector,Vector> >& velocities)
{
    GetEnv()->GetPhysicsEngine()->SetLinkVelocities(shared_kinbody(),velocities);
    _UpdateGrabbedBodies();
}

void KinBody::SetLinkEnableStates(const std::vector<uint8_t>& enablestates)
{
    OPENRAVE_ASSERT_OP(enablestates.size(),==,_veclinks.size());
    bool bchanged = false;
    for(size_t ilink = 0; ilink < enablestates.size(); ++ilink) {
        bool bEnable = enablestates[ilink]!=0;
        if( _veclinks[ilink]->_info._bIsEnabled != bEnable ) {
            _veclinks[ilink]->_info._bIsEnabled = bEnable;
            _nNonAdjacentLinkCache &= ~AO_Enabled;
            bchanged = true;
        }
    }
    if( bchanged ) {
        _PostprocessChangedParameters(Prop_LinkEnable);
    }
}

void KinBody::SetDOFValues(const std::vector<dReal>& vJointValues, const Transform& transBase, uint32_t checklimits)
{
    if( _veclinks.size() == 0 ) {
        return;
    }
    Transform tbase = transBase*_veclinks.at(0)->GetTransform().inverse();
    _veclinks.at(0)->SetTransform(transBase);

    // apply the relative transformation to all links!! (needed for passive joints)
    for(size_t i = 1; i < _veclinks.size(); ++i) {
        _veclinks[i]->SetTransform(tbase*_veclinks[i]->GetTransform());
    }
    SetDOFValues(vJointValues,checklimits);
}

void KinBody::SetDOFValues(const std::vector<dReal>& vJointValues, uint32_t checklimits, const std::vector<int>& dofindices)
{
    CHECK_INTERNAL_COMPUTATION;
    if( vJointValues.size() == 0 || _veclinks.size() == 0) {
        return;
    }
    int expecteddof = dofindices.size() > 0 ? (int)dofindices.size() : GetDOF();
    OPENRAVE_ASSERT_OP_FORMAT((int)vJointValues.size(),>=,expecteddof, "not enough values %d<%d", vJointValues.size()%GetDOF(),ORE_InvalidArguments);

    const dReal* pJointValues = &vJointValues[0];
    if( checklimits != CLA_Nothing || dofindices.size() > 0 ) {
        _vTempJoints.resize(GetDOF());
        if( dofindices.size() > 0 ) {
            // user only set a certain number of indices, so have to fill the temporary array with the full set of values first
            // and then overwrite with the user set values
            GetDOFValues(_vTempJoints);
            for(size_t i = 0; i < dofindices.size(); ++i) {
                _vTempJoints.at(dofindices[i]) = pJointValues[i];
            }
            pJointValues = &_vTempJoints[0];
        }
        dReal* ptempjoints = &_vTempJoints[0];

        // check the limits
        vector<dReal> upperlim, lowerlim;
        FOREACHC(it, _vecjoints) {
            const dReal* p = pJointValues+(*it)->GetDOFIndex();
            if( checklimits == CLA_Nothing ) {
                // limits should not be checked, so just copy
                for(int i = 0; i < (*it)->GetDOF(); ++i) {
                    *ptempjoints++ = p[i];
                }
                continue;
            }
            OPENRAVE_ASSERT_OP( (*it)->GetDOF(), <=, 3 );
            (*it)->GetLimits(lowerlim, upperlim);
            if( (*it)->GetType() == JointSpherical ) {
                dReal fcurang = fmod(RaveSqrt(p[0]*p[0]+p[1]*p[1]+p[2]*p[2]),2*PI);
                if( fcurang < lowerlim[0] ) {
                    if( fcurang < 1e-10 ) {
                        *ptempjoints++ = lowerlim[0]; *ptempjoints++ = 0; *ptempjoints++ = 0;
                    }
                    else {
                        dReal fmult = lowerlim[0]/fcurang;
                        *ptempjoints++ = p[0]*fmult; *ptempjoints++ = p[1]*fmult; *ptempjoints++ = p[2]*fmult;
                    }
                }
                else if( fcurang > upperlim[0] ) {
                    if( fcurang < 1e-10 ) {
                        *ptempjoints++ = upperlim[0]; *ptempjoints++ = 0; *ptempjoints++ = 0;
                    }
                    else {
                        dReal fmult = upperlim[0]/fcurang;
                        *ptempjoints++ = p[0]*fmult; *ptempjoints++ = p[1]*fmult; *ptempjoints++ = p[2]*fmult;
                    }
                }
                else {
                    *ptempjoints++ = p[0]; *ptempjoints++ = p[1]; *ptempjoints++ = p[2];
                }
            }
            else {
                for(int i = 0; i < (*it)->GetDOF(); ++i) {
                    if( (*it)->IsCircular(i) ) {
                        // don't normalize since user is expecting the values he sets are exactly returned via GetDOFValues
                        *ptempjoints++ = p[i]; //utils::NormalizeCircularAngle(p[i],(*it)->_vcircularlowerlimit[i],(*it)->_vcircularupperlimit[i]);
                    }
                    else {
                        if( p[i] < lowerlim[i] ) {
                            if( p[i] < lowerlim[i]-g_fEpsilonEvalJointLimit ) {
                                if( checklimits == CLA_CheckLimits ) {
                                    RAVELOG_WARN(str(boost::format("dof %d value %e is smaller than the lower limit %e")%((*it)->GetDOFIndex()+i)%p[i]%lowerlim[i]));
                                }
                                else if( checklimits == CLA_CheckLimitsThrow ) {
                                    throw OPENRAVE_EXCEPTION_FORMAT(_("dof %d value %e is smaller than the lower limit %e"), ((*it)->GetDOFIndex()+i)%p[i]%lowerlim[i], ORE_InvalidArguments);
                                }
                            }
                            *ptempjoints++ = lowerlim[i];
                        }
                        else if( p[i] > upperlim[i] ) {
                            if( p[i] > upperlim[i]+g_fEpsilonEvalJointLimit ) {
                                if( checklimits == CLA_CheckLimits ) {
                                    RAVELOG_WARN(str(boost::format("dof %d value %e is greater than the upper limit %e")%((*it)->GetDOFIndex()+i)%p[i]%upperlim[i]));
                                }
                                else if( checklimits == CLA_CheckLimitsThrow ) {
                                    throw OPENRAVE_EXCEPTION_FORMAT(_("dof %d value %e is greater than the upper limit %e"),((*it)->GetDOFIndex()+i)%p[i]%upperlim[i], ORE_InvalidArguments);
                                }
                            }
                            *ptempjoints++ = upperlim[i];
                        }
                        else {
                            *ptempjoints++ = p[i];
                        }
                    }
                }
            }
        }
        pJointValues = &_vTempJoints[0];
    }

    boost::array<dReal,3> dummyvalues; // dummy values for a joint
    std::vector<dReal> vtempvalues, veval;

    // have to compute the angles ahead of time since they are dependent on the link transformations
    std::vector< std::vector<dReal> > vPassiveJointValues(_vPassiveJoints.size());
    for(size_t i = 0; i < vPassiveJointValues.size(); ++i) {
        if( !_vPassiveJoints[i]->IsMimic() ) {
            _vPassiveJoints[i]->GetValues(vPassiveJointValues[i]);
            // check if out of limits!
            for(size_t j = 0; j < vPassiveJointValues[i].size(); ++j) {
                if( !_vPassiveJoints[i]->IsCircular(j) ) {
                    if( vPassiveJointValues[i][j] < _vPassiveJoints[i]->_info._vlowerlimit.at(j) ) {
                        if( vPassiveJointValues[i][j] < _vPassiveJoints[i]->_info._vlowerlimit.at(j)-5e-4f ) {
                            RAVELOG_WARN(str(boost::format("dummy joint out of lower limit! %e < %e\n")%_vPassiveJoints[i]->_info._vlowerlimit.at(j)%vPassiveJointValues[i][j]));
                        }
                        vPassiveJointValues[i][j] = _vPassiveJoints[i]->_info._vlowerlimit.at(j);
                    }
                    else if( vPassiveJointValues[i][j] > _vPassiveJoints[i]->_info._vupperlimit.at(j) ) {
                        if( vPassiveJointValues[i][j] > _vPassiveJoints[i]->_info._vupperlimit.at(j)+5e-4f ) {
                            RAVELOG_WARN(str(boost::format("dummy joint out of upper limit! %e > %e\n")%_vPassiveJoints[i]->_info._vupperlimit.at(j)%vPassiveJointValues[i][j]));
                        }
                        vPassiveJointValues[i][j] = _vPassiveJoints[i]->_info._vupperlimit.at(j);
                    }
                }
            }
        }
        else {
            vPassiveJointValues[i].reserve(_vPassiveJoints[i]->GetDOF()); // do not resize so that we can catch hierarchy errors
        }
    }

    std::vector<uint8_t> vlinkscomputed(_veclinks.size(),0);
    vlinkscomputed[0] = 1;

    for(size_t ijoint = 0; ijoint < _vTopologicallySortedJointsAll.size(); ++ijoint) {
        JointPtr pjoint = _vTopologicallySortedJointsAll[ijoint];
        int jointindex = _vTopologicallySortedJointIndicesAll[ijoint];
        int dofindex = pjoint->GetDOFIndex();
        const dReal* pvalues=dofindex >= 0 ? pJointValues + dofindex : NULL;
        if( pjoint->IsMimic() ) {
            for(int i = 0; i < pjoint->GetDOF(); ++i) {
                if( pjoint->IsMimic(i) ) {
                    vtempvalues.resize(0);
                    const std::vector<Mimic::DOFFormat>& vdofformat = pjoint->_vmimic[i]->_vdofformat;
                    FOREACHC(itdof,vdofformat) {
                        if( itdof->dofindex >= 0 ) {
                            vtempvalues.push_back(pJointValues[itdof->dofindex]);
                        }
                        else {
                            vtempvalues.push_back(vPassiveJointValues.at(itdof->jointindex-_vecjoints.size()).at(itdof->axis));
                        }
                    }
                    int err = pjoint->_Eval(i, 0, vtempvalues, veval);
                    if( err ) {
                        RAVELOG_WARN(str(boost::format("failed to evaluate joint %s, fparser error %d")%pjoint->GetName()%err));
                    }
                    else {
                        vector<dReal> vevalcopy = veval;
                        vector<dReal>::iterator iteval = veval.begin();
                        while(iteval != veval.end()) {
                            bool removevalue = false;
                            if( pjoint->GetType() == JointSpherical || pjoint->IsCircular(i) ) {
                            }
                            else if( *iteval < pjoint->_info._vlowerlimit[i] ) {
                                if(*iteval >= pjoint->_info._vlowerlimit[i]-g_fEpsilonJointLimit ) {
                                    *iteval = pjoint->_info._vlowerlimit[i];
                                }
                                else {
                                    removevalue=true;
                                }
                            }
                            else if( *iteval > pjoint->_info._vupperlimit[i] ) {
                                if(*iteval <= pjoint->_info._vupperlimit[i]+g_fEpsilonJointLimit ) {
                                    *iteval = pjoint->_info._vupperlimit[i];
                                }
                                else {
                                    removevalue=true;
                                }
                            }

                            if( removevalue ) {
                                iteval = veval.erase(iteval); // invalid value so remove from candidates
                            }
                            else {
                                ++iteval;
                            }
                        }

                        if( veval.empty() ) {
                            FORIT(iteval,vevalcopy) {
                                if( checklimits == CLA_Nothing || pjoint->GetType() == JointSpherical || pjoint->IsCircular(i) ) {
                                    veval.push_back(*iteval);
                                }
                                else if( *iteval < pjoint->_info._vlowerlimit[i]-g_fEpsilonEvalJointLimit ) {
                                    veval.push_back(pjoint->_info._vlowerlimit[i]);
                                    if( checklimits == CLA_CheckLimits ) {
                                        RAVELOG_WARN(str(boost::format("joint %s: lower limit (%e) is not followed: %e")%pjoint->GetName()%pjoint->_info._vlowerlimit[i]%*iteval));
                                    }
                                    else if( checklimits == CLA_CheckLimitsThrow ) {
                                        throw OPENRAVE_EXCEPTION_FORMAT(_("joint %s: lower limit (%e) is not followed: %e"), pjoint->GetName()%pjoint->_info._vlowerlimit[i]%*iteval, ORE_InvalidArguments);
                                    }
                                }
                                else if( *iteval > pjoint->_info._vupperlimit[i]+g_fEpsilonEvalJointLimit ) {
                                    veval.push_back(pjoint->_info._vupperlimit[i]);
                                    if( checklimits == CLA_CheckLimits ) {
                                        RAVELOG_WARN(str(boost::format("joint %s: upper limit (%e) is not followed: %e")%pjoint->GetName()%pjoint->_info._vupperlimit[i]%*iteval));
                                    }
                                    else if( checklimits == CLA_CheckLimitsThrow ) {
                                        throw OPENRAVE_EXCEPTION_FORMAT(_("joint %s: upper limit (%e) is not followed: %e"), pjoint->GetName()%pjoint->_info._vupperlimit[i]%*iteval, ORE_InvalidArguments);
                                    }
                                }
                                else {
                                    veval.push_back(*iteval);
                                }
                            }
                            OPENRAVE_ASSERT_FORMAT(!veval.empty(), "no valid values for joint %s", pjoint->GetName(),ORE_Assert);
                        }
                        if( veval.size() > 1 ) {
                            stringstream ss; ss << std::setprecision(std::numeric_limits<dReal>::digits10+1);
                            ss << "multiplie values for joint " << pjoint->GetName() << ": ";
                            FORIT(iteval,veval) {
                                ss << *iteval << " ";
                            }
                            RAVELOG_WARN(ss.str());
                        }
                        dummyvalues[i] = veval.at(0);
                    }

                    // if joint is passive, update the stored joint values! This is necessary because joint value might be referenced in the future.
                    if( dofindex < 0 ) {
                        vPassiveJointValues.at(jointindex-(int)_vecjoints.size()).resize(pjoint->GetDOF());
                        vPassiveJointValues.at(jointindex-(int)_vecjoints.size()).at(i) = dummyvalues[i];
                    }
                }
                else if( dofindex >= 0 ) {
                    dummyvalues[i] = pvalues[dofindex+i]; // is this correct? what is a joint has a mimic and non-mimic axis?
                }
                else {
                    // preserve passive joint values
                    dummyvalues[i] = vPassiveJointValues.at(jointindex-(int)_vecjoints.size()).at(i);
                }
            }
            pvalues = &dummyvalues[0];
        }
        // do the test after mimic computation!
        if( vlinkscomputed[pjoint->GetHierarchyChildLink()->GetIndex()] ) {
            continue;
        }
        if( !pvalues ) {
            // has to be a passive joint
            pvalues = &vPassiveJointValues.at(jointindex-(int)_vecjoints.size()).at(0);
        }

        Transform tjoint;
        if( pjoint->GetType() & JointSpecialBit ) {
            switch(pjoint->GetType()) {
            case JointHinge2: {
                Transform tfirst;
                tfirst.rot = quatFromAxisAngle(pjoint->GetInternalHierarchyAxis(0), pvalues[0]);
                Transform tsecond;
                tsecond.rot = quatFromAxisAngle(tfirst.rotate(pjoint->GetInternalHierarchyAxis(1)), pvalues[1]);
                tjoint = tsecond * tfirst;
                pjoint->_doflastsetvalues[0] = pvalues[0];
                pjoint->_doflastsetvalues[1] = pvalues[1];
                break;
            }
            case JointSpherical: {
                dReal fang = pvalues[0]*pvalues[0]+pvalues[1]*pvalues[1]+pvalues[2]*pvalues[2];
                if( fang > 0 ) {
                    fang = RaveSqrt(fang);
                    dReal fiang = 1/fang;
                    tjoint.rot = quatFromAxisAngle(Vector(pvalues[0]*fiang,pvalues[1]*fiang,pvalues[2]*fiang),fang);
                }
                break;
            }
            case JointTrajectory: {
                vector<dReal> vdata;
                tjoint = Transform();
                dReal fvalue = pvalues[0];
                if( pjoint->IsCircular(0) ) {
                    // need to normalize the value
                    fvalue = utils::NormalizeCircularAngle(fvalue,pjoint->_vcircularlowerlimit.at(0), pjoint->_vcircularupperlimit.at(0));
                }
                pjoint->_info._trajfollow->Sample(vdata,fvalue);
                if( !pjoint->_info._trajfollow->GetConfigurationSpecification().ExtractTransform(tjoint,vdata.begin(),KinBodyConstPtr()) ) {
                    RAVELOG_WARN(str(boost::format("trajectory sampling for joint %s failed")%pjoint->GetName()));
                }
                pjoint->_doflastsetvalues[0] = 0;
                break;
            }
            default:
                RAVELOG_WARN(str(boost::format("forward kinematic type 0x%x not supported")%pjoint->GetType()));
                break;
            }
        }
        else {
            if( pjoint->GetType() == JointRevolute ) {
                tjoint.rot = quatFromAxisAngle(pjoint->GetInternalHierarchyAxis(0), pvalues[0]);
                pjoint->_doflastsetvalues[0] = pvalues[0];
            }
            else if( pjoint->GetType() == JointPrismatic ) {
                tjoint.trans = pjoint->GetInternalHierarchyAxis(0) * pvalues[0];
            }
            else {
                for(int iaxis = 0; iaxis < pjoint->GetDOF(); ++iaxis) {
                    Transform tdelta;
                    if( pjoint->IsRevolute(iaxis) ) {
                        tdelta.rot = quatFromAxisAngle(pjoint->GetInternalHierarchyAxis(iaxis), pvalues[iaxis]);
                        pjoint->_doflastsetvalues[iaxis] = pvalues[iaxis];
                    }
                    else {
                        tdelta.trans = pjoint->GetInternalHierarchyAxis(iaxis) * pvalues[iaxis];
                    }
                    tjoint = tjoint * tdelta;
                }
            }
        }

        Transform t = pjoint->GetInternalHierarchyLeftTransform() * tjoint * pjoint->GetInternalHierarchyRightTransform();
        if( !pjoint->GetHierarchyParentLink() ) {
            t = _veclinks.at(0)->GetTransform() * t;
        }
        else {
            t = pjoint->GetHierarchyParentLink()->GetTransform() * t;
        }
        pjoint->GetHierarchyChildLink()->SetTransform(t);
        vlinkscomputed[pjoint->GetHierarchyChildLink()->GetIndex()] = 1;
    }

    _UpdateGrabbedBodies();
    _PostprocessChangedParameters(Prop_LinkTransforms);
}

bool KinBody::IsDOFRevolute(int dofindex) const
{
    int jointindex = _vDOFIndices.at(dofindex);
    return _vecjoints.at(jointindex)->IsRevolute(dofindex-_vecjoints.at(jointindex)->GetDOFIndex());
}

bool KinBody::IsDOFPrismatic(int dofindex) const
{
    int jointindex = _vDOFIndices.at(dofindex);
    return _vecjoints.at(jointindex)->IsPrismatic(dofindex-_vecjoints.at(jointindex)->GetDOFIndex());
}

KinBody::LinkPtr KinBody::GetLink(const std::string& linkname) const
{
    for(std::vector<LinkPtr>::const_iterator it = _veclinks.begin(); it != _veclinks.end(); ++it) {
        if ( (*it)->GetName() == linkname ) {
            return *it;
        }
    }
    return LinkPtr();
}

const std::vector<KinBody::JointPtr>& KinBody::GetDependencyOrderedJoints() const
{
    CHECK_INTERNAL_COMPUTATION;
    return _vTopologicallySortedJoints;
}

const std::vector< std::vector< std::pair<KinBody::LinkPtr, KinBody::JointPtr> > >& KinBody::GetClosedLoops() const
{
    CHECK_INTERNAL_COMPUTATION;
    return _vClosedLoops;
}

bool KinBody::GetChain(int linkindex1, int linkindex2, std::vector<JointPtr>& vjoints) const
{
    CHECK_INTERNAL_COMPUTATION0;
    OPENRAVE_ASSERT_FORMAT(linkindex1>=0 && linkindex1<(int)_veclinks.size(), "body %s linkindex1 %d invalid (num links %d)", GetName()%linkindex1%_veclinks.size(), ORE_InvalidArguments);
    OPENRAVE_ASSERT_FORMAT(linkindex2>=0 && linkindex2<(int)_veclinks.size(), "body %s linkindex2 %d invalid (num links %d)", GetName()%linkindex2%_veclinks.size(), ORE_InvalidArguments);
    vjoints.resize(0);
    if( linkindex1 == linkindex2 ) {
        return true;
    }
    int offset = linkindex2*_veclinks.size();
    int curlink = linkindex1;
    while(_vAllPairsShortestPaths[offset+curlink].first>=0) {
        int jointindex = _vAllPairsShortestPaths[offset+curlink].second;
        vjoints.push_back(jointindex < (int)_vecjoints.size() ? _vecjoints.at(jointindex) : _vPassiveJoints.at(jointindex-_vecjoints.size()));
        int prevlink = curlink;
        curlink = _vAllPairsShortestPaths[offset+curlink].first;
        OPENRAVE_ASSERT_OP(prevlink,!=,curlink); // avoid loops
    }
    return vjoints.size()>0; // otherwise disconnected
}

bool KinBody::GetChain(int linkindex1, int linkindex2, std::vector<LinkPtr>& vlinks) const
{
    CHECK_INTERNAL_COMPUTATION0;
    OPENRAVE_ASSERT_FORMAT(linkindex1>=0 && linkindex1<(int)_veclinks.size(), "body %s linkindex1 %d invalid (num links %d)", GetName()%linkindex1%_veclinks.size(), ORE_InvalidArguments);
    OPENRAVE_ASSERT_FORMAT(linkindex2>=0 && linkindex2<(int)_veclinks.size(), "body %s linkindex2 %d invalid (num links %d)", GetName()%linkindex2%_veclinks.size(), ORE_InvalidArguments);
    vlinks.resize(0);
    int offset = linkindex2*_veclinks.size();
    int curlink = linkindex1;
    if( _vAllPairsShortestPaths[offset+curlink].first < 0 ) {
        return false;
    }
    vlinks.push_back(_veclinks.at(linkindex1));
    if( linkindex1 == linkindex2 ) {
        return true;
    }
    while(_vAllPairsShortestPaths[offset+curlink].first != linkindex2) {
        curlink = _vAllPairsShortestPaths[offset+curlink].first;
        if( curlink < 0 ) {
            vlinks.resize(0);
            return false;
        }
        vlinks.push_back(_veclinks.at(curlink));
    }
    vlinks.push_back(_veclinks.at(linkindex2));
    return true; // otherwise disconnected
}

bool KinBody::IsDOFInChain(int linkindex1, int linkindex2, int dofindex) const
{
    CHECK_INTERNAL_COMPUTATION0;
    int jointindex = _vDOFIndices.at(dofindex);
    return (DoesAffect(jointindex,linkindex1)==0) != (DoesAffect(jointindex,linkindex2)==0);
}

int KinBody::GetJointIndex(const std::string& jointname) const
{
    int index = 0;
    FOREACHC(it,_vecjoints) {
        if ((*it)->GetName() == jointname ) {
            return index;
        }
        ++index;
    }
    return -1;
}

KinBody::JointPtr KinBody::GetJoint(const std::string& jointname) const
{
    FOREACHC(it,_vecjoints) {
        if ((*it)->GetName() == jointname ) {
            return *it;
        }
    }
    FOREACHC(it,_vPassiveJoints) {
        if ((*it)->GetName() == jointname ) {
            return *it;
        }
    }
    return JointPtr();
}

void KinBody::ComputeJacobianTranslation(int linkindex, const Vector& position, vector<dReal>& vjacobian,const std::vector<int>& dofindices) const
{
    CHECK_INTERNAL_COMPUTATION;
    OPENRAVE_ASSERT_FORMAT(linkindex >= 0 && linkindex < (int)_veclinks.size(), "body %s bad link index %d (num links %d)", GetName()%linkindex%_veclinks.size(),ORE_InvalidArguments);
    size_t dofstride=0;
    if( dofindices.size() > 0 ) {
        dofstride = dofindices.size();
    }
    else {
        dofstride = GetDOF();
    }
    vjacobian.resize(3*dofstride);
    if( dofstride == 0 ) {
        return;
    }
    std::fill(vjacobian.begin(),vjacobian.end(),0);

    Vector v;
    int offset = linkindex*_veclinks.size();
    int curlink = 0;
    std::vector<std::pair<int,dReal> > vpartials;
    std::vector<int> vpartialindices;
    std::map< std::pair<Mimic::DOFFormat, int>, dReal > mapcachedpartials;
    while(_vAllPairsShortestPaths[offset+curlink].first>=0) {
        int jointindex = _vAllPairsShortestPaths[offset+curlink].second;
        if( jointindex < (int)_vecjoints.size() ) {
            // active joint
            JointPtr pjoint = _vecjoints.at(jointindex);
            int dofindex = pjoint->GetDOFIndex();
            int8_t affect = DoesAffect(pjoint->GetJointIndex(), linkindex);
            for(int dof = 0; dof < pjoint->GetDOF(); ++dof) {
                if( affect != 0 ) {
                    if( pjoint->IsRevolute(dof) ) {
                        v = pjoint->GetAxis(dof).cross(position-pjoint->GetAnchor());
                    }
                    else if( pjoint->IsPrismatic(dof) ) {
                        v = pjoint->GetAxis(dof);
                    }
                    else {
                        RAVELOG_WARN("ComputeJacobianTranslation joint %d not supported\n", pjoint->GetType());
                        continue;
                    }
                    if( dofindices.size() > 0 ) {
                        std::vector<int>::const_iterator itindex = find(dofindices.begin(),dofindices.end(),dofindex+dof);
                        if( itindex != dofindices.end() ) {
                            size_t index = itindex-dofindices.begin();
                            vjacobian[index] += v.x; vjacobian[index+dofstride] += v.y; vjacobian[index+2*dofstride] += v.z;
                        }
                    }
                    else {
                        vjacobian[dofindex+dof] += v.x; vjacobian[dofstride+dofindex+dof] += v.y; vjacobian[2*dofstride+dofindex+dof] += v.z;
                    }
                }
            }
        }
        else {
            // add in the contributions from the passive joint
            JointPtr pjoint = _vPassiveJoints.at(jointindex-_vecjoints.size());
            for(int idof = 0; idof < pjoint->GetDOF(); ++idof) {
                if( pjoint->IsMimic(idof) ) {
                    bool bhas = dofindices.size() == 0;
                    if( !bhas ) {
                        FOREACHC(itmimicdof, pjoint->_vmimic[idof]->_vmimicdofs) {
                            if( find(dofindices.begin(),dofindices.end(),itmimicdof->dofindex) != dofindices.end() ) {
                                bhas = true;
                                break;
                            }
                        }
                    }
                    if( bhas ) {
                        Vector vaxis;
                        if( pjoint->IsRevolute(idof) ) {
                            vaxis = pjoint->GetAxis(idof).cross(position-pjoint->GetAnchor());
                        }
                        else if( pjoint->IsPrismatic(idof) ) {
                            vaxis = pjoint->GetAxis(idof);
                        }
                        else {
                            RAVELOG_WARN("ComputeJacobianTranslation joint %d not supported\n", pjoint->GetType());
                            continue;
                        }
                        pjoint->_ComputePartialVelocities(vpartials,idof,mapcachedpartials);
                        FOREACH(itpartial,vpartials) {
                            Vector v = vaxis * itpartial->second;
                            int index = itpartial->first;
                            if( dofindices.size() > 0 ) {
                                std::vector<int>::const_iterator itindex = find(dofindices.begin(),dofindices.end(),itpartial->first);
                                if( itindex == dofindices.end() ) {
                                    continue;
                                }
                                index = itindex-dofindices.begin();
                            }
                            vjacobian[index] += v.x;
                            vjacobian[dofstride+index] += v.y;
                            vjacobian[2*dofstride+index] += v.z;
                        }
                    }
                }
            }
        }
        curlink = _vAllPairsShortestPaths[offset+curlink].first;
    }
}

void KinBody::CalculateJacobian(int linkindex, const Vector& trans, boost::multi_array<dReal,2>& mjacobian) const
{
    mjacobian.resize(boost::extents[3][GetDOF()]);
    if( GetDOF() == 0 ) {
        return;
    }
    std::vector<dReal> vjacobian;
    ComputeJacobianTranslation(linkindex,trans,vjacobian);
    OPENRAVE_ASSERT_OP((int)vjacobian.size(),==,3*GetDOF());
    vector<dReal>::const_iterator itsrc = vjacobian.begin();
    FOREACH(itdst,mjacobian) {
        std::copy(itsrc,itsrc+GetDOF(),itdst->begin());
        itsrc += GetDOF();
    }
}

void KinBody::CalculateRotationJacobian(int linkindex, const Vector& q, std::vector<dReal>& vjacobian) const
{
    CHECK_INTERNAL_COMPUTATION;
    OPENRAVE_ASSERT_FORMAT(linkindex >= 0 && linkindex < (int)_veclinks.size(), "body %s bad link index %d (num links %d)", GetName()%linkindex%_veclinks.size(),ORE_InvalidArguments);
    int dofstride = GetDOF();
    vjacobian.resize(4*dofstride);
    if( dofstride == 0 ) {
        return;
    }
    std::fill(vjacobian.begin(),vjacobian.end(),0);
    Vector v;
    int offset = linkindex*_veclinks.size();
    int curlink = 0;
    std::vector<std::pair<int,dReal> > vpartials;
    std::map< std::pair<Mimic::DOFFormat, int>, dReal > mapcachedpartials;
    while(_vAllPairsShortestPaths[offset+curlink].first>=0) {
        int jointindex = _vAllPairsShortestPaths[offset+curlink].second;
        if( jointindex < (int)_vecjoints.size() ) {
            // active joint
            JointPtr pjoint = _vecjoints.at(jointindex);
            int dofindex = pjoint->GetDOFIndex();
            int8_t affect = DoesAffect(pjoint->GetJointIndex(), linkindex);
            for(int dof = 0; dof < pjoint->GetDOF(); ++dof) {
                if( affect == 0 ) {
                    RAVELOG_WARN(str(boost::format("link %s should be affected by joint %s")%_veclinks.at(linkindex)->GetName()%pjoint->GetName()));
                }
                else {
                    if( pjoint->IsRevolute(dof) ) {
                        v = pjoint->GetAxis(dof);
                    }
                    else if( pjoint->IsPrismatic(dof) ) {
                        v = Vector(0,0,0);
                    }
                    else {
                        RAVELOG_WARN("CalculateRotationJacobian joint %d not supported\n", pjoint->GetType());
                        v = Vector(0,0,0);
                    }
                    vjacobian[dofindex+dof] += dReal(0.5)*(-q.y*v.x - q.z*v.y - q.w*v.z);
                    vjacobian[dofstride+dofindex+dof] += dReal(0.5)*(q.x*v.x - q.z*v.z + q.w*v.y);
                    vjacobian[2*dofstride+dofindex+dof] += dReal(0.5)*(q.x*v.y + q.y*v.z - q.w*v.x);
                    vjacobian[3*dofstride+dofindex+dof] += dReal(0.5)*(q.x*v.z - q.y*v.y + q.z*v.x);
                }
            }
        }
        else {
            // add in the contributions from the passive joint
            JointPtr pjoint = _vPassiveJoints.at(jointindex-_vecjoints.size());
            for(int idof = 0; idof < pjoint->GetDOF(); ++idof) {
                if( pjoint->IsMimic(idof) ) {
                    Vector vaxis;
                    if( pjoint->IsRevolute(idof) ) {
                        vaxis = pjoint->GetAxis(idof);
                    }
                    else if( pjoint->IsPrismatic(idof) ) {
                        vaxis = Vector(0,0,0);
                    }
                    else {
                        RAVELOG_WARN("CalculateRotationJacobian joint %d not supported\n", pjoint->GetType());
                        continue;
                    }
                    pjoint->_ComputePartialVelocities(vpartials,idof,mapcachedpartials);
                    FOREACH(itpartial,vpartials) {
                        int dofindex = itpartial->first;
                        Vector v = vaxis * itpartial->second;
                        vjacobian[dofindex] += dReal(0.5)*(-q.y*v.x - q.z*v.y - q.w*v.z);
                        vjacobian[dofstride+dofindex] += dReal(0.5)*(q.x*v.x - q.z*v.z + q.w*v.y);
                        vjacobian[2*dofstride+dofindex] += dReal(0.5)*(q.x*v.y + q.y*v.z - q.w*v.x);
                        vjacobian[3*dofstride+dofindex] += dReal(0.5)*(q.x*v.z - q.y*v.y + q.z*v.x);
                    }
                }
            }
        }
        curlink = _vAllPairsShortestPaths[offset+curlink].first;
    }
}

void KinBody::CalculateRotationJacobian(int linkindex, const Vector& q, boost::multi_array<dReal,2>& mjacobian) const
{
    mjacobian.resize(boost::extents[4][GetDOF()]);
    if( GetDOF() == 0 ) {
        return;
    }
    std::vector<dReal> vjacobian;
    CalculateRotationJacobian(linkindex,q,vjacobian);
    OPENRAVE_ASSERT_OP((int)vjacobian.size(),==,4*GetDOF());
    vector<dReal>::const_iterator itsrc = vjacobian.begin();
    FOREACH(itdst,mjacobian) {
        std::copy(itsrc,itsrc+GetDOF(),itdst->begin());
        itsrc += GetDOF();
    }
}

void KinBody::ComputeJacobianAxisAngle(int linkindex, std::vector<dReal>& vjacobian, const std::vector<int>& dofindices) const
{
    CHECK_INTERNAL_COMPUTATION;
    OPENRAVE_ASSERT_FORMAT(linkindex >= 0 && linkindex < (int)_veclinks.size(), "body %s bad link index %d (num links %d)", GetName()%linkindex%_veclinks.size(),ORE_InvalidArguments);
    size_t dofstride=0;
    if( dofindices.size() > 0 ) {
        dofstride = dofindices.size();
    }
    else {
        dofstride = GetDOF();
    }
    vjacobian.resize(3*dofstride);
    if( dofstride == 0 ) {
        return;
    }
    std::fill(vjacobian.begin(),vjacobian.end(),0);

    Vector v, anchor, axis;
    int offset = linkindex*_veclinks.size();
    int curlink = 0;
    std::vector<std::pair<int,dReal> > vpartials;
    std::map< std::pair<Mimic::DOFFormat, int>, dReal > mapcachedpartials;
    while(_vAllPairsShortestPaths[offset+curlink].first>=0) {
        int jointindex = _vAllPairsShortestPaths[offset+curlink].second;
        if( jointindex < (int)_vecjoints.size() ) {
            // active joint
            JointPtr pjoint = _vecjoints.at(jointindex);
            int dofindex = pjoint->GetDOFIndex();
            int8_t affect = DoesAffect(pjoint->GetJointIndex(), linkindex);
            for(int dof = 0; dof < pjoint->GetDOF(); ++dof) {
                if( affect != 0 ) {
                    if( pjoint->IsRevolute(dof) ) {
                        v = pjoint->GetAxis(dof);
                    }
                    else if( pjoint->IsPrismatic(dof) ) {
                        continue;
                    }
                    else {
                        RAVELOG_WARN("ComputeJacobianAxisAngle joint %d not supported\n", pjoint->GetType());
                        continue;
                    }
                    if( dofindices.size() > 0 ) {
                        std::vector<int>::const_iterator itindex = find(dofindices.begin(),dofindices.end(),dofindex+dof);
                        if( itindex != dofindices.end() ) {
                            size_t index = itindex-dofindices.begin();
                            vjacobian[index] += v.x; vjacobian[index+dofstride] += v.y; vjacobian[index+2*dofstride] += v.z;
                        }
                    }
                    else {
                        vjacobian[dofindex+dof] += v.x; vjacobian[dofstride+dofindex+dof] += v.y; vjacobian[2*dofstride+dofindex+dof] += v.z;
                    }
                }
            }
        }
        else {
            // add in the contributions from the passive joint
            JointPtr pjoint = _vPassiveJoints.at(jointindex-_vecjoints.size());
            for(int idof = 0; idof < pjoint->GetDOF(); ++idof) {
                if( pjoint->IsMimic(idof) ) {
                    bool bhas = dofindices.size() == 0;
                    if( !bhas ) {
                        FOREACHC(itmimicdof, pjoint->_vmimic[idof]->_vmimicdofs) {
                            if( find(dofindices.begin(),dofindices.end(),itmimicdof->dofindex) != dofindices.end() ) {
                                bhas = true;
                                break;
                            }
                        }
                    }
                    if( bhas ) {
                        Vector vaxis;
                        if( pjoint->IsRevolute(idof) ) {
                            vaxis = pjoint->GetAxis(idof);
                        }
                        else if( pjoint->IsPrismatic(idof) ) {
                            continue;
                        }
                        else {
                            RAVELOG_WARN("ComputeJacobianAxisAngle joint %d not supported\n", pjoint->GetType());
                            continue;
                        }
                        pjoint->_ComputePartialVelocities(vpartials,idof,mapcachedpartials);
                        FOREACH(itpartial,vpartials) {
                            Vector v = vaxis * itpartial->second;
                            int index = itpartial->first;
                            if( dofindices.size() > 0 ) {
                                std::vector<int>::const_iterator itindex = find(dofindices.begin(),dofindices.end(),itpartial->first);
                                if( itindex == dofindices.end() ) {
                                    continue;
                                }
                                index = itindex-dofindices.begin();
                            }
                            vjacobian[index] += v.x;
                            vjacobian[dofstride+index] += v.y;
                            vjacobian[2*dofstride+index] += v.z;
                        }
                    }
                }
            }
        }
        curlink = _vAllPairsShortestPaths[offset+curlink].first;
    }
}

void KinBody::CalculateAngularVelocityJacobian(int linkindex, boost::multi_array<dReal,2>& mjacobian) const
{
    mjacobian.resize(boost::extents[3][GetDOF()]);
    if( GetDOF() == 0 ) {
        return;
    }
    std::vector<dReal> vjacobian;
    ComputeJacobianAxisAngle(linkindex,vjacobian);
    OPENRAVE_ASSERT_OP((int)vjacobian.size(),==,3*GetDOF());
    vector<dReal>::const_iterator itsrc = vjacobian.begin();
    FOREACH(itdst,mjacobian) {
        std::copy(itsrc,itsrc+GetDOF(),itdst->begin());
        itsrc += GetDOF();
    }
}

void KinBody::ComputeHessianTranslation(int linkindex, const Vector& position, std::vector<dReal>& hessian, const std::vector<int>& dofindices) const
{
    CHECK_INTERNAL_COMPUTATION;
    OPENRAVE_ASSERT_FORMAT(linkindex >= 0 && linkindex < (int)_veclinks.size(), "body %s bad link index %d (num links %d)", GetName()%linkindex%_veclinks.size(),ORE_InvalidArguments);
    size_t dofstride=0;
    if( dofindices.size() > 0 ) {
        dofstride = dofindices.size();
    }
    else {
        dofstride = GetDOF();
    }
    hessian.resize(dofstride*3*dofstride);
    if( dofstride == 0 ) {
        return;
    }
    std::fill(hessian.begin(),hessian.end(),0);

    int offset = linkindex*_veclinks.size();
    int curlink = 0;
    std::vector<Vector> vaxes, vjacobian; vaxes.reserve(dofstride); vjacobian.reserve(dofstride);
    std::vector<int> vpartialindices;
    std::map< std::pair<Mimic::DOFFormat, int>, dReal > mapcachedpartials;
    std::vector<int> vinsertedindices; vinsertedindices.reserve(dofstride);
    typedef std::pair< std::vector<Vector>, std::vector<std::pair<int,dReal> > > PartialInfo;
    std::map<size_t, PartialInfo > mappartialsinserted; // if vinsertedindices has -1, that index will be here
    while(_vAllPairsShortestPaths[offset+curlink].first>=0) {
        int jointindex = _vAllPairsShortestPaths[offset+curlink].second;
        if( jointindex < (int)_vecjoints.size() ) {
            // active joint
            JointPtr pjoint = _vecjoints.at(jointindex);
            int dofindex = pjoint->GetDOFIndex();
            int8_t affect = DoesAffect(pjoint->GetJointIndex(), linkindex);
            for(int dof = 0; dof < pjoint->GetDOF(); ++dof) {
                if( affect == 0 ) {
                    RAVELOG_WARN(str(boost::format("link %s should be affected by joint %s")%_veclinks.at(linkindex)->GetName()%pjoint->GetName()));
                }
                else {
                    size_t index = dofindex+dof;
                    if( dofindices.size() > 0 ) {
                        std::vector<int>::const_iterator itindex = find(dofindices.begin(),dofindices.end(),dofindex+dof);
                        if( itindex != dofindices.end() ) {
                            index = itindex-dofindices.begin();
                        }
                        else {
                            continue;
                        }
                    }

                    if( pjoint->IsRevolute(dof) ) {
                        vaxes.push_back(pjoint->GetAxis(dof));
                        vjacobian.push_back(pjoint->GetAxis(dof).cross(position-pjoint->GetAnchor()));
                    }
                    else if( pjoint->IsPrismatic(dof) ) {
                        vaxes.push_back(Vector());
                        vjacobian.push_back(pjoint->GetAxis(dof));
                    }
                    else {
                        vaxes.push_back(Vector());
                        vjacobian.push_back(Vector());
                        RAVELOG_WARN("ComputeHessianTranslation joint %d not supported\n", pjoint->GetType());
                    }
                    vinsertedindices.push_back(index);
                }
            }
        }
        else {
            // add in the contributions from the passive joint
            JointPtr pjoint = _vPassiveJoints.at(jointindex-_vecjoints.size());
            for(int idof = 0; idof < pjoint->GetDOF(); ++idof) {
                if( pjoint->IsMimic(idof) ) {
                    bool bhas = dofindices.size() == 0;
                    if( !bhas ) {
                        FOREACHC(itmimicdof, pjoint->_vmimic[idof]->_vmimicdofs) {
                            if( find(dofindices.begin(),dofindices.end(),itmimicdof->dofindex) != dofindices.end() ) {
                                bhas = true;
                                break;
                            }
                        }
                    }
                    if( bhas ) {
                        Vector vaxis;
                        if( pjoint->IsRevolute(idof) ) {
                            vaxes.push_back(pjoint->GetAxis(idof));
                            vjacobian.push_back(pjoint->GetAxis(idof).cross(position-pjoint->GetAnchor()));
                        }
                        else if( pjoint->IsPrismatic(idof) ) {
                            vjacobian.push_back(pjoint->GetAxis(idof));
                            vaxes.push_back(Vector());
                        }
                        else {
                            vaxes.push_back(Vector());
                            vjacobian.push_back(Vector());
                            RAVELOG_WARN("ComputeHessianTranslation joint %d not supported\n", pjoint->GetType());
                        }
                        PartialInfo& partialinfo = mappartialsinserted[vinsertedindices.size()];
                        partialinfo.first.resize(vinsertedindices.size());
                        pjoint->_ComputePartialVelocities(partialinfo.second,idof,mapcachedpartials);
                        vinsertedindices.push_back(-1);
                    }
                }
            }
        }
        curlink = _vAllPairsShortestPaths[offset+curlink].first;
    }

    for(size_t i = 0; i < vaxes.size(); ++i) {
        if( vinsertedindices[i] < 0 ) {
            PartialInfo& partialinfo = mappartialsinserted[i];
            FOREACH(itpartial,partialinfo.second) {
                int index = itpartial->first;
                if( dofindices.size() > 0 ) {
                    std::vector<int>::const_iterator itindex = find(dofindices.begin(),dofindices.end(),itpartial->first);
                    if( itindex == dofindices.end() ) {
                        continue;
                    }
                    index = itindex-dofindices.begin();
                }

                for(size_t j = 0; j < i; ++j) {
                    Vector v = partialinfo.first.at(j)*itpartial->second;
                    if( vinsertedindices[j] < 0 ) {
                        //RAVELOG_WARN("hessian unhandled condition with mimic\n");
                        PartialInfo& partialinfo2 = mappartialsinserted[j];
                        FOREACH(itpartial2,partialinfo2.second) {
                            int index2 = itpartial2->first;
                            if( dofindices.size() > 0 ) {
                                std::vector<int>::const_iterator itindex = find(dofindices.begin(),dofindices.end(),itpartial->first);
                                if( itindex == dofindices.end() ) {
                                    continue;
                                }
                                index2 = itindex-dofindices.begin();
                            }

                            Vector v2 = v*itpartial2->second;
                            size_t indexoffset = 3*dofstride*index2+index;
                            hessian[indexoffset+0] += v2.x;
                            hessian[indexoffset+dofstride] += v2.y;
                            hessian[indexoffset+2*dofstride] += v2.z;
                            if( j != i ) {
                                // symmetric
                                indexoffset = 3*dofstride*index+index2;
                                hessian[indexoffset+0] += v2.x;
                                hessian[indexoffset+dofstride] += v2.y;
                                hessian[indexoffset+2*dofstride] += v2.z;
                            }
                        }
                    }
                    else {
                        size_t indexoffset = 3*dofstride*index+vinsertedindices[j];
                        hessian[indexoffset+0] += v.x;
                        hessian[indexoffset+dofstride] += v.y;
                        hessian[indexoffset+2*dofstride] += v.z;
                        if( j != i ) {
                            // symmetric
                            indexoffset = 3*dofstride*vinsertedindices[j]+index;
                            hessian[indexoffset+0] += v.x;
                            hessian[indexoffset+dofstride] += v.y;
                            hessian[indexoffset+2*dofstride] += v.z;
                        }
                    }
                }

                for(size_t j = i; j < vaxes.size(); ++j) {
                    Vector v = vaxes[i].cross(vjacobian[j]);
                    if( j == i ) {
                        dReal f = itpartial->second*itpartial->second;
                        size_t indexoffset = 3*dofstride*index+index;
                        hessian[indexoffset+0] += v.x*f;
                        hessian[indexoffset+dofstride] += v.y*f;
                        hessian[indexoffset+2*dofstride] += v.z*f;
                        continue;
                    }

                    if( vinsertedindices[j] < 0 ) {
                        // only add the first time, do not multiply by itpartial->second yet?
                        if( itpartial == partialinfo.second.begin() ) {
                            mappartialsinserted[j].first.at(i) += v; // will get to it later
                        }
                    }
                    else {
                        v *= itpartial->second;
                        size_t indexoffset = 3*dofstride*index+vinsertedindices[j];
                        hessian[indexoffset+0] += v.x;
                        hessian[indexoffset+dofstride] += v.y;
                        hessian[indexoffset+2*dofstride] += v.z;
                        if( j != i ) {
                            // symmetric
                            indexoffset = 3*dofstride*vinsertedindices[j]+index;
                            hessian[indexoffset+0] += v.x;
                            hessian[indexoffset+dofstride] += v.y;
                            hessian[indexoffset+2*dofstride] += v.z;
                        }
                    }
                }
            }
        }
        else {
            size_t ioffset = 3*dofstride*vinsertedindices[i];
            for(size_t j = i; j < vaxes.size(); ++j) {
                Vector v = vaxes[i].cross(vjacobian[j]);
                if( vinsertedindices[j] < 0 ) {
                    mappartialsinserted[j].first.at(i) = v; // we'll get to it later
                }
                else {
                    size_t indexoffset = ioffset+vinsertedindices[j];
                    hessian[indexoffset+0] += v.x;
                    hessian[indexoffset+dofstride] += v.y;
                    hessian[indexoffset+2*dofstride] += v.z;
                    if( j != i ) {
                        // symmetric
                        indexoffset = 3*dofstride*vinsertedindices[j]+vinsertedindices[i];
                        hessian[indexoffset+0] += v.x;
                        hessian[indexoffset+dofstride] += v.y;
                        hessian[indexoffset+2*dofstride] += v.z;
                    }
                }
            }
        }
    }
}

void KinBody::ComputeHessianAxisAngle(int linkindex, std::vector<dReal>& hessian, const std::vector<int>& dofindices) const
{
    CHECK_INTERNAL_COMPUTATION;
    OPENRAVE_ASSERT_FORMAT(linkindex >= 0 && linkindex < (int)_veclinks.size(), "body %s bad link index %d (num links %d)", GetName()%linkindex%_veclinks.size(),ORE_InvalidArguments);
    size_t dofstride=0;
    if( dofindices.size() > 0 ) {
        dofstride = dofindices.size();
    }
    else {
        dofstride = GetDOF();
    }
    hessian.resize(dofstride*3*dofstride);
    if( dofstride == 0 ) {
        return;
    }
    std::fill(hessian.begin(),hessian.end(),0);

    int offset = linkindex*_veclinks.size();
    int curlink = 0;
    std::vector<Vector> vaxes; vaxes.reserve(dofstride);
    std::vector<int> vpartialindices;
    std::map< std::pair<Mimic::DOFFormat, int>, dReal > mapcachedpartials;
    std::vector<int> vinsertedindices; vinsertedindices.reserve(dofstride);
    typedef std::pair< std::vector<Vector>, std::vector<std::pair<int,dReal> > > PartialInfo;
    std::map<size_t, PartialInfo > mappartialsinserted; // if vinsertedindices has -1, that index will be here
    while(_vAllPairsShortestPaths[offset+curlink].first>=0) {
        int jointindex = _vAllPairsShortestPaths[offset+curlink].second;
        if( jointindex < (int)_vecjoints.size() ) {
            // active joint
            JointPtr pjoint = _vecjoints.at(jointindex);
            int dofindex = pjoint->GetDOFIndex();
            int8_t affect = DoesAffect(pjoint->GetJointIndex(), linkindex);
            for(int dof = 0; dof < pjoint->GetDOF(); ++dof) {
                if( affect == 0 ) {
                    RAVELOG_WARN(str(boost::format("link %s should be affected by joint %s")%_veclinks.at(linkindex)->GetName()%pjoint->GetName()));
                }
                else {
                    size_t index = dofindex+dof;
                    if( dofindices.size() > 0 ) {
                        std::vector<int>::const_iterator itindex = find(dofindices.begin(),dofindices.end(),dofindex+dof);
                        if( itindex != dofindices.end() ) {
                            index = itindex-dofindices.begin();
                        }
                        else {
                            continue;
                        }
                    }

                    if( pjoint->IsRevolute(dof) ) {
                        vaxes.push_back(pjoint->GetAxis(dof));
                    }
                    else if( pjoint->IsPrismatic(dof) ) {
                        vaxes.push_back(Vector());
                    }
                    else {
                        vaxes.push_back(Vector());
                        RAVELOG_WARN("ComputeHessianTranslation joint %d not supported\n", pjoint->GetType());
                    }
                    vinsertedindices.push_back(index);
                }
            }
        }
        else {
            // add in the contributions from the passive joint
            JointPtr pjoint = _vPassiveJoints.at(jointindex-_vecjoints.size());
            for(int idof = 0; idof < pjoint->GetDOF(); ++idof) {
                if( pjoint->IsMimic(idof) ) {
                    bool bhas = dofindices.size() == 0;
                    if( !bhas ) {
                        FOREACHC(itmimicdof, pjoint->_vmimic[idof]->_vmimicdofs) {
                            if( find(dofindices.begin(),dofindices.end(),itmimicdof->dofindex) != dofindices.end() ) {
                                bhas = true;
                                break;
                            }
                        }
                    }
                    if( bhas ) {
                        Vector vaxis;
                        if( pjoint->IsRevolute(idof) ) {
                            vaxes.push_back(pjoint->GetAxis(idof));
                        }
                        else if( pjoint->IsPrismatic(idof) ) {
                            vaxes.push_back(Vector());
                        }
                        else {
                            vaxes.push_back(Vector());
                            RAVELOG_WARN("ComputeHessianTranslation joint %d not supported\n", pjoint->GetType());
                        }
                        PartialInfo& partialinfo = mappartialsinserted[vinsertedindices.size()];
                        partialinfo.first.resize(vinsertedindices.size());
                        pjoint->_ComputePartialVelocities(partialinfo.second,idof,mapcachedpartials);
                        vinsertedindices.push_back(-1);
                    }
                }
            }
        }
        curlink = _vAllPairsShortestPaths[offset+curlink].first;
    }

    for(size_t i = 0; i < vaxes.size(); ++i) {
        if( vinsertedindices[i] < 0 ) {
            PartialInfo& partialinfo = mappartialsinserted[i];
            FOREACH(itpartial,partialinfo.second) {
                int index = itpartial->first;
                if( dofindices.size() > 0 ) {
                    std::vector<int>::const_iterator itindex = find(dofindices.begin(),dofindices.end(),itpartial->first);
                    if( itindex == dofindices.end() ) {
                        continue;
                    }
                    index = itindex-dofindices.begin();
                }

                for(size_t j = 0; j < i; ++j) {
                    Vector v = partialinfo.first.at(j)*itpartial->second;
                    if( vinsertedindices[j] < 0 ) {
                        //RAVELOG_WARN("hessian unhandled condition with mimic\n");
                        PartialInfo& partialinfo2 = mappartialsinserted[j];
                        FOREACH(itpartial2,partialinfo2.second) {
                            int index2 = itpartial2->first;
                            if( dofindices.size() > 0 ) {
                                std::vector<int>::const_iterator itindex = find(dofindices.begin(),dofindices.end(),itpartial->first);
                                if( itindex == dofindices.end() ) {
                                    continue;
                                }
                                index2 = itindex-dofindices.begin();
                            }

                            Vector v2 = v*itpartial2->second;
                            size_t indexoffset = 3*dofstride*index2+index;
                            hessian[indexoffset+0] += v2.x;
                            hessian[indexoffset+dofstride] += v2.y;
                            hessian[indexoffset+2*dofstride] += v2.z;
                            if( j != i ) {
                                // symmetric
                                indexoffset = 3*dofstride*index+index2;
                                hessian[indexoffset+0] += v2.x;
                                hessian[indexoffset+dofstride] += v2.y;
                                hessian[indexoffset+2*dofstride] += v2.z;
                            }
                        }
                    }
                    else {
                        size_t indexoffset = 3*dofstride*index+vinsertedindices[j];
                        hessian[indexoffset+0] += v.x;
                        hessian[indexoffset+dofstride] += v.y;
                        hessian[indexoffset+2*dofstride] += v.z;
                        if( j != i ) {
                            // symmetric
                            indexoffset = 3*dofstride*vinsertedindices[j]+index;
                            hessian[indexoffset+0] += v.x;
                            hessian[indexoffset+dofstride] += v.y;
                            hessian[indexoffset+2*dofstride] += v.z;
                        }
                    }
                }

                for(size_t j = i+1; j < vaxes.size(); ++j) {
                    Vector v = vaxes[i].cross(vaxes[j]);
                    if( j == i ) {
                        dReal f = itpartial->second*itpartial->second;
                        size_t indexoffset = 3*dofstride*index+index;
                        hessian[indexoffset+0] += v.x*f;
                        hessian[indexoffset+dofstride] += v.y*f;
                        hessian[indexoffset+2*dofstride] += v.z*f;
                        continue;
                    }

                    if( vinsertedindices[j] < 0 ) {
                        // only add the first time, do not multiply by itpartial->second yet?
                        if( itpartial == partialinfo.second.begin() ) {
                            mappartialsinserted[j].first.at(i) += v; // will get to it later
                        }
                    }
                    else {
                        v *= itpartial->second;
                        size_t indexoffset = 3*dofstride*index+vinsertedindices[j];
                        hessian[indexoffset+0] += v.x;
                        hessian[indexoffset+dofstride] += v.y;
                        hessian[indexoffset+2*dofstride] += v.z;
                        // symmetric
                        indexoffset = 3*dofstride*vinsertedindices[j]+index;
                        hessian[indexoffset+0] += v.x;
                        hessian[indexoffset+dofstride] += v.y;
                        hessian[indexoffset+2*dofstride] += v.z;
                    }
                }
            }
        }
        else {
            size_t ioffset = 3*dofstride*vinsertedindices[i];
            for(size_t j = i+1; j < vaxes.size(); ++j) {
                Vector v = vaxes[i].cross(vaxes[j]);
                if( vinsertedindices[j] < 0 ) {
                    mappartialsinserted[j].first.at(i) = v; // we'll get to it later
                }
                else {
                    size_t indexoffset = ioffset+vinsertedindices[j];
                    hessian[indexoffset+0] += v.x;
                    hessian[indexoffset+dofstride] += v.y;
                    hessian[indexoffset+2*dofstride] += v.z;
                    // symmetric
                    indexoffset = 3*dofstride*vinsertedindices[j]+vinsertedindices[i];
                    hessian[indexoffset+0] += v.x;
                    hessian[indexoffset+dofstride] += v.y;
                    hessian[indexoffset+2*dofstride] += v.z;
                }
            }
        }
    }
}

void KinBody::ComputeInverseDynamics(std::vector<dReal>& doftorques, const std::vector<dReal>& vDOFAccelerations, const KinBody::ForceTorqueMap& mapExternalForceTorque) const
{
    CHECK_INTERNAL_COMPUTATION;
    doftorques.resize(GetDOF());
    if( _vecjoints.size() == 0 ) {
        return;
    }

    Vector vgravity = GetEnv()->GetPhysicsEngine()->GetGravity();
    std::vector<dReal> vDOFVelocities;
    std::vector<pair<Vector, Vector> > vLinkVelocities, vLinkAccelerations; // linear, angular
    _ComputeDOFLinkVelocities(vDOFVelocities, vLinkVelocities);
    // check if all velocities are 0, if yes, then can simplify some computations since only have contributions from dofacell and external forces
    bool bHasVelocity = false;
    FOREACH(it,vDOFVelocities) {
        if( RaveFabs(*it) > g_fEpsilonLinear ) {
            bHasVelocity = true;
            break;
        }
    }
    if( !bHasVelocity ) {
        vDOFVelocities.resize(0);
    }
    AccelerationMap externalaccelerations;
    externalaccelerations[0] = make_pair(-vgravity, Vector());
    AccelerationMapPtr pexternalaccelerations(&externalaccelerations, utils::null_deleter());
    _ComputeLinkAccelerations(vDOFVelocities, vDOFAccelerations, vLinkVelocities, vLinkAccelerations, pexternalaccelerations);

    // all valuess are in the global coordinate system
    // Given the velocity/acceleration of the object is on point A, to change to B do:
    // v_B = v_A + angularvel x (B-A)
    // a_B = a_A + angularaccel x (B-A) + angularvel x (angularvel x (B-A))
    // forward recursion
    std::vector<Vector> vLinkCOMLinearAccelerations(_veclinks.size()), vLinkCOMMomentOfInertia(_veclinks.size());
    for(size_t i = 0; i < vLinkVelocities.size(); ++i) {
        Vector vglobalcomfromlink = _veclinks.at(i)->GetGlobalCOM() - _veclinks.at(i)->_info._t.trans;
        Vector vangularaccel = vLinkAccelerations.at(i).second;
        Vector vangularvelocity = vLinkVelocities.at(i).second;
        vLinkCOMLinearAccelerations[i] = vLinkAccelerations.at(i).first + vangularaccel.cross(vglobalcomfromlink) + vangularvelocity.cross(vangularvelocity.cross(vglobalcomfromlink));
        TransformMatrix tm = _veclinks.at(i)->GetGlobalInertia();
        vLinkCOMMomentOfInertia[i] = tm.rotate(vangularaccel) + vangularvelocity.cross(tm.rotate(vangularvelocity));
    }

    // backward recursion
    std::vector< std::pair<Vector, Vector> > vLinkForceTorques(_veclinks.size());
    FOREACHC(it,mapExternalForceTorque) {
        vLinkForceTorques.at(it->first) = it->second;
    }
    std::fill(doftorques.begin(),doftorques.end(),0);

    std::vector<std::pair<int,dReal> > vpartials;
    std::map< std::pair<Mimic::DOFFormat, int>, dReal > mapcachedpartials;

    // go backwards
    for(size_t ijoint = 0; ijoint < _vTopologicallySortedJointsAll.size(); ++ijoint) {
        JointPtr pjoint = _vTopologicallySortedJointsAll.at(_vTopologicallySortedJointsAll.size()-1-ijoint);
        int childindex = pjoint->GetHierarchyChildLink()->GetIndex();
        Vector vcomforce = vLinkCOMLinearAccelerations[childindex]*pjoint->GetHierarchyChildLink()->GetMass() + vLinkForceTorques.at(childindex).first;
        Vector vjointtorque = vLinkForceTorques.at(childindex).second + vLinkCOMMomentOfInertia.at(childindex);

        if( !!pjoint->GetHierarchyParentLink() ) {
            Vector vchildcomtoparentcom = pjoint->GetHierarchyChildLink()->GetGlobalCOM() - pjoint->GetHierarchyParentLink()->GetGlobalCOM();
            int parentindex = pjoint->GetHierarchyParentLink()->GetIndex();
            vLinkForceTorques.at(parentindex).first += vcomforce;
            vLinkForceTorques.at(parentindex).second += vjointtorque + vchildcomtoparentcom.cross(vcomforce);
        }

        Vector vcomtoanchor = pjoint->GetHierarchyChildLink()->GetGlobalCOM() - pjoint->GetAnchor();
        if( pjoint->GetDOFIndex() >= 0 ) {
            if( pjoint->GetType() == JointHinge ) {
                doftorques.at(pjoint->GetDOFIndex()) += pjoint->GetAxis(0).dot3(vjointtorque + vcomtoanchor.cross(vcomforce));
            }
            else if( pjoint->GetType() == JointSlider ) {
                doftorques.at(pjoint->GetDOFIndex()) += pjoint->GetAxis(0).dot3(vcomforce)/(2*PI);
            }
            else {
                throw OPENRAVE_EXCEPTION_FORMAT(_("joint 0x%x not supported"), pjoint->GetType(), ORE_Assert);
            }

            dReal fFriction = 0; // torque due to friction
            dReal fRotorAccelerationTorque = 0; // torque due to accelerating motor rotor (and gear)
            // see if any friction needs to be added. Only add if the velocity is non-zero since with zero velocity do not know the exact torque on the joint...
            if( !!pjoint->_info._infoElectricMotor ) {
                const ElectricMotorActuatorInfoPtr pActuatorInfo = pjoint->_info._infoElectricMotor;
                if( pjoint->GetDOFIndex() < (int)vDOFVelocities.size() ) {
                    if( vDOFVelocities.at(pjoint->GetDOFIndex()) > g_fEpsilonLinear ) {
                        fFriction += pActuatorInfo->coloumb_friction;
                    }
                    else if( vDOFVelocities.at(pjoint->GetDOFIndex()) < -g_fEpsilonLinear ) {
                        fFriction -= pActuatorInfo->coloumb_friction;
                    }
                    fFriction += vDOFVelocities.at(pjoint->GetDOFIndex())*pActuatorInfo->viscous_friction;

                    if (pActuatorInfo->rotor_inertia > 0.0) {
                        // converting inertia on motor side to load side requires multiplying by gear ratio squared because inertia unit is mass * distance^2
                        const dReal fInertiaOnLoadSide = pActuatorInfo->rotor_inertia * pActuatorInfo->gear_ratio * pActuatorInfo->gear_ratio;
                        fRotorAccelerationTorque += vDOFAccelerations.at(pjoint->GetDOFIndex()) * fInertiaOnLoadSide;
                    }
                }

                doftorques.at(pjoint->GetDOFIndex()) += fFriction + fRotorAccelerationTorque;
            }
        }
        else if( pjoint->IsMimic(0) ) {
            // passive joint, so have to transfer the torque to its dependent joints.
            // TODO if there's more than one dependent joint, how do we split?
            dReal faxistorque;
            if( pjoint->GetType() == JointHinge ) {
                faxistorque = pjoint->GetAxis(0).dot3(vjointtorque + vcomtoanchor.cross(vcomforce));
            }
            else if( pjoint->GetType() == JointSlider ) {
                faxistorque = pjoint->GetAxis(0).dot3(vcomforce)/(2*PI);
            }
            else {
                throw OPENRAVE_EXCEPTION_FORMAT(_("joint 0x%x not supported"), pjoint->GetType(), ORE_Assert);
            }

            if( !!pjoint->_info._infoElectricMotor ) {
                // TODO how to process this correctly? what is velocity of this joint? pjoint->GetVelocity(0)?
            }

            pjoint->_ComputePartialVelocities(vpartials,0,mapcachedpartials);
            FOREACH(itpartial,vpartials) {
                int dofindex = itpartial->first;
                doftorques.at(dofindex) += itpartial->second*faxistorque;
            }
        }
        else {
            // joint should be static
            OPENRAVE_ASSERT_FORMAT(pjoint->IsStatic(), "joint %s (%d) is expected to be static", pjoint->GetName()%ijoint, ORE_Assert);
        }
    }
}

void KinBody::ComputeInverseDynamics(boost::array< std::vector<dReal>, 3>& vDOFTorqueComponents, const std::vector<dReal>& vDOFAccelerations, const KinBody::ForceTorqueMap& mapExternalForceTorque) const
{
    CHECK_INTERNAL_COMPUTATION;
    FOREACH(itdoftorques,vDOFTorqueComponents) {
        itdoftorques->resize(GetDOF());
    }
    if( _vecjoints.size() == 0 ) {
        return;
    }

    Vector vgravity = GetEnv()->GetPhysicsEngine()->GetGravity();
    std::vector<dReal> vDOFVelocities;
    boost::array< std::vector<pair<Vector, Vector> >, 3> vLinkVelocities; // [0] = all zeros, [1] = dof velocities only, [2] = only velocities due to base link
    boost::array< std::vector<pair<Vector, Vector> >, 3> vLinkAccelerations; // [0] = dofaccel only, [1] = dofvel only, [2] - gravity + external only (dofaccel=0, dofvel=0)
    boost::array<int,3> linkaccelsimilar = {{-1,-1,-1}}; // used for tracking which vLinkAccelerations indices are similar to each other (to avoid computation)

    vLinkVelocities[0].resize(_veclinks.size());
    _ComputeDOFLinkVelocities(vDOFVelocities, vLinkVelocities[1], false);
    // check if all velocities are 0, if yes, then can simplify some computations since only have contributions from dofacell and external forces
    bool bHasVelocity = false;
    FOREACH(it,vDOFVelocities) {
        if( RaveFabs(*it) > g_fEpsilonLinear ) {
            bHasVelocity = true;
            break;
        }
    }
    if( !bHasVelocity ) {
        vDOFVelocities.resize(0);
    }

    AccelerationMap externalaccelerations;
    externalaccelerations[0] = make_pair(-vgravity, Vector());
    AccelerationMapPtr pexternalaccelerations(&externalaccelerations, utils::null_deleter());

    // all valuess are in the global coordinate system
    // try to compute as little as possible by checking what is non-zero
    Vector vbaselinear, vbaseangular;
    _veclinks.at(0)->GetVelocity(vbaselinear,vbaseangular);
    bool bHasGravity = vgravity.lengthsqr3() > g_fEpsilonLinear*g_fEpsilonLinear;
    bool bHasBaseLinkAccel = vbaseangular.lengthsqr3() > g_fEpsilonLinear*g_fEpsilonLinear;
    if( bHasBaseLinkAccel || bHasGravity ) {
        if( bHasBaseLinkAccel ) {
            // remove the base link velocity frame
            // v_B = v_A + angularvel x (B-A)
            vLinkVelocities[2].resize(_veclinks.size());
            Vector vbasepos = _veclinks.at(0)->_info._t.trans;
            for(size_t i = 1; i < vLinkVelocities[0].size(); ++i) {
                Vector voffset = _veclinks.at(i)->_info._t.trans - vbasepos;
                vLinkVelocities[2][i].first = vbaselinear + vbaseangular.cross(voffset);
                vLinkVelocities[2][i].second = vbaseangular;
            }
        }
        else {
            vLinkVelocities[2] = vLinkVelocities[0];
        }
        _ComputeLinkAccelerations(std::vector<dReal>(), std::vector<dReal>(), vLinkVelocities[2], vLinkAccelerations[2], pexternalaccelerations);
        if( bHasVelocity ) {
            _ComputeLinkAccelerations(vDOFVelocities, std::vector<dReal>(), vLinkVelocities[1], vLinkAccelerations[1]);
            if( vDOFAccelerations.size() > 0 ) {
                _ComputeLinkAccelerations(std::vector<dReal>(), vDOFAccelerations, vLinkVelocities[0], vLinkAccelerations[0]);
            }
            else {
                linkaccelsimilar[0] = 1;
            }
        }
        else {
            if( vDOFAccelerations.size() > 0 ) {
                _ComputeLinkAccelerations(std::vector<dReal>(), vDOFAccelerations, vLinkVelocities[0], vLinkAccelerations[0]);
            }
        }
    }
    else {
        // no external forces
        vLinkVelocities[2] = vLinkVelocities[0];
        if( bHasVelocity ) {
            _ComputeLinkAccelerations(vDOFVelocities, std::vector<dReal>(), vLinkVelocities[1], vLinkAccelerations[1]);
            if( vDOFAccelerations.size() > 0 ) {
                _ComputeLinkAccelerations(std::vector<dReal>(), vDOFAccelerations, vLinkVelocities[0], vLinkAccelerations[0]);
            }
            else {
                linkaccelsimilar[0] = 1;
            }
        }
        else {
            if( vDOFAccelerations.size() > 0 ) {
                _ComputeLinkAccelerations(std::vector<dReal>(), vDOFAccelerations, vLinkVelocities[0], vLinkAccelerations[0]);
            }
        }
    }

    boost::array< std::vector<Vector>, 3> vLinkCOMLinearAccelerations, vLinkCOMMomentOfInertia;
    boost::array< std::vector< std::pair<Vector, Vector> >, 3> vLinkForceTorques;
    for(size_t j = 0; j < 3; ++j) {
        if( vLinkAccelerations[j].size() > 0 ) {
            vLinkCOMLinearAccelerations[j].resize(_veclinks.size());
            vLinkCOMMomentOfInertia[j].resize(_veclinks.size());
            vLinkForceTorques[j].resize(_veclinks.size());
        }
    }

    for(size_t i = 0; i < _veclinks.size(); ++i) {
        Vector vglobalcomfromlink = _veclinks.at(i)->GetGlobalCOM() - _veclinks.at(i)->_info._t.trans;
        TransformMatrix tm = _veclinks.at(i)->GetGlobalInertia();
        for(size_t j = 0; j < 3; ++j) {
            if( vLinkAccelerations[j].size() > 0 ) {
                Vector vangularaccel = vLinkAccelerations[j].at(i).second;
                Vector vangularvelocity = vLinkVelocities[j].at(i).second;
                vLinkCOMLinearAccelerations[j][i] = vLinkAccelerations[j].at(i).first + vangularaccel.cross(vglobalcomfromlink) + vangularvelocity.cross(vangularvelocity.cross(vglobalcomfromlink));
                vLinkCOMMomentOfInertia[j][i] = tm.rotate(vangularaccel) + vangularvelocity.cross(tm.rotate(vangularvelocity));
            }
        }
    }

    FOREACH(itdoftorques,vDOFTorqueComponents) {
        std::fill(itdoftorques->begin(),itdoftorques->end(),0);
    }

    // backward recursion
    vLinkForceTorques[2].resize(_veclinks.size());
    FOREACHC(it,mapExternalForceTorque) {
        vLinkForceTorques[2].at(it->first) = it->second;
    }

    std::vector<std::pair<int,dReal> > vpartials;
    std::map< std::pair<Mimic::DOFFormat, int>, dReal > mapcachedpartials;

    // go backwards
    for(size_t ijoint = 0; ijoint < _vTopologicallySortedJointsAll.size(); ++ijoint) {
        JointPtr pjoint = _vTopologicallySortedJointsAll.at(_vTopologicallySortedJointsAll.size()-1-ijoint);
        int childindex = pjoint->GetHierarchyChildLink()->GetIndex();
        Vector vchildcomtoparentcom;
        int parentindex = -1;
        if( !!pjoint->GetHierarchyParentLink() ) {
            vchildcomtoparentcom = pjoint->GetHierarchyChildLink()->GetGlobalCOM() - pjoint->GetHierarchyParentLink()->GetGlobalCOM();
            parentindex = pjoint->GetHierarchyParentLink()->GetIndex();
        }

        bool bIsMimic = pjoint->GetDOFIndex() < 0 && pjoint->IsMimic(0);
        if( bIsMimic ) {
            pjoint->_ComputePartialVelocities(vpartials,0,mapcachedpartials);
        }

        dReal mass = pjoint->GetHierarchyChildLink()->GetMass();
        Vector vcomtoanchor = pjoint->GetHierarchyChildLink()->GetGlobalCOM() - pjoint->GetAnchor();
        for(size_t j = 0; j < 3; ++j) {
            if( vLinkForceTorques[j].size() == 0 ) {
                continue;
            }
            Vector vcomforce = vLinkForceTorques[j].at(childindex).first;
            Vector vjointtorque = vLinkForceTorques[j].at(childindex).second;
            if( vLinkCOMLinearAccelerations[j].size() > 0 ) {
                vcomforce += vLinkCOMLinearAccelerations[j][childindex]*mass;
                vjointtorque += vLinkCOMMomentOfInertia[j].at(childindex);
            }

            if( parentindex >= 0 ) {
                vLinkForceTorques[j].at(parentindex).first += vcomforce;
                vLinkForceTorques[j].at(parentindex).second += vjointtorque + vchildcomtoparentcom.cross(vcomforce);
            }

            if( pjoint->GetDOFIndex() >= 0 ) {
                if( pjoint->GetType() == JointHinge ) {
                    vDOFTorqueComponents[j].at(pjoint->GetDOFIndex()) += pjoint->GetAxis(0).dot3(vjointtorque + vcomtoanchor.cross(vcomforce));
                }
                else if( pjoint->GetType() == JointSlider ) {
                    vDOFTorqueComponents[j].at(pjoint->GetDOFIndex()) += pjoint->GetAxis(0).dot3(vcomforce)/(2*PI);
                }
                else {
                    throw OPENRAVE_EXCEPTION_FORMAT(_("joint 0x%x not supported"), pjoint->GetType(), ORE_Assert);
                }
            }
            else if( bIsMimic ) {
                // passive joint, so have to transfer the torque to its dependent joints.
                // TODO if there's more than one dependent joint, how do we split?
                dReal faxistorque;
                if( pjoint->GetType() == JointHinge ) {
                    faxistorque = pjoint->GetAxis(0).dot3(vjointtorque + vcomtoanchor.cross(vcomforce));
                }
                else if( pjoint->GetType() == JointSlider ) {
                    faxistorque = pjoint->GetAxis(0).dot3(vcomforce)/(2*PI);
                }
                else {
                    throw OPENRAVE_EXCEPTION_FORMAT(_("joint 0x%x not supported"), pjoint->GetType(), ORE_Assert);
                }

                FOREACH(itpartial,vpartials) {
                    int dofindex = itpartial->first;
                    vDOFTorqueComponents[j].at(dofindex) += itpartial->second*faxistorque;
                }
            }
            else {
                // joint should be static
                BOOST_ASSERT(pjoint->IsStatic());
            }
        }
    }
}

void KinBody::GetLinkAccelerations(const std::vector<dReal>&vDOFAccelerations, std::vector<std::pair<Vector,Vector> >&vLinkAccelerations, AccelerationMapConstPtr externalaccelerations) const
{
    CHECK_INTERNAL_COMPUTATION;
    if( _veclinks.size() == 0 ) {
        vLinkAccelerations.resize(0);
    }
    else {
        std::vector<dReal> vDOFVelocities;
        std::vector<pair<Vector, Vector> > vLinkVelocities;
        _ComputeDOFLinkVelocities(vDOFVelocities,vLinkVelocities);
        _ComputeLinkAccelerations(vDOFVelocities, vDOFAccelerations, vLinkVelocities, vLinkAccelerations, externalaccelerations);
    }
}

void KinBody::_ComputeDOFLinkVelocities(std::vector<dReal>& dofvelocities, std::vector<std::pair<Vector,Vector> >& vLinkVelocities, bool usebaselinkvelocity) const
{
    GetEnv()->GetPhysicsEngine()->GetLinkVelocities(shared_kinbody_const(),vLinkVelocities);
    if( _veclinks.size() <= 1 ) {
        dofvelocities.resize(GetDOF());
        if( !usebaselinkvelocity && _veclinks.size() > 0 ) {
            vLinkVelocities[0].first = Vector();
            vLinkVelocities[0].second = Vector();
        }
        return;
    }
    if( !usebaselinkvelocity ) {
        Vector vbasepos = _veclinks.at(0)->_info._t.trans;
        // v_B = v_A + angularvel x (B-A)
        for(size_t i = 1; i < vLinkVelocities.size(); ++i) {
            Vector voffset = _veclinks.at(i)->_info._t.trans - vbasepos;
            vLinkVelocities[i].first -= vLinkVelocities[0].first + vLinkVelocities[0].second.cross(voffset);
            vLinkVelocities[i].second -= vLinkVelocities[0].second;
        }
        vLinkVelocities[0].first = Vector();
        vLinkVelocities[0].second = Vector();
    }
    dofvelocities.resize(0);
    if( (int)dofvelocities.capacity() < GetDOF() ) {
        dofvelocities.reserve(GetDOF());
    }
    FOREACHC(it, _vDOFOrderedJoints) {
        int parentindex = 0;
        if( !!(*it)->_attachedbodies[0] ) {
            parentindex = (*it)->_attachedbodies[0]->GetIndex();
        }
        int childindex = (*it)->_attachedbodies[0]->GetIndex();
        (*it)->_GetVelocities(dofvelocities,true,vLinkVelocities.at(parentindex),vLinkVelocities.at(childindex));
    }
}

void KinBody::_ComputeLinkAccelerations(const std::vector<dReal>& vDOFVelocities, const std::vector<dReal>& vDOFAccelerations, const std::vector< std::pair<Vector, Vector> >& vLinkVelocities, std::vector<std::pair<Vector,Vector> >& vLinkAccelerations, AccelerationMapConstPtr pexternalaccelerations) const
{
    vLinkAccelerations.resize(_veclinks.size());
    if( _veclinks.size() == 0 ) {
        return;
    }

    vector<dReal> vtempvalues, veval;
    boost::array<dReal,3> dummyvelocities = {{0,0,0}}, dummyaccelerations={{0,0,0}}; // dummy values for a joint

    // set accelerations of all links as if they were the base link
    for(size_t ilink = 0; ilink < vLinkAccelerations.size(); ++ilink) {
        vLinkAccelerations.at(ilink).first += vLinkVelocities.at(ilink).second.cross(vLinkVelocities.at(ilink).first);
        vLinkAccelerations.at(ilink).second = Vector();
    }

    if( !!pexternalaccelerations ) {
        FOREACHC(itaccel, *pexternalaccelerations) {
            vLinkAccelerations.at(itaccel->first).first += itaccel->second.first;
            vLinkAccelerations.at(itaccel->first).second += itaccel->second.second;
        }
    }

    // have to compute the velocities and accelerations ahead of time since they are dependent on the link transformations
    std::vector< std::vector<dReal> > vPassiveJointVelocities(_vPassiveJoints.size()), vPassiveJointAccelerations(_vPassiveJoints.size());
    for(size_t i = 0; i <_vPassiveJoints.size(); ++i) {
        if( vDOFAccelerations.size() > 0 ) {
            vPassiveJointAccelerations[i].resize(_vPassiveJoints[i]->GetDOF(),0);
        }
        if( vDOFVelocities.size() > 0 ) {
            if( !_vPassiveJoints[i]->IsMimic() ) {
                _vPassiveJoints[i]->GetVelocities(vPassiveJointVelocities[i]);
            }
            else {
                vPassiveJointVelocities[i].resize(_vPassiveJoints[i]->GetDOF(),0);
            }
        }
    }

    Transform tdelta;
    Vector vlocalaxis;
    std::vector<uint8_t> vlinkscomputed(_veclinks.size(),0);
    vlinkscomputed[0] = 1;

    // compute the link accelerations going through topological order
    for(size_t ijoint = 0; ijoint < _vTopologicallySortedJointsAll.size(); ++ijoint) {
        JointPtr pjoint = _vTopologicallySortedJointsAll[ijoint];
        int jointindex = _vTopologicallySortedJointIndicesAll[ijoint];
        int dofindex = pjoint->GetDOFIndex();

        // have to compute the partial accelerations for each mimic dof
        const dReal* pdofaccelerations=NULL, *pdofvelocities=NULL;
        if( dofindex >= 0 ) {
            if( vDOFAccelerations.size() ) {
                pdofaccelerations = &vDOFAccelerations.at(dofindex);
            }
            if( vDOFVelocities.size() > 0 ) {
                pdofvelocities=&vDOFVelocities.at(dofindex);
            }
        }
        if( pjoint->IsMimic() && (vDOFAccelerations.size() > 0 || vDOFVelocities.size() > 0) ) {
            // compute both partial velocity and acceleration information
            for(int i = 0; i < pjoint->GetDOF(); ++i) {
                if( pjoint->IsMimic(i) ) {
                    vtempvalues.resize(0);
                    const std::vector<Mimic::DOFFormat>& vdofformat = pjoint->_vmimic[i]->_vdofformat;
                    FOREACHC(itdof,vdofformat) {
                        JointPtr pj = itdof->jointindex < (int)_vecjoints.size() ? _vecjoints[itdof->jointindex] : _vPassiveJoints.at(itdof->jointindex-_vecjoints.size());
                        vtempvalues.push_back(pj->GetValue(itdof->axis));
                    }
                    dummyvelocities[i] = 0;
                    dummyaccelerations[i] = 0;

                    // velocity
                    if( vDOFVelocities.size() > 0 ) {
                        int err = pjoint->_Eval(i,1,vtempvalues,veval);
                        if( err ) {
                            RAVELOG_WARN_FORMAT("failed to evaluate joint %s, fparser error %d", pjoint->GetName()%err);
                        }
                        else {
                            for(size_t ipartial = 0; ipartial < vdofformat.size(); ++ipartial) {
                                dReal partialvelocity;
                                if( vdofformat[ipartial].dofindex >= 0 ) {
                                    partialvelocity = vDOFVelocities.at(vdofformat[ipartial].dofindex);
                                }
                                else {
                                    partialvelocity = vPassiveJointVelocities.at(vdofformat[ipartial].jointindex-_vecjoints.size()).at(vdofformat[ipartial].axis);
                                }
                                if( ipartial < veval.size() ) {
                                    dummyvelocities[i] += veval.at(ipartial) * partialvelocity;
                                }
                                else {
                                    RAVELOG_DEBUG_FORMAT("cannot evaluate partial velocity for mimic joint %s, perhaps equations don't exist", pjoint->GetName());
                                }
                            }
                        }
                        // if joint is passive, update the stored joint values! This is necessary because joint value might be referenced in the future.
                        if( dofindex < 0 ) {
                            vPassiveJointVelocities.at(jointindex-(int)_vecjoints.size()).at(i) = dummyvelocities[i];
                        }
                    }

                    // acceleration
                    if( vDOFAccelerations.size() > 0 ) {
                        int err = pjoint->_Eval(i,2,vtempvalues,veval);
                        if( err ) {
                            RAVELOG_WARN(str(boost::format("failed to evaluate joint %s, fparser error %d")%pjoint->GetName()%err));
                        }
                        else {
                            for(size_t ipartial = 0; ipartial < vdofformat.size(); ++ipartial) {
                                dReal partialacceleration;
                                if( vdofformat[ipartial].dofindex >= 0 ) {
                                    partialacceleration = vDOFAccelerations.at(vdofformat[ipartial].dofindex);
                                }
                                else {
                                    partialacceleration = vPassiveJointAccelerations.at(vdofformat[ipartial].jointindex-_vecjoints.size()).at(vdofformat[ipartial].axis);
                                }
                                if( ipartial < veval.size() ) {
                                    dummyaccelerations[i] += veval.at(ipartial) * partialacceleration;
                                }
                                else {
                                    RAVELOG_DEBUG_FORMAT("cannot evaluate partial acceleration for mimic joint %s, perhaps equations don't exist", pjoint->GetName());
                                }
                            }
                        }
                        // if joint is passive, update the stored joint values! This is necessary because joint value might be referenced in the future.
                        if( dofindex < 0 ) {
                            vPassiveJointAccelerations.at(jointindex-(int)_vecjoints.size()).at(i) = dummyaccelerations[i];
                        }
                    }
                }
                else if( dofindex >= 0 ) {
                    // is this correct? what is a joint has a mimic and non-mimic axis?
                    dummyvelocities[i] = vDOFVelocities.at(dofindex+i);
                    dummyaccelerations[i] = vDOFAccelerations.at(dofindex+i);
                }
                else {
                    // preserve passive joint values
                    dummyvelocities[i] = vPassiveJointVelocities.at(jointindex-(int)_vecjoints.size()).at(i);
                    dummyaccelerations[i] = vPassiveJointAccelerations.at(jointindex-(int)_vecjoints.size()).at(i);
                }
            }
            pdofvelocities = &dummyvelocities[0];
            pdofaccelerations = &dummyaccelerations[0];
        }

        // do the test after mimic computation!?
        if( vlinkscomputed[pjoint->GetHierarchyChildLink()->GetIndex()] ) {
            continue;
        }

        if( vDOFVelocities.size() > 0 && !pdofvelocities ) {
            // has to be a passive joint
            pdofvelocities = &vPassiveJointVelocities.at(jointindex-(int)_vecjoints.size()).at(0);
        }
        if( vDOFAccelerations.size() > 0 && !pdofaccelerations ) {
            // has to be a passive joint
            pdofaccelerations = &vPassiveJointAccelerations.at(jointindex-(int)_vecjoints.size()).at(0);
        }

        int childindex = pjoint->GetHierarchyChildLink()->GetIndex();
        const Transform& tchild = pjoint->GetHierarchyChildLink()->GetTransform();
        const pair<Vector, Vector>& vChildVelocities = vLinkVelocities.at(childindex);
        pair<Vector, Vector>& vChildAccelerations = vLinkAccelerations.at(childindex);

        int parentindex = 0;
        if( !!pjoint->GetHierarchyParentLink() ) {
            parentindex = pjoint->GetHierarchyParentLink()->GetIndex();
        }

        const pair<Vector, Vector>& vParentVelocities = vLinkVelocities.at(parentindex);
        const pair<Vector, Vector>& vParentAccelerations = vLinkAccelerations.at(parentindex);
        Vector xyzdelta = tchild.trans - _veclinks.at(parentindex)->_info._t.trans;
        if( !!pdofaccelerations || !!pdofvelocities ) {
            tdelta = _veclinks.at(parentindex)->_info._t * pjoint->GetInternalHierarchyLeftTransform();
            vlocalaxis = pjoint->GetInternalHierarchyAxis(0);
        }

        // check out: http://en.wikipedia.org/wiki/Rotating_reference_frame
        // compute for global coordinate system
        // code for symbolic computation (python sympy)
        // t=Symbol('t'); q=Function('q')(t); dq=diff(q,t); axis=Matrix(3,1,symbols('ax,ay,az')); delta=Matrix(3,1,[Function('dx')(t), Function('dy')(t), Function('dz')(t)]); vparent=Matrix(3,1,[Function('vparentx')(t),Function('vparenty')(t),Function('vparentz')(t)]); wparent=Matrix(3,1,[Function('wparentx')(t),Function('wparenty')(t),Function('wparentz')(t)]); Mparent=Matrix(3,4,[Function('m%d%d'%(i,j))(t) for i in range(3) for j in range(4)]); c = Matrix(3,1,symbols('cx,cy,cz'))
        // hinge joints:
        // p = Mparent[0:3,3] + Mparent[0:3,0:3]*(Left[0:3,3] + Left[0:3,0:3]*Rot[0:3,0:3]*Right[0:3,3])
        // v = vparent + wparent.cross(p-Mparent[0:3,3]) + Mparent[0:3,0:3] * Left[0:3,0:3] * dq * axis.cross(Rot[0:3,0:3]*Right)
        // wparent.cross(v) = wparent.cross(vparent) + wparent.cross(wparent.cross(p-Mparent[0:3,3])) + wparent.cross(p-Mparent[0:3,3])
        // dv = vparent.diff(t) + wparent.diff(t).cross(p-Mparent[0:3,3]).transpose() + wparent.cross(v-vparent) + wparent.cross(v-vparent-wparent.cross(wparent.cross(p-Mparent[0:3,3]))) + Mparent[0:3,0:3] * Left[0:3,0:3] * (ddq * axis.cross(Rot[0:3,0:3]*Right) + dq * axis.cross(dq*axis.cross(Rot[0:3,0:3]*Right)))
        // w = wparent + Mparent[0:3,0:3]*Left[0:3,0:3]*axis*dq
        // dw = wparent.diff(t) + wparent.cross(Mparent[0:3,0:3]*Left[0:3,0:3]*axis*dq).transpose() + Mparent[0:3,0:3]*Left[0:3,0:3]*axis*ddq
        // slider:
        // v = vparent + wparent.cross(p-Mparent[0:3,3]) + Mparent[0:3,0:3]*Left[0:3,0:3]*dq*axis
        // dv = vparent.diff(t) + wparent.diff(t).cross(p-Mparent[0:3,3]).transpose() + wparent.cross(v-vparent) + wparent.cross(Mparent[0:3,0:3]*Left[0:3,0:3]*dq*axis) + Mparent[0:3,0:3]*Left[0:3,0:3]*ddq*axis
        // w = wparent
        // dw = wparent.diff(t)
        if( pjoint->GetType() == JointRevolute ) {
            vChildAccelerations.first = vParentAccelerations.first + vParentAccelerations.second.cross(xyzdelta) + vParentVelocities.second.cross((vChildVelocities.first-vParentVelocities.first)*2-vParentVelocities.second.cross(xyzdelta));
            vChildAccelerations.second = vParentAccelerations.second;
            if( !!pdofvelocities ) {
                Vector gw = tdelta.rotate(vlocalaxis*pdofvelocities[0]);
                vChildAccelerations.first += gw.cross(gw.cross(tchild.trans-tdelta.trans));
                vChildAccelerations.second += vParentVelocities.second.cross(gw);
            }
            if( !!pdofaccelerations ) {
                Vector gdw = tdelta.rotate(vlocalaxis*pdofaccelerations[0]);
                vChildAccelerations.first += gdw.cross(tchild.trans-tdelta.trans);
                vChildAccelerations.second += gdw;
            }
        }
        else if( pjoint->GetType() == JointPrismatic ) {
            Vector w = tdelta.rotate(vlocalaxis);
            vChildAccelerations.first = vParentAccelerations.first + vParentAccelerations.second.cross(xyzdelta);
            Vector angularveloctiycontrib = vChildVelocities.first-vParentVelocities.first;
            if( !!pdofvelocities ) {
                angularveloctiycontrib += w*pdofvelocities[0];
            }
            vChildAccelerations.first += vParentVelocities.second.cross(angularveloctiycontrib);
            if( !!pdofaccelerations ) {
                vChildAccelerations.first += w*pdofaccelerations[0];
            }
            vChildAccelerations.second = vParentAccelerations.second;
        }
        else {
            throw OPENRAVE_EXCEPTION_FORMAT(_("joint type 0x%x not supported for getting link acceleration"),pjoint->GetType(),ORE_Assert);
        }
        vlinkscomputed[childindex] = 1;
    }
}

void KinBody::SetSelfCollisionChecker(CollisionCheckerBasePtr collisionchecker)
{
    if( _selfcollisionchecker != collisionchecker ) {
        _selfcollisionchecker = collisionchecker;
        // reset the internal cache
        _ResetInternalCollisionCache();
        if( !!_selfcollisionchecker && _selfcollisionchecker != GetEnv()->GetCollisionChecker() ) {
            // collision checking will not be automatically updated with environment calls, so need to do this manually
            _selfcollisionchecker->InitKinBody(shared_kinbody());
        }
    }
}

CollisionCheckerBasePtr KinBody::GetSelfCollisionChecker() const
{
    return _selfcollisionchecker;
}


void KinBody::_ComputeInternalInformation()
{
    uint64_t starttime = utils::GetMicroTime();
    _nHierarchyComputed = 1;

    int lindex=0;
    FOREACH(itlink,_veclinks) {
        (*itlink)->_index = lindex; // always reset, necessary since index cannot be initialized by custom links
        (*itlink)->_vParentLinks.clear();
        if((_veclinks.size() > 1)&&((*itlink)->GetName().size() == 0)) {
            RAVELOG_WARN(str(boost::format("%s link index %d has no name")%GetName()%lindex));
        }
        lindex++;
    }

    {
        // move any enabled passive joints to the regular joints list
        vector<JointPtr>::iterator itjoint = _vPassiveJoints.begin();
        while(itjoint != _vPassiveJoints.end()) {
            bool bmimic = false;
            for(int idof = 0; idof < (*itjoint)->GetDOF(); ++idof) {
                if( !!(*itjoint)->_vmimic[idof] ) {
                    bmimic = true;
                }
            }
            if( !bmimic && (*itjoint)->_info._bIsActive ) {
                _vecjoints.push_back(*itjoint);
                itjoint = _vPassiveJoints.erase(itjoint);
            }
            else {
                ++itjoint;
            }
        }
        // move any mimic joints to the passive joints
        itjoint = _vecjoints.begin();
        while(itjoint != _vecjoints.end()) {
            bool bmimic = false;
            for(int idof = 0; idof < (*itjoint)->GetDOF(); ++idof) {
                if( !!(*itjoint)->_vmimic[idof] ) {
                    bmimic = true;
                    break;
                }
            }
            if( bmimic || !(*itjoint)->_info._bIsActive ) {
                _vPassiveJoints.push_back(*itjoint);
                itjoint = _vecjoints.erase(itjoint);
            }
            else {
                ++itjoint;
            }
        }
        int jointindex=0;
        int dofindex=0;
        FOREACH(itjoint,_vecjoints) {
            (*itjoint)->jointindex = jointindex++;
            (*itjoint)->dofindex = dofindex;
            (*itjoint)->_info._bIsActive = true;
            dofindex += (*itjoint)->GetDOF();
        }
        FOREACH(itjoint,_vPassiveJoints) {
            (*itjoint)->jointindex = -1;
            (*itjoint)->dofindex = -1;
            (*itjoint)->_info._bIsActive = false;
        }
    }

    vector<size_t> vorder(_vecjoints.size());
    vector<int> vJointIndices(_vecjoints.size());
    _vDOFIndices.resize(GetDOF());
    for(size_t i = 0; i < _vecjoints.size(); ++i) {
        vJointIndices[i] = _vecjoints[i]->dofindex;
        for(int idof = 0; idof < _vecjoints[i]->GetDOF(); ++idof) {
            _vDOFIndices.at(vJointIndices[i]+idof) = i;
        }
        vorder[i] = i;
    }
    sort(vorder.begin(), vorder.end(), utils::index_cmp<vector<int>&>(vJointIndices));
    _vDOFOrderedJoints.resize(0);
    FOREACH(it,vorder) {
        _vDOFOrderedJoints.push_back(_vecjoints.at(*it));
    }

    try {
        // initialize all the mimic equations
        for(int ijoints = 0; ijoints < 2; ++ijoints) {
            vector<JointPtr>& vjoints = ijoints ? _vPassiveJoints : _vecjoints;
            FOREACH(itjoint,vjoints) {
                for(int i = 0; i < (*itjoint)->GetDOF(); ++i) {
                    if( !!(*itjoint)->_vmimic[i] ) {
                        std::string poseq = (*itjoint)->_vmimic[i]->_equations[0], veleq = (*itjoint)->_vmimic[i]->_equations[1], acceleq = (*itjoint)->_vmimic[i]->_equations[2]; // have to copy since memory can become invalidated
                        (*itjoint)->SetMimicEquations(i,poseq,veleq,acceleq);
                    }
                }
            }
        }
        // fill Mimic::_vmimicdofs, check that there are no circular dependencies between the mimic joints
        std::map<Mimic::DOFFormat, boost::shared_ptr<Mimic> > mapmimic;
        for(int ijoints = 0; ijoints < 2; ++ijoints) {
            vector<JointPtr>& vjoints = ijoints ? _vPassiveJoints : _vecjoints;
            int jointindex=0;
            FOREACH(itjoint,vjoints) {
                Mimic::DOFFormat dofformat;
                if( ijoints ) {
                    dofformat.dofindex = -1;
                    dofformat.jointindex = jointindex+(int)_vecjoints.size();
                }
                else {
                    dofformat.dofindex = (*itjoint)->GetDOFIndex();
                    dofformat.jointindex = (*itjoint)->GetJointIndex();
                }
                for(int idof = 0; idof < (*itjoint)->GetDOF(); ++idof) {
                    dofformat.axis = idof;
                    if( !!(*itjoint)->_vmimic[idof] ) {
                        // only add if depends on mimic joints
                        FOREACH(itdofformat,(*itjoint)->_vmimic[idof]->_vdofformat) {
                            JointPtr pjoint = itdofformat->GetJoint(*this);
                            if( pjoint->IsMimic(itdofformat->axis) ) {
                                mapmimic[dofformat] = (*itjoint)->_vmimic[idof];
                                break;
                            }
                        }
                    }
                }
                ++jointindex;
            }
        }
        bool bchanged = true;
        while(bchanged) {
            bchanged = false;
            FOREACH(itmimic,mapmimic) {
                boost::shared_ptr<Mimic> mimic = itmimic->second;
                Mimic::DOFHierarchy h;
                h.dofformatindex = 0;
                FOREACH(itdofformat,mimic->_vdofformat) {
                    if( mapmimic.find(*itdofformat) == mapmimic.end() ) {
                        continue; // this is normal, just means that the parent is a regular dof
                    }
                    boost::shared_ptr<Mimic> mimicparent = mapmimic[*itdofformat];
                    FOREACH(itmimicdof, mimicparent->_vmimicdofs) {
                        if( mimicparent->_vdofformat[itmimicdof->dofformatindex] == itmimic->first ) {
                            JointPtr pjoint = itmimic->first.GetJoint(*this);
                            JointPtr pjointparent = itdofformat->GetJoint(*this);
                            throw OPENRAVE_EXCEPTION_FORMAT(_("joint index %s uses a mimic joint %s that also depends on %s! this is not allowed"), pjoint->GetName()%pjointparent->GetName()%pjoint->GetName(), ORE_Failed);
                        }
                        h.dofindex = itmimicdof->dofindex;
                        if( find(mimic->_vmimicdofs.begin(),mimic->_vmimicdofs.end(),h) == mimic->_vmimicdofs.end() ) {
                            mimic->_vmimicdofs.push_back(h);
                            bchanged = true;
                        }
                    }
                    ++h.dofformatindex;
                }
            }
        }
    }
    catch(const std::exception& ex) {
        RAVELOG_ERROR(str(boost::format("failed to set mimic equations on kinematics body %s: %s\n")%GetName()%ex.what()));
        for(int ijoints = 0; ijoints < 2; ++ijoints) {
            vector<JointPtr>& vjoints = ijoints ? _vPassiveJoints : _vecjoints;
            FOREACH(itjoint,vjoints) {
                for(int i = 0; i < (*itjoint)->GetDOF(); ++i) {
                    (*itjoint)->_vmimic[i].reset();
                }
            }
        }
    }

    _vTopologicallySortedJoints.resize(0);
    _vTopologicallySortedJointsAll.resize(0);
    _vTopologicallySortedJointIndicesAll.resize(0);
    _vJointsAffectingLinks.resize(_vecjoints.size()*_veclinks.size());

    // compute the all-pairs shortest paths
    {
        _vAllPairsShortestPaths.resize(_veclinks.size()*_veclinks.size());
        FOREACH(it,_vAllPairsShortestPaths) {
            it->first = -1;
            it->second = -1;
        }
        vector<uint32_t> vcosts(_veclinks.size()*_veclinks.size(),0x3fffffff); // initialize to 2^30-1 since we'll be adding
        for(size_t i = 0; i < _veclinks.size(); ++i) {
            vcosts[i*_veclinks.size()+i] = 0;
        }
        FOREACHC(itjoint,_vecjoints) {
            if( !!(*itjoint)->GetFirstAttached() && !!(*itjoint)->GetSecondAttached() ) {
                int index = (*itjoint)->GetFirstAttached()->GetIndex()*_veclinks.size()+(*itjoint)->GetSecondAttached()->GetIndex();
                _vAllPairsShortestPaths[index] = std::pair<int16_t,int16_t>((*itjoint)->GetFirstAttached()->GetIndex(),(*itjoint)->GetJointIndex());
                vcosts[index] = 1;
                index = (*itjoint)->GetSecondAttached()->GetIndex()*_veclinks.size()+(*itjoint)->GetFirstAttached()->GetIndex();
                _vAllPairsShortestPaths[index] = std::pair<int16_t,int16_t>((*itjoint)->GetSecondAttached()->GetIndex(),(*itjoint)->GetJointIndex());
                vcosts[index] = 1;
            }
        }
        int jointindex = (int)_vecjoints.size();
        FOREACHC(itjoint,_vPassiveJoints) {
            if( !!(*itjoint)->GetFirstAttached() && !!(*itjoint)->GetSecondAttached() ) {
                int index = (*itjoint)->GetFirstAttached()->GetIndex()*_veclinks.size()+(*itjoint)->GetSecondAttached()->GetIndex();
                _vAllPairsShortestPaths[index] = std::pair<int16_t,int16_t>((*itjoint)->GetFirstAttached()->GetIndex(),jointindex);
                vcosts[index] = 1;
                index = (*itjoint)->GetSecondAttached()->GetIndex()*_veclinks.size()+(*itjoint)->GetFirstAttached()->GetIndex();
                _vAllPairsShortestPaths[index] = std::pair<int16_t,int16_t>((*itjoint)->GetSecondAttached()->GetIndex(),jointindex);
                vcosts[index] = 1;
            }
            ++jointindex;
        }
        for(size_t k = 0; k < _veclinks.size(); ++k) {
            for(size_t i = 0; i < _veclinks.size(); ++i) {
                if( i == k ) {
                    continue;
                }
                for(size_t j = 0; j < _veclinks.size(); ++j) {
                    if((j == i)||(j == k)) {
                        continue;
                    }
                    uint32_t kcost = vcosts[k*_veclinks.size()+i] + vcosts[j*_veclinks.size()+k];
                    if( vcosts[j*_veclinks.size()+i] > kcost ) {
                        vcosts[j*_veclinks.size()+i] = kcost;
                        _vAllPairsShortestPaths[j*_veclinks.size()+i] = _vAllPairsShortestPaths[k*_veclinks.size()+i];
                    }
                }
            }
        }
    }

    // Use the APAC algorithm to initialize the kinematics hierarchy: _vTopologicallySortedJoints, _vJointsAffectingLinks, Link::_vParentLinks.
    // SIMOES, Ricardo. APAC: An exact algorithm for retrieving cycles and paths in all kinds of graphs. Tékhne, Dec. 2009, no.12, p.39-55. ISSN 1654-9911.
    if((_veclinks.size() > 0)&&(_vecjoints.size() > 0)) {
        std::vector< std::vector<int> > vlinkadjacency(_veclinks.size());
        // joints with only one attachment are attached to a static link, which is attached to link 0
        FOREACHC(itjoint,_vecjoints) {
            vlinkadjacency.at((*itjoint)->GetFirstAttached()->GetIndex()).push_back((*itjoint)->GetSecondAttached()->GetIndex());
            vlinkadjacency.at((*itjoint)->GetSecondAttached()->GetIndex()).push_back((*itjoint)->GetFirstAttached()->GetIndex());
        }
        FOREACHC(itjoint,_vPassiveJoints) {
            vlinkadjacency.at((*itjoint)->GetFirstAttached()->GetIndex()).push_back((*itjoint)->GetSecondAttached()->GetIndex());
            vlinkadjacency.at((*itjoint)->GetSecondAttached()->GetIndex()).push_back((*itjoint)->GetFirstAttached()->GetIndex());
        }
        FOREACH(it,vlinkadjacency) {
            sort(it->begin(), it->end());
        }

        // all unique paths starting at the root link or static links
        std::vector< std::list< std::list<int> > > vuniquepaths(_veclinks.size());
        std::list< std::list<int> > closedloops;
        int s = 0;
        std::list< std::list<int> > S;
        FOREACH(itv,vlinkadjacency[s]) {
            std::list<int> P;
            P.push_back(s);
            P.push_back(*itv);
            S.push_back(P);
            vuniquepaths[*itv].push_back(P);
        }
        while(!S.empty()) {
            std::list<int>& P = S.front();
            int u = P.back();
            FOREACH(itv,vlinkadjacency[u]) {
                std::list<int>::iterator itfound = find(P.begin(),P.end(),*itv);
                if( itfound == P.end() ) {
                    S.push_back(P);
                    S.back().push_back(*itv);
                    vuniquepaths[*itv].push_back(S.back());
                }
                else {
                    // found a cycle
                    std::list<int> cycle;
                    while(itfound != P.end()) {
                        cycle.push_back(*itfound);
                        ++itfound;
                    }
                    if( cycle.size() > 2 ) {
                        // sort the cycle so that it starts with the lowest link index and the direction is the next lowest index
                        // this way the cycle becomes unique and can be compared for duplicates
                        itfound = cycle.begin();
                        std::list<int>::iterator itmin = itfound++;
                        while(itfound != cycle.end()) {
                            if( *itmin > *itfound ) {
                                itmin = itfound;
                            }
                            itfound++;
                        }
                        if( itmin != cycle.begin() ) {
                            cycle.splice(cycle.end(),cycle,cycle.begin(),itmin);
                        }
                        if( *++cycle.begin() > cycle.back() ) {
                            // reverse the cycle
                            cycle.reverse();
                            cycle.push_front(cycle.back());
                            cycle.pop_back();
                        }
                        if( find(closedloops.begin(),closedloops.end(),cycle) == closedloops.end() ) {
                            closedloops.push_back(cycle);
                        }
                    }
                }
            }
            S.pop_front();
        }
        // fill each link's parent links
        FOREACH(itlink,_veclinks) {
            if( (*itlink)->GetIndex() > 0 && vuniquepaths.at((*itlink)->GetIndex()).size() == 0 ) {
                RAVELOG_WARN(str(boost::format("_ComputeInternalInformation: %s has incomplete kinematics! link %s not connected to root %s")%GetName()%(*itlink)->GetName()%_veclinks.at(0)->GetName()));
            }
            FOREACH(itpath, vuniquepaths.at((*itlink)->GetIndex())) {
                OPENRAVE_ASSERT_OP(itpath->back(),==,(*itlink)->GetIndex());
                int parentindex = *---- itpath->end();
                if( find((*itlink)->_vParentLinks.begin(),(*itlink)->_vParentLinks.end(),parentindex) == (*itlink)->_vParentLinks.end() ) {
                    (*itlink)->_vParentLinks.push_back(parentindex);
                }
            }
        }
        // find the link depths (minimum path length to the root)
        vector<int> vlinkdepths(_veclinks.size(),-1);
        vlinkdepths.at(0) = 0;
        for(size_t i = 0; i < _veclinks.size(); ++i) {
            if( _veclinks[i]->IsStatic() ) {
                vlinkdepths[i] = 0;
            }
        }
        bool changed = true;
        while(changed) {
            changed = false;
            FOREACH(itlink,_veclinks) {
                if( vlinkdepths[(*itlink)->GetIndex()] == -1 ) {
                    int bestindex = -1;
                    FOREACH(itparent, (*itlink)->_vParentLinks) {
                        if( vlinkdepths[*itparent] >= 0 ) {
                            if( bestindex == -1 || (bestindex >= 0 && vlinkdepths[*itparent] < bestindex) ) {
                                bestindex = vlinkdepths[*itparent]+1;
                            }
                        }
                    }
                    if( bestindex >= 0 ) {
                        vlinkdepths[(*itlink)->GetIndex()] = bestindex;
                        changed = true;
                    }
                }
            }
        }


        if( IS_DEBUGLEVEL(Level_Verbose) ) {
            FOREACH(itlink, _veclinks) {
                std::stringstream ss; ss << GetName() << ":" << (*itlink)->GetName() << " depth=" << vlinkdepths.at((*itlink)->GetIndex()) << ", parents=[";
                FOREACHC(itparentlink, (*itlink)->_vParentLinks) {
                    ss << _veclinks.at(*itparentlink)->GetName() << ", ";
                }
                ss << "]";
                RAVELOG_VERBOSE(ss.str());
            }
        }

        // build up a directed graph of joint dependencies
        int numjoints = (int)(_vecjoints.size()+_vPassiveJoints.size());
        // build the adjacency list
        vector<int> vjointadjacency(numjoints*numjoints,0);
        for(int ij0 = 0; ij0 < numjoints; ++ij0) {
            JointPtr j0 = ij0 < (int)_vecjoints.size() ? _vecjoints[ij0] : _vPassiveJoints[ij0-_vecjoints.size()];
            bool bj0hasstatic = (!j0->GetFirstAttached() || j0->GetFirstAttached()->IsStatic()) || (!j0->GetSecondAttached() || j0->GetSecondAttached()->IsStatic());
            // mimic joint sorting is the hardest limit
            if( j0->IsMimic() ) {
                for(int i = 0; i < j0->GetDOF(); ++i) {
                    if(j0->IsMimic(i)) {
                        FOREACH(itdofformat, j0->_vmimic[i]->_vdofformat) {
                            if( itdofformat->dofindex < 0 ) {
                                vjointadjacency[itdofformat->jointindex*numjoints+ij0] = 1;
                            }
                        }
                    }
                }
            }

            for(int ij1 = ij0+1; ij1 < numjoints; ++ij1) {
                JointPtr j1 = ij1 < (int)_vecjoints.size() ? _vecjoints[ij1] : _vPassiveJoints[ij1-_vecjoints.size()];
                bool bj1hasstatic = (!j1->GetFirstAttached() || j1->GetFirstAttached()->IsStatic()) || (!j1->GetSecondAttached() || j1->GetSecondAttached()->IsStatic());

                // test if connected to world, next in priority to mimic joints
                if( bj0hasstatic && bj1hasstatic ) {
                    continue;
                }
                if( vjointadjacency[ij1*numjoints+ij0] || vjointadjacency[ij0*numjoints+ij1] ) {
                    // already have an edge, so no reason to add any more
                    continue;
                }

                // sort by link depth
                int j0l0 = vlinkdepths[j0->GetFirstAttached()->GetIndex()];
                int j0l1 = vlinkdepths[j0->GetSecondAttached()->GetIndex()];
                int j1l0 = vlinkdepths[j1->GetFirstAttached()->GetIndex()];
                int j1l1 = vlinkdepths[j1->GetSecondAttached()->GetIndex()];
                int diff = min(j0l0,j0l1) - min(j1l0,j1l1);
                if( diff < 0 ) {
                    OPENRAVE_ASSERT_OP(min(j0l0,j0l1),<,100);
                    vjointadjacency[ij0*numjoints+ij1] = 100-min(j0l0,j0l1);
                    continue;
                }
                if( diff > 0 ) {
                    OPENRAVE_ASSERT_OP(min(j1l0,j1l1),<,100);
                    vjointadjacency[ij1*numjoints+ij0] = 100-min(j1l0,j1l1);
                    continue;
                }
                diff = max(j0l0,j0l1) - max(j1l0,j1l1);
                if( diff < 0 ) {
                    OPENRAVE_ASSERT_OP(max(j0l0,j0l1),<,100);
                    vjointadjacency[ij0*numjoints+ij1] = 100-max(j0l0,j0l1);
                    continue;
                }
                if( diff > 0 ) {
                    OPENRAVE_ASSERT_OP(max(j1l0,j1l1),<,100);
                    vjointadjacency[ij1*numjoints+ij0] = 100-max(j1l0,j1l1);
                    continue;
                }
            }
        }
        // topologically sort the joints
        _vTopologicallySortedJointIndicesAll.resize(0); _vTopologicallySortedJointIndicesAll.reserve(numjoints);
        std::list<int> noincomingedges;
        for(int i = 0; i < numjoints; ++i) {
            bool hasincoming = false;
            for(int j = 0; j < numjoints; ++j) {
                if( vjointadjacency[j*numjoints+i] ) {
                    hasincoming = true;
                    break;
                }
            }
            if( !hasincoming ) {
                noincomingedges.push_back(i);
            }
        }
        bool bcontinuesorting = true;
        while(bcontinuesorting) {
            bcontinuesorting = false;
            while(!noincomingedges.empty()) {
                int n = noincomingedges.front();
                noincomingedges.pop_front();
                _vTopologicallySortedJointIndicesAll.push_back(n);
                for(int i = 0; i < numjoints; ++i) {
                    if( vjointadjacency[n*numjoints+i] ) {
                        vjointadjacency[n*numjoints+i] = 0;
                        bool hasincoming = false;
                        for(int j = 0; j < numjoints; ++j) {
                            if( vjointadjacency[j*numjoints+i] ) {
                                hasincoming = true;
                                break;
                            }
                        }
                        if( !hasincoming ) {
                            noincomingedges.push_back(i);
                        }
                    }
                }
            }

            // go backwards so we prioritize moving joints towards the end rather than the beginning (not a formal heurstic)
            int imaxadjind = vjointadjacency[numjoints*numjoints-1];
            for(int ijoint = numjoints*numjoints-1; ijoint >= 0; --ijoint) {
                if( vjointadjacency[ijoint] > vjointadjacency[imaxadjind] ) {
                    imaxadjind = ijoint;
                }
            }
            if( vjointadjacency[imaxadjind] != 0 ) {
                bcontinuesorting = true;
                int ifirst = imaxadjind/numjoints;
                int isecond = imaxadjind%numjoints;
                if( vjointadjacency[imaxadjind] <= 2 ) { // level 1 - static constraint violated, level 2 - mimic constraint
                    JointPtr pji = ifirst < (int)_vecjoints.size() ? _vecjoints[ifirst] : _vPassiveJoints.at(ifirst-_vecjoints.size());
                    JointPtr pjj = isecond < (int)_vecjoints.size() ? _vecjoints[isecond] : _vPassiveJoints.at(isecond-_vecjoints.size());
                    RAVELOG_WARN(str(boost::format("cannot sort joints topologically %d for robot %s joints %s:%s!! forward kinematics might be buggy\n")%vjointadjacency[imaxadjind]%GetName()%pji->GetName()%pjj->GetName()));
                }
                // remove this edge
                vjointadjacency[imaxadjind] = 0;
                bool hasincoming = false;
                for(int j = 0; j < numjoints; ++j) {
                    if( vjointadjacency[j*numjoints+isecond] ) {
                        hasincoming = true;
                        break;
                    }
                }
                if( !hasincoming ) {
                    noincomingedges.push_back(isecond);
                }
            }
        }
        OPENRAVE_ASSERT_OP((int)_vTopologicallySortedJointIndicesAll.size(),==,numjoints);
        FOREACH(itindex,_vTopologicallySortedJointIndicesAll) {
            JointPtr pj = *itindex < (int)_vecjoints.size() ? _vecjoints[*itindex] : _vPassiveJoints.at(*itindex-_vecjoints.size());
            if( *itindex < (int)_vecjoints.size() ) {
                _vTopologicallySortedJoints.push_back(pj);
            }
            _vTopologicallySortedJointsAll.push_back(pj);
            //RAVELOG_INFO(str(boost::format("top: %s")%pj->GetName()));
        }

        // based on this topological sorting, find the parent link for each joint
        FOREACH(itjoint,_vTopologicallySortedJointsAll) {
            int parentlinkindex = -1;
            if( !(*itjoint)->GetFirstAttached() || (*itjoint)->GetFirstAttached()->IsStatic() ) {
                if( !!(*itjoint)->GetSecondAttached() && !(*itjoint)->GetSecondAttached()->IsStatic() ) {
                    parentlinkindex = (*itjoint)->GetSecondAttached()->GetIndex();
                }
            }
            else if( !(*itjoint)->GetSecondAttached() || (*itjoint)->GetSecondAttached()->IsStatic() ) {
                parentlinkindex = (*itjoint)->GetFirstAttached()->GetIndex();
            }
            else {
                // NOTE: possibly try to choose roots that do not involve mimic joints. ikfast might have problems
                // dealing with very complex formulas
                LinkPtr plink0 = (*itjoint)->GetFirstAttached(), plink1 = (*itjoint)->GetSecondAttached();
                if( vlinkdepths[plink0->GetIndex()] < vlinkdepths[plink1->GetIndex()] ) {
                    parentlinkindex = plink0->GetIndex();
                }
                else if( vlinkdepths[plink0->GetIndex()] > vlinkdepths[plink1->GetIndex()] ) {
                    parentlinkindex = plink1->GetIndex();
                }
                else {
                    // depths are the same, so check the adjacent joints of each link
                    size_t link0pos=_vTopologicallySortedJointIndicesAll.size(), link1pos=_vTopologicallySortedJointIndicesAll.size();
                    FOREACHC(itparentlink,plink0->_vParentLinks) {
                        int jointindex = _vAllPairsShortestPaths[plink0->GetIndex()*_veclinks.size()+*itparentlink].second;
                        size_t pos = find(_vTopologicallySortedJointIndicesAll.begin(),_vTopologicallySortedJointIndicesAll.end(),jointindex) - _vTopologicallySortedJointIndicesAll.begin();
                        link0pos = min(link0pos,pos);
                    }
                    FOREACHC(itparentlink,plink1->_vParentLinks) {
                        int jointindex = _vAllPairsShortestPaths[plink1->GetIndex()*_veclinks.size()+*itparentlink].second;
                        size_t pos = find(_vTopologicallySortedJointIndicesAll.begin(),_vTopologicallySortedJointIndicesAll.end(),jointindex) - _vTopologicallySortedJointIndicesAll.end();
                        link1pos = min(link1pos,pos);
                    }
                    if( link0pos < link1pos ) {
                        parentlinkindex = plink0->GetIndex();
                    }
                    else if( link0pos > link1pos ) {
                        parentlinkindex = plink1->GetIndex();
                    }
                    else {
                        RAVELOG_WARN(str(boost::format("links %s and %s have joints on the same depth %d and %d?")%plink0->GetName()%plink1->GetName()%link0pos%link1pos));
                    }
                }
            }
            if( parentlinkindex == -1 ) {
                RAVELOG_WARN(str(boost::format("could not compute parent link for joint %s")%(*itjoint)->GetName()));
            }
            else if( parentlinkindex != (*itjoint)->GetFirstAttached()->GetIndex() ) {
                RAVELOG_VERBOSE(str(boost::format("swapping link order of joint %s(%d)")%(*itjoint)->GetName()%(*itjoint)->GetJointIndex()));
                // have to swap order
                Transform tswap = (*itjoint)->GetInternalHierarchyRightTransform().inverse();
                std::vector<Vector> vaxes((*itjoint)->GetDOF());
                for(size_t i = 0; i < vaxes.size(); ++i) {
                    vaxes[i] = -tswap.rotate((*itjoint)->GetInternalHierarchyAxis(i));
                }
                std::vector<dReal> vcurrentvalues;
                (*itjoint)->GetValues(vcurrentvalues);
                // have to reset the link transformations temporarily in order to avoid setting a joint offset
                TransformSaver<LinkPtr> linksaver0((*itjoint)->GetFirstAttached());
                TransformSaver<LinkPtr> linksaver1((*itjoint)->GetSecondAttached());
                // assume joint values are set to 0
                (*itjoint)->GetFirstAttached()->SetTransform(Transform());
                (*itjoint)->GetSecondAttached()->SetTransform((*itjoint)->GetInternalHierarchyLeftTransform()*(*itjoint)->GetInternalHierarchyRightTransform());
                // pass in empty joint values
                std::vector<dReal> vdummyzerovalues;
                (*itjoint)->_ComputeInternalInformation((*itjoint)->GetSecondAttached(),(*itjoint)->GetFirstAttached(),tswap.trans,vaxes,vdummyzerovalues);
                // initialize joint values to the correct value
                (*itjoint)->_info._vcurrentvalues = vcurrentvalues;
            }
        }
        // find out what links are affected by what joints.
        FOREACH(it,_vJointsAffectingLinks) {
            *it = 0;
        }
        vector<int8_t> vusedlinks;
        for(int i = 0; i < (int)_veclinks.size(); ++i) {
            vusedlinks.resize(0); vusedlinks.resize(_veclinks.size());
            FOREACH(itpath,vuniquepaths[i]) {
                FOREACH(itlink,*itpath) {
                    vusedlinks[*itlink] = 1;
                }
            }
            for(int j = 0; j < (int)_veclinks.size(); ++j) {
                if( vusedlinks[j] &&(i != j)) {
                    int jointindex = _vAllPairsShortestPaths[i*_veclinks.size()+j].second;
                    OPENRAVE_ASSERT_OP( jointindex, >=, 0 );
                    JointPtr pjoint = jointindex < (int)_vecjoints.size() ? _vecjoints[jointindex] : _vPassiveJoints.at(jointindex-_vecjoints.size());
                    if( jointindex < (int)_vecjoints.size() ) {
                        _vJointsAffectingLinks[jointindex*_veclinks.size()+i] = pjoint->GetHierarchyParentLink()->GetIndex() == i ? -1 : 1;
                    }
                    if( pjoint->IsMimic() ) {
                        for(int idof = 0; idof < pjoint->GetDOF(); ++idof) {
                            if( pjoint->IsMimic(idof) ) {
                                FOREACHC(itmimicdof,pjoint->_vmimic[idof]->_vmimicdofs) {
                                    JointPtr pjoint2 = GetJointFromDOFIndex(itmimicdof->dofindex);
                                    _vJointsAffectingLinks[pjoint2->GetJointIndex()*_veclinks.size()+i] = pjoint2->GetHierarchyParentLink()->GetIndex() == i ? -1 : 1;
                                }
                            }
                        }
                    }
                }
            }
        }

        // process the closed loops, note that determining 'degrees of freedom' of the loop is very difficult and should be left to the 'fkfast' tool
        _vClosedLoopIndices.resize(0); _vClosedLoopIndices.reserve(closedloops.size());
        _vClosedLoops.resize(0); _vClosedLoops.reserve(closedloops.size());
        FOREACH(itclosedloop,closedloops) {
            _vClosedLoopIndices.push_back(vector< std::pair<int16_t, int16_t> >());
            _vClosedLoopIndices.back().reserve(itclosedloop->size());
            _vClosedLoops.push_back(vector< std::pair<LinkPtr, JointPtr> >());
            _vClosedLoops.back().reserve(itclosedloop->size());
            // fill the links
            FOREACH(itlinkindex,*itclosedloop) {
                _vClosedLoopIndices.back().emplace_back(*itlinkindex, 0);
                _vClosedLoops.back().emplace_back(_veclinks.at(*itlinkindex), JointPtr());
            }
            // fill the joints
            for(size_t i = 0; i < _vClosedLoopIndices.back().size(); ++i) {
                int nextlink = i+1 < _vClosedLoopIndices.back().size() ? _vClosedLoopIndices.back()[i+1].first : _vClosedLoopIndices.back()[0].first;
                int jointindex = _vAllPairsShortestPaths[nextlink*_veclinks.size()+_vClosedLoopIndices.back()[i].first].second;
                _vClosedLoopIndices.back()[i].second = jointindex;
                if( jointindex < (int)_vecjoints.size() ) {
                    _vClosedLoops.back().at(i).second = _vecjoints.at(jointindex);
                }
                else {
                    _vClosedLoops.back().at(i).second = _vPassiveJoints.at(jointindex-_vecjoints.size());
                }
            }

            if( IS_DEBUGLEVEL(Level_Verbose) ) {
                stringstream ss;
                ss << GetName() << " closedloop found: ";
                FOREACH(itlinkindex,*itclosedloop) {
                    LinkPtr plink = _veclinks.at(*itlinkindex);
                    ss << plink->GetName() << "(" << plink->GetIndex() << ") ";
                }
                RAVELOG_VERBOSE(ss.str());
            }
        }
    }

    // compute the rigidly attached links
    for(size_t ilink = 0; ilink < _veclinks.size(); ++ilink) {
        vector<int>& vattachedlinks = _veclinks[ilink]->_vRigidlyAttachedLinks;
        vattachedlinks.resize(0);
        vattachedlinks.push_back(ilink);
        if((ilink == 0)|| _veclinks[ilink]->IsStatic() ) {
            FOREACHC(itlink,_veclinks) {
                if( (*itlink)->IsStatic() ) {
                    if( (*itlink)->GetIndex() != (int)ilink ) {
                        vattachedlinks.push_back((*itlink)->GetIndex());
                    }
                }
            }
            FOREACHC(itjoint, GetJoints()) {
                if( (*itjoint)->IsStatic() ) {
                    if( !(*itjoint)->GetFirstAttached() && !!(*itjoint)->GetSecondAttached() && !(*itjoint)->GetSecondAttached()->IsStatic() ) {
                        vattachedlinks.push_back((*itjoint)->GetSecondAttached()->GetIndex());
                    }
                    if( !(*itjoint)->GetSecondAttached() && !!(*itjoint)->GetFirstAttached() && !(*itjoint)->GetFirstAttached()->IsStatic() ) {
                        vattachedlinks.push_back((*itjoint)->GetFirstAttached()->GetIndex());
                    }
                }
            }
            FOREACHC(itpassive, GetPassiveJoints()) {
                if( (*itpassive)->IsStatic() ) {
                    if( !(*itpassive)->GetFirstAttached() && !!(*itpassive)->GetSecondAttached() && !(*itpassive)->GetSecondAttached()->IsStatic() ) {
                        vattachedlinks.push_back((*itpassive)->GetSecondAttached()->GetIndex());
                    }
                    if( !(*itpassive)->GetSecondAttached() && !!(*itpassive)->GetFirstAttached() && !(*itpassive)->GetFirstAttached()->IsStatic() ) {
                        vattachedlinks.push_back((*itpassive)->GetFirstAttached()->GetIndex());
                    }
                }
            }
        }

        // breadth first search for rigid links
        for(size_t icurlink = 0; icurlink<vattachedlinks.size(); ++icurlink) {
            LinkPtr plink=_veclinks.at(vattachedlinks[icurlink]);
            FOREACHC(itjoint, _vecjoints) {
                if( (*itjoint)->IsStatic() ) {
                    if(((*itjoint)->GetFirstAttached() == plink)&& !!(*itjoint)->GetSecondAttached() &&(find(vattachedlinks.begin(),vattachedlinks.end(),(*itjoint)->GetSecondAttached()->GetIndex()) == vattachedlinks.end())) {
                        vattachedlinks.push_back((*itjoint)->GetSecondAttached()->GetIndex());
                    }
                    if(((*itjoint)->GetSecondAttached() == plink)&& !!(*itjoint)->GetFirstAttached() &&(find(vattachedlinks.begin(),vattachedlinks.end(),(*itjoint)->GetFirstAttached()->GetIndex()) == vattachedlinks.end())) {
                        vattachedlinks.push_back((*itjoint)->GetFirstAttached()->GetIndex());
                    }
                }
            }
            FOREACHC(itpassive, _vPassiveJoints) {
                if( (*itpassive)->IsStatic() ) {
                    if(((*itpassive)->GetFirstAttached() == plink)&& !!(*itpassive)->GetSecondAttached() &&(find(vattachedlinks.begin(),vattachedlinks.end(),(*itpassive)->GetSecondAttached()->GetIndex()) == vattachedlinks.end())) {
                        vattachedlinks.push_back((*itpassive)->GetSecondAttached()->GetIndex());
                    }
                    if(((*itpassive)->GetSecondAttached() == plink)&& !!(*itpassive)->GetFirstAttached() &&(find(vattachedlinks.begin(),vattachedlinks.end(),(*itpassive)->GetFirstAttached()->GetIndex()) == vattachedlinks.end())) {
                        vattachedlinks.push_back((*itpassive)->GetFirstAttached()->GetIndex());
                    }
                }
            }
        }
    }

    for(size_t ijoint = 0; ijoint < _vecjoints.size(); ++ijoint ) {
        if( _vecjoints[ijoint]->GetName().size() == 0 ) {
            RAVELOG_WARN(str(boost::format("%s joint index %d has no name")%GetName()%ijoint));
        }
    }
    for(size_t ijoint = 0; ijoint < _vPassiveJoints.size(); ++ijoint ) {
        if( _vPassiveJoints[ijoint]->GetName().size() == 0 ) {
            RAVELOG_WARN(str(boost::format("%s passive joint index %d has no name")%GetName()%ijoint));
        }
    }
    for(size_t ijoint0 = 0; ijoint0 < _vTopologicallySortedJointsAll.size(); ++ijoint0 ) {
        JointPtr pjoint0 = _vTopologicallySortedJointsAll[ijoint0];
        for(size_t ijoint1 = ijoint0+1; ijoint1 < _vTopologicallySortedJointsAll.size(); ++ijoint1 ) {
            JointPtr pjoint1 = _vTopologicallySortedJointsAll[ijoint1];
            if( pjoint0->GetName() == pjoint1->GetName() && (pjoint0->GetJointIndex() >= 0 || pjoint1->GetJointIndex() >= 0) ) {
                throw OPENRAVE_EXCEPTION_FORMAT(_("joint indices %d and %d share the same name '%s'"), pjoint0->GetJointIndex()%pjoint1->GetJointIndex()%pjoint0->GetName(), ORE_InvalidState);
            }
        }
    }

    __hashkinematics.resize(0);

    // create the adjacency list
    {
        _setAdjacentLinks.clear();
        FOREACH(itadj, _vForcedAdjacentLinks) {
            LinkPtr pl0 = GetLink(itadj->first);
            LinkPtr pl1 = GetLink(itadj->second);
            if( !!pl0 && !!pl1 ) {
                int ind0 = pl0->GetIndex();
                int ind1 = pl1->GetIndex();
                if( ind1 < ind0 ) {
                    _setAdjacentLinks.insert(ind1|(ind0<<16));
                }
                else {
                    _setAdjacentLinks.insert(ind0|(ind1<<16));
                }
            }
        }

        // make no-geometry links adjacent to all other links
        FOREACH(itlink0, _veclinks) {
            if( (*itlink0)->GetGeometries().size() == 0 ) {
                int ind0 = (*itlink0)->GetIndex();
                FOREACH(itlink1,_veclinks) {
                    if( *itlink0 != *itlink1 ) {
                        int ind1 = (*itlink1)->GetIndex();
                        if( ind1 < ind0 ) {
                            _setAdjacentLinks.insert(ind1|(ind0<<16));
                        }
                        else {
                            _setAdjacentLinks.insert(ind0|(ind1<<16));
                        }
                    }
                }
            }
        }

        if( _bMakeJoinedLinksAdjacent ) {
            FOREACH(itj, _vecjoints) {
                int ind0 = (*itj)->_attachedbodies[0]->GetIndex();
                int ind1 = (*itj)->_attachedbodies[1]->GetIndex();
                if( ind1 < ind0 ) {
                    _setAdjacentLinks.insert(ind1|(ind0<<16));
                }
                else {
                    _setAdjacentLinks.insert(ind0|(ind1<<16));
                }
            }

            FOREACH(itj, _vPassiveJoints) {
                int ind0 = (*itj)->_attachedbodies[0]->GetIndex();
                int ind1 = (*itj)->_attachedbodies[1]->GetIndex();
                if( ind1 < ind0 ) {
                    _setAdjacentLinks.insert(ind1|(ind0<<16));
                }
                else {
                    _setAdjacentLinks.insert(ind0|(ind1<<16));
                }
            }

            // if a pair links has exactly one non-static joint in the middle, then make the pair adjacent
            vector<JointPtr> vjoints;
            for(int i = 0; i < (int)_veclinks.size()-1; ++i) {
                for(int j = i+1; j < (int)_veclinks.size(); ++j) {
                    GetChain(i,j,vjoints);
                    size_t numstatic = 0;
                    FOREACH(it,vjoints) {
                        numstatic += (*it)->IsStatic();
                    }
                    if( numstatic+1 >= vjoints.size() ) {
                        if( i < j ) {
                            _setAdjacentLinks.insert(i|(j<<16));
                        }
                        else {
                            _setAdjacentLinks.insert(j|(i<<16));
                        }
                    }
                }
            }
        }
        _ResetInternalCollisionCache();
    }
    _nHierarchyComputed = 2;
    // because of mimic joints, need to call SetDOFValues at least once, also use this to check for links that are off
    {
        vector<Transform> vprevtrans, vnewtrans;
        vector<dReal> vprevdoflastsetvalues, vnewdoflastsetvalues;
        GetLinkTransformations(vprevtrans, vprevdoflastsetvalues);
        vector<dReal> vcurrentvalues;
        // unfortunately if SetDOFValues is overloaded by the robot, it could call the robot's _UpdateGrabbedBodies, which is a problem during environment cloning since the grabbed bodies might not be initialized. Therefore, call KinBody::SetDOFValues
        GetDOFValues(vcurrentvalues);
        std::vector<UserDataPtr> vGrabbedBodies; vGrabbedBodies.swap(_vGrabbedBodies); // swap to get rid of _vGrabbedBodies
        KinBody::SetDOFValues(vcurrentvalues,CLA_CheckLimits, std::vector<int>());
        vGrabbedBodies.swap(_vGrabbedBodies); // swap back
        GetLinkTransformations(vnewtrans, vnewdoflastsetvalues);
        for(size_t i = 0; i < vprevtrans.size(); ++i) {
            if( TransformDistanceFast(vprevtrans[i],vnewtrans[i]) > 1e-5 ) {
                RAVELOG_VERBOSE(str(boost::format("link %d has different transformation after SetDOFValues (error=%f), this could be due to mimic joint equations kicking into effect.")%_veclinks.at(i)->GetName()%TransformDistanceFast(vprevtrans[i],vnewtrans[i])));
            }
        }
        for(int i = 0; i < GetDOF(); ++i) {
            if( vprevdoflastsetvalues.at(i) != vnewdoflastsetvalues.at(i) ) {
                RAVELOG_VERBOSE(str(boost::format("dof %d has different values after SetDOFValues %d!=%d, this could be due to mimic joint equations kicking into effect.")%i%vprevdoflastsetvalues.at(i)%vnewdoflastsetvalues.at(i)));
            }
        }
        _vInitialLinkTransformations = vnewtrans;
    }

    {
        // do not initialize interpolation, since it implies a motion sampling strategy
        int offset = 0;
        _spec._vgroups.resize(0);
        if( GetDOF() > 0 ) {
            ConfigurationSpecification::Group group;
            stringstream ss;
            ss << "joint_values " << GetName();
            for(int i = 0; i < GetDOF(); ++i) {
                ss << " " << i;
            }
            group.name = ss.str();
            group.dof = GetDOF();
            group.offset = offset;
            offset += group.dof;
            _spec._vgroups.push_back(group);
        }

        ConfigurationSpecification::Group group;
        group.name = str(boost::format("affine_transform %s %d")%GetName()%DOF_Transform);
        group.offset = offset;
        group.dof = RaveGetAffineDOF(DOF_Transform);
        _spec._vgroups.push_back(group);
    }

    // set the "self" extra geometry group
    std::string selfgroup("self");
    FOREACH(itlink, _veclinks) {
        if( (*itlink)->_info._mapExtraGeometries.find(selfgroup) == (*itlink)->_info._mapExtraGeometries.end() ) {
            std::vector<GeometryInfoPtr> vgeoms;
            FOREACH(itgeom, (*itlink)->_vGeometries) {
                vgeoms.push_back(GeometryInfoPtr(new GeometryInfo((*itgeom)->GetInfo())));
            }
            (*itlink)->_info._mapExtraGeometries.insert(make_pair(selfgroup, vgeoms));
        }
    }

    _bAreAllJoints1DOFAndNonCircular = true;
    for (size_t ijoint = 0; ijoint < _vecjoints.size(); ++ijoint) {
        if (_vecjoints[ijoint]->GetDOF() != 1 || _vecjoints[ijoint]->IsCircular()) {
            _bAreAllJoints1DOFAndNonCircular = false;
            break;
        }
    }

    // notify any callbacks of the changes
    std::list<UserDataWeakPtr> listRegisteredCallbacks;
    uint32_t index = 0;
    uint32_t parameters = _nParametersChanged;
    while(parameters && index < _vlistRegisteredCallbacks.size()) {
        if( (parameters & 1) &&  _vlistRegisteredCallbacks.at(index).size() > 0 ) {
            {
                boost::shared_lock< boost::shared_mutex > lock(GetInterfaceMutex());
                listRegisteredCallbacks = _vlistRegisteredCallbacks.at(index); // copy since it can be changed
            }
            FOREACH(it,listRegisteredCallbacks) {
                ChangeCallbackDataPtr pdata = boost::dynamic_pointer_cast<ChangeCallbackData>(it->lock());
                if( !!pdata ) {
                    pdata->_callback();
                }
            }
        }
        parameters >>= 1;
        index += 1;
    }
    _nParametersChanged = 0;
    RAVELOG_VERBOSE_FORMAT("initialized %s in %fs", GetName()%(1e-6*(utils::GetMicroTime()-starttime)));
}

void KinBody::_DeinitializeInternalInformation()
{
    _nHierarchyComputed = 0; // should reset to inform other elements that kinematics information might not be accurate
}

bool KinBody::IsAttached(const KinBody &body) const
{
    if(this == &body ) {
        return true;
    }
    std::set<KinBodyConstPtr> dummy;
    return _IsAttached(body, dummy);
}

void KinBody::GetAttached(std::set<KinBodyPtr>&setAttached) const
{
    setAttached.insert(boost::const_pointer_cast<KinBody>(shared_kinbody_const()));
    FOREACHC(itbody,_listAttachedBodies) {
        KinBodyPtr pattached = itbody->lock();
        if( !!pattached && setAttached.insert(pattached).second ) {
            pattached->GetAttached(setAttached);
        }
    }
}

void KinBody::GetAttached(std::set<KinBodyConstPtr>&setAttached) const
{
    setAttached.insert(shared_kinbody_const());
    FOREACHC(itbody,_listAttachedBodies) {
        KinBodyConstPtr pattached = itbody->lock();
        if( !!pattached && setAttached.insert(pattached).second ) {
            pattached->GetAttached(setAttached);
        }
    }
}

bool KinBody::HasAttached() const
{
    return _listAttachedBodies.size() > 0;
}

bool KinBody::_IsAttached(const KinBody &body, std::set<KinBodyConstPtr>&setChecked) const
{
    if( !setChecked.insert(shared_kinbody_const()).second ) {
        return false;
    }
    FOREACHC(itbody,_listAttachedBodies) {
        KinBodyConstPtr pattached = itbody->lock();
        if( !!pattached && ((pattached.get() == &body)|| pattached->_IsAttached(body,setChecked)) ) {
            return true;
        }
    }
    return false;
}

void KinBody::_AttachBody(KinBodyPtr pbody)
{
    _listAttachedBodies.push_back(pbody);
    pbody->_listAttachedBodies.push_back(shared_kinbody());
    _PostprocessChangedParameters(Prop_BodyAttached);
}

bool KinBody::_RemoveAttachedBody(KinBody &body)
{
    int numremoved = 0;
    FOREACH(it,_listAttachedBodies) {
        if( it->lock().get() == &body ) {
            _listAttachedBodies.erase(it);
            numremoved++;
            break;
        }
    }

    FOREACH(it, body._listAttachedBodies) {
        if( it->lock().get() == this ) { // need to compare lock pointer since cannot rely on shared_kinbody() since in a destructor this will crash
            body._listAttachedBodies.erase(it);
            numremoved++;
            break;
        }
    }

    if( numremoved > 0 ) {
        _PostprocessChangedParameters(Prop_BodyAttached);
    }

    return numremoved == 2;
}

void KinBody::Enable(bool bEnable)
{
    bool bchanged = false;
    FOREACH(it, _veclinks) {
        if( (*it)->_info._bIsEnabled != bEnable ) {
            (*it)->_info._bIsEnabled = bEnable;
            _nNonAdjacentLinkCache &= ~AO_Enabled;
            bchanged = true;
        }
    }
    if( bchanged ) {
        _PostprocessChangedParameters(Prop_LinkEnable);
    }
}

bool KinBody::IsEnabled() const
{
    FOREACHC(it, _veclinks) {
        if((*it)->IsEnabled()) {
            return true;
        }
    }
    return false;
}

bool KinBody::SetVisible(bool visible)
{
    bool bchanged = false;
    FOREACH(it, _veclinks) {
        FOREACH(itgeom,(*it)->_vGeometries) {
            if( (*itgeom)->IsVisible() != visible ) {
                (*itgeom)->_info._bVisible = visible;
                bchanged = true;
            }
        }
    }
    if( bchanged ) {
        _PostprocessChangedParameters(Prop_LinkDraw);
        return true;
    }
    return false;
}

bool KinBody::IsVisible() const
{
    FOREACHC(it, _veclinks) {
        if((*it)->IsVisible()) {
            return true;
        }
    }
    return false;
}

int KinBody::GetEnvironmentId() const
{
    return _environmentid;
}

int8_t KinBody::DoesAffect(int jointindex, int linkindex ) const
{
    CHECK_INTERNAL_COMPUTATION0;
    OPENRAVE_ASSERT_FORMAT(jointindex >= 0 && jointindex < (int)_vecjoints.size(), "body %s jointindex %d invalid (num joints %d)", GetName()%jointindex%_vecjoints.size(), ORE_InvalidArguments);
    OPENRAVE_ASSERT_FORMAT(linkindex >= 0 && linkindex < (int)_veclinks.size(), "body %s linkindex %d invalid (num links %d)", GetName()%linkindex%_veclinks.size(), ORE_InvalidArguments);
    return _vJointsAffectingLinks.at(jointindex*_veclinks.size()+linkindex);
}

int8_t KinBody::DoesDOFAffectLink(int dofindex, int linkindex ) const
{
    CHECK_INTERNAL_COMPUTATION0;
    OPENRAVE_ASSERT_FORMAT(dofindex >= 0 && dofindex < GetDOF(), "body %s dofindex %d invalid (num dofs %d)", GetName()%GetDOF(), ORE_InvalidArguments);
    OPENRAVE_ASSERT_FORMAT(linkindex >= 0 && linkindex < (int)_veclinks.size(), "body %s linkindex %d invalid (num links %d)", GetName()%linkindex%_veclinks.size(), ORE_InvalidArguments);
    int jointindex = _vDOFIndices.at(dofindex);
    return _vJointsAffectingLinks.at(jointindex*_veclinks.size()+linkindex);
}

void KinBody::SetNonCollidingConfiguration()
{
    _ResetInternalCollisionCache();
    vector<dReal> vdoflastsetvalues;
    GetLinkTransformations(_vInitialLinkTransformations, vdoflastsetvalues);
}

void KinBody::_ResetInternalCollisionCache()
{
    _nNonAdjacentLinkCache = 0x80000000;
    FOREACH(it,_vNonAdjacentLinks) {
        it->resize(0);
    }
}

bool CompareNonAdjacentFarthest(int pair0, int pair1)
{
    // order so that farthest links are first. if equal, then prioritize links that are furthest down the chain.
    int pair0link0 = (pair0&0xffff);
    int pair0link1 = ((pair0>>16)&0xffff);
    int dist0 = pair0link1 - pair0link0; // link1 > link0
    int pair1link0 = (pair1&0xffff);
    int pair1link1 = ((pair1>>16)&0xffff);
    int dist1 = pair1link1 - pair1link0; // link1 > link0
    if( dist0 == dist1 ) {
        if( pair0link1 == pair1link1 ) {
            return pair0link0 > pair1link0;
        }
        else {
            return pair0link1 > pair1link1;
        }
    }
    return dist0 > dist1;
}

const std::vector<int>& KinBody::GetNonAdjacentLinks(int adjacentoptions) const
{
    class TransformsSaver
    {
public:
        TransformsSaver(KinBodyConstPtr pbody) : _pbody(pbody) {
            _pbody->GetLinkTransformations(vcurtrans, _vdoflastsetvalues);
        }
        ~TransformsSaver() {
            for(size_t i = 0; i < _pbody->_veclinks.size(); ++i) {
                boost::static_pointer_cast<Link>(_pbody->_veclinks[i])->_info._t = vcurtrans.at(i);
            }
            for(size_t i = 0; i < _pbody->_vecjoints.size(); ++i) {
                for(int j = 0; j < _pbody->_vecjoints[i]->GetDOF(); ++j) {
                    _pbody->_vecjoints[i]->_doflastsetvalues[j] = _vdoflastsetvalues.at(_pbody->_vecjoints[i]->GetDOFIndex()+j);
                }
            }
        }
private:
        KinBodyConstPtr _pbody;
        std::vector<Transform> vcurtrans;
        std::vector<dReal> _vdoflastsetvalues;
    };

    CHECK_INTERNAL_COMPUTATION;
    if( _nNonAdjacentLinkCache & 0x80000000 ) {
        // Check for colliding link pairs given the initial pose _vInitialLinkTransformations
        // this is actually weird, we need to call the individual link collisions on a const body. in order to pull this off, we need to be very careful with the body state.
        TransformsSaver saver(shared_kinbody_const());
        CollisionCheckerBasePtr collisionchecker = !!_selfcollisionchecker ? _selfcollisionchecker : GetEnv()->GetCollisionChecker();
        CollisionOptionsStateSaver colsaver(collisionchecker,0); // have to reset the collision options
        for(size_t i = 0; i < _veclinks.size(); ++i) {
            boost::static_pointer_cast<Link>(_veclinks[i])->_info._t = _vInitialLinkTransformations.at(i);
        }
        _nUpdateStampId++; // because transforms were modified
        _vNonAdjacentLinks[0].resize(0);
        for(size_t i = 0; i < _veclinks.size(); ++i) {
            for(size_t j = i+1; j < _veclinks.size(); ++j) {
                if((_setAdjacentLinks.find(i|(j<<16)) == _setAdjacentLinks.end())&& !collisionchecker->CheckCollision(LinkConstPtr(_veclinks[i]), LinkConstPtr(_veclinks[j])) ) {
                    _vNonAdjacentLinks[0].push_back(i|(j<<16));
                }
            }
        }
        std::sort(_vNonAdjacentLinks[0].begin(), _vNonAdjacentLinks[0].end(), CompareNonAdjacentFarthest);
        _nUpdateStampId++; // because transforms were modified
        _nNonAdjacentLinkCache = 0;
    }
    if( (_nNonAdjacentLinkCache&adjacentoptions) != adjacentoptions ) {
        int requestedoptions = (~_nNonAdjacentLinkCache)&adjacentoptions;
        // find out what needs to computed
        if( requestedoptions & AO_Enabled ) {
            _vNonAdjacentLinks.at(AO_Enabled).resize(0);
            FOREACHC(itset, _vNonAdjacentLinks[0]) {
                KinBody::LinkConstPtr plink1(_veclinks.at(*itset&0xffff)), plink2(_veclinks.at(*itset>>16));
                if( plink1->IsEnabled() && plink2->IsEnabled() ) {
                    _vNonAdjacentLinks[AO_Enabled].push_back(*itset);
                }
            }
            _nNonAdjacentLinkCache |= AO_Enabled;
            std::sort(_vNonAdjacentLinks[AO_Enabled].begin(), _vNonAdjacentLinks[AO_Enabled].end(), CompareNonAdjacentFarthest);
        }
        else {
            throw OPENRAVE_EXCEPTION_FORMAT(_("no support for adjacentoptions %d"), adjacentoptions,ORE_InvalidArguments);
        }
    }
    return _vNonAdjacentLinks.at(adjacentoptions);
}

const std::set<int>& KinBody::GetAdjacentLinks() const
{
    CHECK_INTERNAL_COMPUTATION;
    return _setAdjacentLinks;
}

void KinBody::SetAdjacentLinks(int linkindex0, int linkindex1)
{
    OPENRAVE_ASSERT_OP(linkindex0,!=,linkindex1);
    if( linkindex0 > linkindex1 ) {
        std::swap(linkindex0, linkindex1);
    }

    _setAdjacentLinks.insert(linkindex0|(linkindex1<<16));
    std::string linkname0 = _veclinks.at(linkindex0)->GetName();
    std::string linkname1 = _veclinks.at(linkindex1)->GetName();
    std::pair<std::string, std::string> adjpair = std::make_pair(linkname0, linkname1);
    if( find(_vForcedAdjacentLinks.begin(), _vForcedAdjacentLinks.end(), adjpair) == _vForcedAdjacentLinks.end() ) {
        _vForcedAdjacentLinks.push_back(adjpair);
    }
    _ResetInternalCollisionCache();
}

void KinBody::Clone(InterfaceBaseConstPtr preference, int cloningoptions)
{
    InterfaceBase::Clone(preference,cloningoptions);
    KinBodyConstPtr r = RaveInterfaceConstCast<KinBody>(preference);

    _name = r->_name;
    _nHierarchyComputed = r->_nHierarchyComputed;
    _bMakeJoinedLinksAdjacent = r->_bMakeJoinedLinksAdjacent;
    __hashkinematics = r->__hashkinematics;
    _vTempJoints = r->_vTempJoints;

    _veclinks.resize(0); _veclinks.reserve(r->_veclinks.size());
    FOREACHC(itlink, r->_veclinks) {
        LinkPtr pnewlink(new Link(shared_kinbody()));
        // TODO should create a Link::Clone method
        *pnewlink = **itlink; // be careful of copying pointers
        pnewlink->_parent = shared_kinbody();
        // have to copy all the geometries too!
        std::vector<Link::GeometryPtr> vnewgeometries(pnewlink->_vGeometries.size());
        for(size_t igeom = 0; igeom < vnewgeometries.size(); ++igeom) {
            vnewgeometries[igeom].reset(new Link::Geometry(pnewlink, pnewlink->_vGeometries[igeom]->_info));
        }
        pnewlink->_vGeometries = vnewgeometries;
        _veclinks.push_back(pnewlink);
    }

    _vecjoints.resize(0); _vecjoints.reserve(r->_vecjoints.size());
    FOREACHC(itjoint, r->_vecjoints) {
        JointPtr pnewjoint(new Joint(shared_kinbody()));
        *pnewjoint = **itjoint; // be careful of copying pointers!
        pnewjoint->_parent = shared_kinbody();
        pnewjoint->_attachedbodies[0] = _veclinks.at((*itjoint)->_attachedbodies[0]->GetIndex());
        pnewjoint->_attachedbodies[1] = _veclinks.at((*itjoint)->_attachedbodies[1]->GetIndex());
        _vecjoints.push_back(pnewjoint);
    }

    _vPassiveJoints.resize(0); _vPassiveJoints.reserve(r->_vPassiveJoints.size());
    FOREACHC(itjoint, r->_vPassiveJoints) {
        JointPtr pnewjoint(new Joint(shared_kinbody()));
        *pnewjoint = **itjoint; // be careful of copying pointers!
        pnewjoint->_parent = shared_kinbody();
        pnewjoint->_attachedbodies[0] = _veclinks.at((*itjoint)->_attachedbodies[0]->GetIndex());
        pnewjoint->_attachedbodies[1] = _veclinks.at((*itjoint)->_attachedbodies[1]->GetIndex());
        _vPassiveJoints.push_back(pnewjoint);
    }

    _vTopologicallySortedJoints.resize(0); _vTopologicallySortedJoints.resize(r->_vTopologicallySortedJoints.size());
    FOREACHC(itjoint, r->_vTopologicallySortedJoints) {
        _vTopologicallySortedJoints.push_back(_vecjoints.at((*itjoint)->GetJointIndex()));
    }
    _vTopologicallySortedJointsAll.resize(0); _vTopologicallySortedJointsAll.resize(r->_vTopologicallySortedJointsAll.size());
    FOREACHC(itjoint, r->_vTopologicallySortedJointsAll) {
        std::vector<JointPtr>::const_iterator it = find(r->_vecjoints.begin(),r->_vecjoints.end(),*itjoint);
        if( it != r->_vecjoints.end() ) {
            _vTopologicallySortedJointsAll.push_back(_vecjoints.at(it-r->_vecjoints.begin()));
        }
        else {
            it = find(r->_vPassiveJoints.begin(), r->_vPassiveJoints.end(),*itjoint);
            if( it != r->_vPassiveJoints.end() ) {
                _vTopologicallySortedJointsAll.push_back(_vPassiveJoints.at(it-r->_vPassiveJoints.begin()));
            }
            else {
                throw OPENRAVE_EXCEPTION_FORMAT(_("joint %s doesn't belong to anythong?"),(*itjoint)->GetName(), ORE_Assert);
            }
        }
    }
    _vDOFOrderedJoints = r->_vDOFOrderedJoints;
    _vJointsAffectingLinks = r->_vJointsAffectingLinks;
    _vDOFIndices = r->_vDOFIndices;

    _setAdjacentLinks = r->_setAdjacentLinks;
    _vInitialLinkTransformations = r->_vInitialLinkTransformations;
    _vForcedAdjacentLinks = r->_vForcedAdjacentLinks;
    _vAllPairsShortestPaths = r->_vAllPairsShortestPaths;
    _vClosedLoopIndices = r->_vClosedLoopIndices;
    _vClosedLoops.resize(0); _vClosedLoops.reserve(r->_vClosedLoops.size());
    FOREACHC(itloop,_vClosedLoops) {
        _vClosedLoops.push_back(std::vector< std::pair<LinkPtr,JointPtr> >());
        FOREACHC(it,*itloop) {
            _vClosedLoops.back().emplace_back(_veclinks.at(it->first->GetIndex()), JointPtr());
            // the joint might be in _vPassiveJoints
            std::vector<JointPtr>::const_iterator itjoint = find(r->_vecjoints.begin(),r->_vecjoints.end(),it->second);
            if( itjoint != r->_vecjoints.end() ) {
                _vClosedLoops.back().back().second = _vecjoints.at(itjoint-r->_vecjoints.begin());
            }
            else {
                itjoint = find(r->_vPassiveJoints.begin(), r->_vPassiveJoints.end(),it->second);
                if( itjoint != r->_vPassiveJoints.end() ) {
                    _vClosedLoops.back().back().second = _vPassiveJoints.at(itjoint-r->_vPassiveJoints.begin());
                }
                else {
                    throw OPENRAVE_EXCEPTION_FORMAT(_("joint %s in closed loop doesn't belong to anything?"),(*itjoint)->GetName(), ORE_Assert);
                }
            }
        }
    }

    _listAttachedBodies.clear(); // will be set in the environment
    if( !(cloningoptions & Clone_IgnoreAttachedBodies) ) {
        FOREACHC(itatt, r->_listAttachedBodies) {
            KinBodyConstPtr pattref = itatt->lock();
            if( !!pattref ) {
                _listAttachedBodies.push_back(GetEnv()->GetBodyFromEnvironmentId(pattref->GetEnvironmentId()));
            }
        }
    }

    // cannot copy the velocities since it requires the physics engine to be initialized with this kinbody, which might not happen before the clone..?
//    std::vector<std::pair<Vector,Vector> > velocities;
//    r->GetLinkVelocities(velocities);
//    SetLinkVelocities(velocities);

    // do not force-reset the callbacks!! since the ChangeCallbackData destructors will crash
    //_listRegisteredCallbacks.clear();

    // cache
    _ResetInternalCollisionCache();

    // clone the grabbed bodies, note that this can fail if the new cloned environment hasn't added the bodies yet (check out Environment::Clone)
    _vGrabbedBodies.resize(0);
    FOREACHC(itgrabbedref, r->_vGrabbedBodies) {
        GrabbedConstPtr pgrabbedref = boost::dynamic_pointer_cast<Grabbed const>(*itgrabbedref);
        if( !pgrabbedref ) {
            RAVELOG_WARN_FORMAT("env=%d, have uninitialized GrabbedConstPtr in _vGrabbedBodies", GetEnv()->GetId());
            continue;
        }

        KinBodyPtr pbodyref = pgrabbedref->_pgrabbedbody.lock();
        KinBodyPtr pgrabbedbody;
        if( !!pbodyref ) {
            //pgrabbedbody = GetEnv()->GetBodyFromEnvironmentId(pbodyref->GetEnvironmentId());
            pgrabbedbody = GetEnv()->GetKinBody(pbodyref->GetName());
            if( !pgrabbedbody ) {
                throw OPENRAVE_EXCEPTION_FORMAT(_("When cloning body '%s', could not find grabbed object '%s' in environmentid=%d"), GetName()%pbodyref->GetName()%pbodyref->GetEnv()->GetId(), ORE_InvalidState);
            }
            //BOOST_ASSERT(pgrabbedbody->GetName() == pbodyref->GetName());

            GrabbedPtr pgrabbed(new Grabbed(pgrabbedbody,_veclinks.at(KinBody::LinkPtr(pgrabbedref->_plinkrobot)->GetIndex())));
            pgrabbed->_troot = pgrabbedref->_troot;
            pgrabbed->_listNonCollidingLinks.clear();
            FOREACHC(itlinkref, pgrabbedref->_listNonCollidingLinks) {
                pgrabbed->_listNonCollidingLinks.push_back(_veclinks.at((*itlinkref)->GetIndex()));
            }
            _vGrabbedBodies.push_back(pgrabbed);
        }
    }

    _nUpdateStampId++; // update the stamp instead of copying
}

void KinBody::_PostprocessChangedParameters(uint32_t parameters)
{
    _nUpdateStampId++;
    if( _nHierarchyComputed == 1 ) {
        _nParametersChanged |= parameters;
        return;
    }

    if( (parameters & Prop_JointMimic) == Prop_JointMimic || (parameters & Prop_LinkStatic) == Prop_LinkStatic) {
        KinBodyStateSaver saver(shared_kinbody(),Save_LinkTransformation);
        vector<dReal> vzeros(GetDOF(),0);
        SetDOFValues(vzeros,Transform(),true);
        _ComputeInternalInformation();
    }
    // do not change hash if geometry changed!
    if( !!(parameters & (Prop_LinkDynamics|Prop_LinkGeometry|Prop_JointMimic)) ) {
        __hashkinematics.resize(0);
    }

    if( (parameters&Prop_LinkEnable) == Prop_LinkEnable ) {
        // check if any regrabbed bodies have the link in _listNonCollidingLinks and the link is enabled, or are missing the link in _listNonCollidingLinks and the link is disabled
        std::map<GrabbedPtr, list<KinBody::LinkConstPtr> > mapcheckcollisions;
        FOREACH(itlink,_veclinks) {
            if( (*itlink)->IsEnabled() ) {
                FOREACH(itgrabbed,_vGrabbedBodies) {
                    GrabbedPtr pgrabbed = boost::dynamic_pointer_cast<Grabbed>(*itgrabbed);
                    if( find(pgrabbed->GetRigidlyAttachedLinks().begin(),pgrabbed->GetRigidlyAttachedLinks().end(), *itlink) == pgrabbed->GetRigidlyAttachedLinks().end() ) {
                        std::list<KinBody::LinkConstPtr>::iterator itnoncolliding = find(pgrabbed->_listNonCollidingLinks.begin(),pgrabbed->_listNonCollidingLinks.end(),*itlink);
                        if( itnoncolliding != pgrabbed->_listNonCollidingLinks.end() ) {
                            if( pgrabbed->WasLinkNonColliding(*itlink) == 0 ) {
                                pgrabbed->_listNonCollidingLinks.erase(itnoncolliding);
                            }
                            mapcheckcollisions[pgrabbed].push_back(*itlink);
                        }
                        else {
                            // try to restore
                            if( pgrabbed->WasLinkNonColliding(*itlink) == 1 ) {
                                pgrabbed->_listNonCollidingLinks.push_back(*itlink);
                            }
                        }
                    }
                }
            }
            else {
                // add since it is disabled?
                FOREACH(itgrabbed,_vGrabbedBodies) {
                    GrabbedPtr pgrabbed = boost::dynamic_pointer_cast<Grabbed>(*itgrabbed);
                    if( find(pgrabbed->GetRigidlyAttachedLinks().begin(),pgrabbed->GetRigidlyAttachedLinks().end(), *itlink) == pgrabbed->GetRigidlyAttachedLinks().end() ) {
                        if( find(pgrabbed->_listNonCollidingLinks.begin(),pgrabbed->_listNonCollidingLinks.end(),*itlink) == pgrabbed->_listNonCollidingLinks.end() ) {
                            if( pgrabbed->WasLinkNonColliding(*itlink) != 0 ) {
                                pgrabbed->_listNonCollidingLinks.push_back(*itlink);
                            }
                        }
                    }
                }
            }
        }

//        if( mapcheckcollisions.size() > 0 ) {
//            CollisionOptionsStateSaver colsaver(GetEnv()->GetCollisionChecker(),0); // have to reset the collision options
//            FOREACH(itgrabbed, mapcheckcollisions) {
//                KinBodyPtr pgrabbedbody(itgrabbed->first->_pgrabbedbody);
//                _RemoveAttachedBody(pgrabbedbody);
//                CallOnDestruction destructionhook(boost::bind(&RobotBase::_AttachBody,this,pgrabbedbody));
//                FOREACH(itlink, itgrabbed->second) {
//                    if( pchecker->CheckCollision(*itlink, KinBodyConstPtr(pgrabbedbody)) ) {
//                        itgrabbed->first->_listNonCollidingLinks.remove(*itlink);
//                    }
//                }
//            }
//        }
    }

    std::list<UserDataWeakPtr> listRegisteredCallbacks;
    uint32_t index = 0;
    while(parameters && index < _vlistRegisteredCallbacks.size()) {
        if( (parameters & 1) &&  _vlistRegisteredCallbacks.at(index).size() > 0 ) {
            {
                boost::shared_lock< boost::shared_mutex > lock(GetInterfaceMutex());
                listRegisteredCallbacks = _vlistRegisteredCallbacks.at(index); // copy since it can be changed
            }
            FOREACH(it,listRegisteredCallbacks) {
                ChangeCallbackDataPtr pdata = boost::dynamic_pointer_cast<ChangeCallbackData>(it->lock());
                if( !!pdata ) {
                    pdata->_callback();
                }
            }
        }
        parameters >>= 1;
        index += 1;
    }
}

void KinBody::Serialize(BaseXMLWriterPtr writer, int options) const
{
    InterfaceBase::Serialize(writer,options);
}

void KinBody::serialize(std::ostream& o, int options) const
{
    o << _veclinks.size() << " ";
    FOREACHC(it,_veclinks) {
        (*it)->serialize(o,options);
    }
    o << _vecjoints.size() << " ";
    FOREACHC(it,_vecjoints) {
        (*it)->serialize(o,options);
    }
    o << _vPassiveJoints.size() << " ";
    FOREACHC(it,_vPassiveJoints) {
        (*it)->serialize(o,options);
    }
}

void KinBody::SetZeroConfiguration()
{
    std::vector<Vector> vaxes;
    FOREACH(itjoint,_vecjoints) {
        vaxes.resize((*itjoint)->GetDOF());
        for(size_t i = 0; i < vaxes.size(); ++i) {
            vaxes[i] = (*itjoint)->GetInternalHierarchyLeftTransform().rotate((*itjoint)->GetInternalHierarchyAxis(i));
        }
        (*itjoint)->_ComputeInternalInformation((*itjoint)->GetFirstAttached(), (*itjoint)->GetSecondAttached(),(*itjoint)->GetInternalHierarchyLeftTransform().trans,vaxes,std::vector<dReal>());
    }
}

const std::string& KinBody::GetKinematicsGeometryHash() const
{
    CHECK_INTERNAL_COMPUTATION;
    if( __hashkinematics.size() == 0 ) {
        ostringstream ss;
        ss << std::fixed << std::setprecision(SERIALIZATION_PRECISION);
        // should add dynamics since that affects a lot how part is treated.
        serialize(ss,SO_Kinematics|SO_Geometry|SO_Dynamics);
        __hashkinematics = utils::GetMD5HashString(ss.str());
    }
    return __hashkinematics;
}

void KinBody::SetConfigurationValues(std::vector<dReal>::const_iterator itvalues, uint32_t checklimits)
{
    vector<dReal> vdofvalues(GetDOF());
    if( GetDOF() > 0 ) {
        std::copy(itvalues,itvalues+GetDOF(),vdofvalues.begin());
    }
    Transform t;
    RaveGetTransformFromAffineDOFValues(t,itvalues+GetDOF(),DOF_Transform);
    SetDOFValues(vdofvalues,t,checklimits);
}

void KinBody::GetConfigurationValues(std::vector<dReal>&v) const
{
    GetDOFValues(v);
    v.resize(GetDOF()+RaveGetAffineDOF(DOF_Transform));
    RaveGetAffineDOFValuesFromTransform(v.begin()+GetDOF(),GetTransform(),DOF_Transform);
}

ConfigurationSpecification KinBody::GetConfigurationSpecification(const std::string& interpolation) const
{
    CHECK_INTERNAL_COMPUTATION;
    if( interpolation.size() == 0 ) {
        return _spec;
    }
    ConfigurationSpecification spec=_spec;
    FOREACH(itgroup,spec._vgroups) {
        itgroup->interpolation=interpolation;
    }
    return spec;
}

ConfigurationSpecification KinBody::GetConfigurationSpecificationIndices(const std::vector<int>&indices, const std::string& interpolation) const
{
    CHECK_INTERNAL_COMPUTATION;
    ConfigurationSpecification spec;
    if( indices.size() > 0 ) {
        spec._vgroups.resize(1);
        stringstream ss;
        ss << "joint_values " << GetName();
        FOREACHC(it,indices) {
            ss << " " << *it;
        }
        spec._vgroups[0].name = ss.str();
        spec._vgroups[0].dof = indices.size();
        spec._vgroups[0].offset = 0;
        spec._vgroups[0].interpolation=interpolation;
    }
    return spec;
}

UserDataPtr KinBody::RegisterChangeCallback(uint32_t properties, const boost::function<void()>&callback) const
{
    ChangeCallbackDataPtr pdata(new ChangeCallbackData(properties,callback,shared_kinbody_const()));
    boost::unique_lock< boost::shared_mutex > lock(GetInterfaceMutex());

    uint32_t index = 0;
    while(properties) {
        if( properties & 1 ) {
            if( index >= _vlistRegisteredCallbacks.size() ) {
                // have to resize _vlistRegisteredCallbacks, but have to preserve the internal lists since ChangeCallbackData keep track of the list iterators
                std::vector<std::list<UserDataWeakPtr> > vlistRegisteredCallbacks(index+1);
                for(size_t i = 0; i < _vlistRegisteredCallbacks.size(); ++i) {
                    vlistRegisteredCallbacks[i].swap(_vlistRegisteredCallbacks[i]);
                }
                _vlistRegisteredCallbacks.swap(vlistRegisteredCallbacks);
            }
            pdata->_iterators.emplace_back(index, _vlistRegisteredCallbacks.at(index).insert(_vlistRegisteredCallbacks.at(index).end(), pdata));
        }
        properties >>= 1;
        index += 1;
    }
    return pdata;
}

void KinBody::_InitAndAddLink(LinkPtr plink)
{
    CHECK_NO_INTERNAL_COMPUTATION;
    LinkInfo& info = plink->_info;

    // check to make sure there are no repeating names in already added links
    FOREACH(itlink, _veclinks) {
        if( (*itlink)->GetName() == info._name ) {
            throw OPENRAVE_EXCEPTION_FORMAT(_("link %s is declared more than once in body %s"), info._name%GetName(), ORE_InvalidArguments);
        }
    }

    plink->_index = static_cast<int>(_veclinks.size());
    plink->_vGeometries.clear();
    plink->_collision.vertices.clear();
    plink->_collision.indices.clear();
    FOREACHC(itgeominfo,info._vgeometryinfos) {
        Link::GeometryPtr geom(new Link::Geometry(plink,**itgeominfo));
        if( geom->_info._meshcollision.vertices.size() == 0 ) { // try to avoid recomputing
            geom->_info.InitCollisionMesh();
        }
        plink->_vGeometries.push_back(geom);
        plink->_collision.Append(geom->GetCollisionMesh(),geom->GetTransform());
    }
    FOREACHC(itadjacentname, info._vForcedAdjacentLinks) {
        // make sure the same pair isn't added more than once
        std::pair<std::string, std::string> adjpair = std::make_pair(info._name, *itadjacentname);
        if( find(_vForcedAdjacentLinks.begin(), _vForcedAdjacentLinks.end(), adjpair) == _vForcedAdjacentLinks.end() ) {
            _vForcedAdjacentLinks.push_back(adjpair);
        }
    }
    _veclinks.push_back(plink);
}

void KinBody::_InitAndAddJoint(JointPtr pjoint)
{
    CHECK_NO_INTERNAL_COMPUTATION;
    // check to make sure there are no repeating names in already added links
    JointInfo& info = pjoint->_info;
    FOREACH(itjoint, _vecjoints) {
        if( (*itjoint)->GetName() == info._name ) {
            throw OPENRAVE_EXCEPTION_FORMAT(_("joint %s is declared more than once in body %s"), info._name%GetName(), ORE_InvalidArguments);
        }
    }

    for(size_t i = 0; i < info._vmimic.size(); ++i) {
        if( !!info._vmimic[i] ) {
            pjoint->_vmimic[i].reset(new Mimic());
            pjoint->_vmimic[i]->_equations = info._vmimic[i]->_equations;
        }
    }
    LinkPtr plink0, plink1;
    FOREACHC(itlink, _veclinks) {
        if( (*itlink)->_info._name == info._linkname0 ) {
            plink0 = *itlink;
            if( !!plink1 ) {
                break;
            }
        }
        if( (*itlink)->_info._name == info._linkname1 ) {
            plink1 = *itlink;
            if( !!plink0 ) {
                break;
            }
        }
    }
    OPENRAVE_ASSERT_FORMAT(!!plink0&&!!plink1, "cannot find links '%s' and '%s' of body '%s' joint %s ", info._linkname0%info._linkname1%GetName()%info._name, ORE_Failed);
    std::vector<Vector> vaxes(pjoint->GetDOF());
    std::copy(info._vaxes.begin(),info._vaxes.begin()+vaxes.size(), vaxes.begin());
    pjoint->_ComputeInternalInformation(plink0, plink1, info._vanchor, vaxes, info._vcurrentvalues);
    if( info._bIsActive ) {
        _vecjoints.push_back(pjoint);
    }
    else {
        _vPassiveJoints.push_back(pjoint);
    }
}

} // end namespace OpenRAVE<|MERGE_RESOLUTION|>--- conflicted
+++ resolved
@@ -157,12 +157,6 @@
 
 void KinBody::KinBodyInfo::DeserializeJSON(const rapidjson::Value& value, dReal fUnitScale)
 {
-<<<<<<< HEAD
-    OpenRAVE::JSON::LoadJsonValueByKey(value, "id", _id);
-    OpenRAVE::JSON::LoadJsonValueByKey(value, "uri", _uri);
-=======
->>>>>>> cd6e24fb
-
     OpenRAVE::JSON::LoadJsonValueByKey(value, "id", _id);
     OpenRAVE::JSON::LoadJsonValueByKey(value, "uri", _uri);
     if (_uri.empty()) {
