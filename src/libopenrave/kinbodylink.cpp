// -*- coding: utf-8 -*-
// Copyright (C) 2006-2017 Rosen Diankov (rosen.diankov@gmail.com)
//
// This file is part of OpenRAVE.
// OpenRAVE is free software: you can redistribute it and/or modify
// it under the terms of the GNU Lesser General Public License as published by
// the Free Software Foundation, either version 3 of the License, or
// at your option) any later version.
//
// This program is distributed in the hope that it will be useful,
// but WITHOUT ANY WARRANTY; without even the implied warranty of
// MERCHANTABILITY or FITNESS FOR A PARTICULAR PURPOSE.  See the
// GNU Lesser General Public License for more details.
//
// You should have received a copy of the GNU Lesser General Public License
// along with this program.  If not, see <http://www.gnu.org/licenses/>.
#include "libopenrave.h"
#include <algorithm>

namespace OpenRAVE {

// the following constructor handles mapping from deprecated reference to the actual
// member, so need to disable deprecation warnings
#pragma GCC diagnostic push
#pragma GCC diagnostic ignored "-Wdeprecated-declarations"
KinBody::LinkInfo::LinkInfo() :
    XMLReadable("link"),
    _vgeometryinfos(geometries),
    _mapExtraGeometries(extraGeometries),
    _name(name),
    _t(transform),
    _tMassFrame(massTransform),
    _mass(mass),
    _vinertiamoments(inertiaMoments),
    _mapFloatParameters(floatParameters),
    _mapIntParameters(intParameters),
    _mapStringParameters(stringParameters),
    _vForcedAdjacentLinks(forcedAdjacentLinks),
    _bStatic(isStatic),
    _bIsEnabled(isEnabled)
{
    isStatic = false;
    isEnabled = true;
}
#pragma GCC diagnostic pop

KinBody::LinkInfo::LinkInfo(const KinBody::LinkInfo& other) : LinkInfo()
{
    *this = other;
}

KinBody::LinkInfo::~LinkInfo()
{
}

KinBody::LinkInfo& KinBody::LinkInfo::operator=(const KinBody::LinkInfo& other)
{
    sid = other.sid;
    geometries = other.geometries;
    extraGeometries = other.extraGeometries;
    name = other.name;
    transform = other.transform;
    massTransform = other.massTransform;
    mass = other.mass;
    inertiaMoments = other.inertiaMoments;
    floatParameters = other.floatParameters;
    intParameters = other.intParameters;
    stringParameters = other.stringParameters;
    forcedAdjacentLinks = other.forcedAdjacentLinks;
    isStatic = other.isStatic;
    isEnabled = other.isEnabled;
    return *this;
}

KinBody::LinkInfo::LinkInfo(const LinkInfo& other) : XMLReadable("link")
{
    *this = other;
}

KinBody::LinkInfo& KinBody::LinkInfo::operator=(const KinBody::LinkInfo& other)
{
    _vgeometryinfos.resize(other._vgeometryinfos.size());
    for( size_t i = 0; i < _vgeometryinfos.size(); ++i ) {
        if( !other._vgeometryinfos[i] ) {
            _vgeometryinfos[i].reset();
        }
        else {
            _vgeometryinfos[i].reset(new GeometryInfo(*(other._vgeometryinfos[i])));
        }
    }

    _mapExtraGeometries.clear();
    for( std::map< std::string, std::vector<GeometryInfoPtr> >::const_iterator it = other._mapExtraGeometries.begin(); it != other._mapExtraGeometries.end(); ++it ) {
        _mapExtraGeometries[it->first] = std::vector<GeometryInfoPtr>(it->second.size());
        std::vector<GeometryInfoPtr>& extraGeometries = _mapExtraGeometries[it->first];
        for( size_t i = 0; i < extraGeometries.size(); ++i ) {
            if( !!(it->second[i]) ) {
                extraGeometries[i].reset(new GeometryInfo(*(it->second[i])));
            }
        }
    }

    _name = other._name;
    _t = other._t;
    _tMassFrame = other._tMassFrame;
    _mass = other._mass;
    _vinertiamoments = other._vinertiamoments;
    _mapFloatParameters = other._mapFloatParameters;
    _mapIntParameters = other._mapIntParameters;
    _mapStringParameters = other._mapStringParameters;
    _vForcedAdjacentLinks = other._vForcedAdjacentLinks;
    _bStatic = other._bStatic;
    _bIsEnabled = other._bIsEnabled;

    return *this;
}

KinBody::Link::Link(KinBodyPtr parent)
{
    _parent = parent;
    _index = -1;
}

KinBody::Link::~Link()
{
}

void KinBody::Link::Enable(bool bEnable)
{
    if( _info.isEnabled != bEnable ) {
        KinBodyPtr parent = GetParent();
        parent->_nNonAdjacentLinkCache &= ~AO_Enabled;
        _info.isEnabled = bEnable;
        GetParent()->_PostprocessChangedParameters(Prop_LinkEnable);
    }
}

bool KinBody::Link::IsEnabled() const
{
    return _info.isEnabled;
}

bool KinBody::Link::SetVisible(bool visible)
{
    bool bchanged = false;
    FOREACH(itgeom,_vGeometries) {
        if( (*itgeom)->_info.visible != visible ) {
            (*itgeom)->_info.visible = visible;
            bchanged = true;
        }
    }
    if( bchanged ) {
        GetParent()->_PostprocessChangedParameters(Prop_LinkDraw);
        return true;
    }
    return false;
}

bool KinBody::Link::IsVisible() const
{
    FOREACHC(itgeom,_vGeometries) {
        if( (*itgeom)->IsVisible() ) {
            return true;
        }
    }
    return false;
}

void KinBody::Link::GetParentLinks(std::vector< boost::shared_ptr<Link> >& vParentLinks) const
{
    KinBodyConstPtr parent(_parent);
    vParentLinks.resize(_vParentLinks.size());
    for(size_t i = 0; i < _vParentLinks.size(); ++i) {
        vParentLinks[i] = parent->GetLinks().at(_vParentLinks[i]);
    }
}

bool KinBody::Link::IsParentLink(const Link &link) const
{
    return find(_vParentLinks.begin(),_vParentLinks.end(), link.GetIndex()) != _vParentLinks.end();
}

/** _tMassFrame * PrincipalInertia * _tMassFrame.inverse()

    from openravepy.ikfast import *
    quat = [Symbol('q0'),Symbol('q1'),Symbol('q2'),Symbol('q3')]
    IKFastSolver.matrixFromQuat(quat)
    Inertia = eye(3)
    Inertia[0,0] = Symbol('i0'); Inertia[1,1] = Symbol('i1'); Inertia[2,2] = Symbol('i2')
    MM = M * Inertia * M.transpose()
 */
static TransformMatrix ComputeInertia(const Transform& tMassFrame, const Vector& vinertiamoments)
{
    TransformMatrix minertia;
    dReal i0 = vinertiamoments[0], i1 = vinertiamoments[1], i2 = vinertiamoments[2];
    dReal q0=tMassFrame.rot[0], q1=tMassFrame.rot[1], q2=tMassFrame.rot[2], q3=tMassFrame.rot[3];
    dReal q1_2 = q1*q1, q2_2 = q2*q2, q3_2 = q3*q3;
    minertia.m[0] = i0*utils::Sqr(1 - 2*q2_2 - 2*q3_2) + i1*utils::Sqr(-2*q0*q3 + 2*q1*q2) + i2*utils::Sqr(2*q0*q2 + 2*q1*q3);
    minertia.m[1] = i0*(2*q0*q3 + 2*q1*q2)*(1 - 2*q2_2 - 2*q3_2) + i1*(-2*q0*q3 + 2*q1*q2)*(1 - 2*q1_2 - 2*q3_2) + i2*(-2*q0*q1 + 2*q2*q3)*(2*q0*q2 + 2*q1*q3);
    minertia.m[2] = i0*(-2*q0*q2 + 2*q1*q3)*(1 - 2*q2_2 - 2*q3_2) + i1*(-2*q0*q3 + 2*q1*q2)*(2*q0*q1 + 2*q2*q3) + i2*(2*q0*q2 + 2*q1*q3)*(1 - 2*q1_2 - 2*q2_2);
    minertia.m[3] = 0;
    minertia.m[4] = minertia.m[1];
    minertia.m[5] = i0*utils::Sqr(2*q0*q3 + 2*q1*q2) + i1*utils::Sqr(1 - 2*q1_2 - 2*q3_2) + i2*utils::Sqr(-2*q0*q1 + 2*q2*q3);
    minertia.m[6] = i0*(-2*q0*q2 + 2*q1*q3)*(2*q0*q3 + 2*q1*q2) + i1*(2*q0*q1 + 2*q2*q3)*(1 - 2*q1_2 - 2*q3_2) + i2*(-2*q0*q1 + 2*q2*q3)*(1 - 2*q1_2 - 2*q2_2);
    minertia.m[7] = 0;
    minertia.m[8] = minertia.m[2];
    minertia.m[9] = minertia.m[6];
    minertia.m[10] = i0*utils::Sqr(-2*q0*q2 + 2*q1*q3) + i1*utils::Sqr(2*q0*q1 + 2*q2*q3) + i2*utils::Sqr(1 - 2*q1_2 - 2*q2_2);
    minertia.m[11] = 0;
    return minertia;
}
TransformMatrix KinBody::Link::GetLocalInertia() const
{
    return ComputeInertia(_info.massTransform, _info.inertiaMoments);
}

TransformMatrix KinBody::Link::GetGlobalInertia() const
{
    return ComputeInertia(_info.transform*_info.massTransform, _info.inertiaMoments);
}

void KinBody::Link::SetLocalMassFrame(const Transform& massframe)
{
    _info.massTransform=massframe;
    GetParent()->_PostprocessChangedParameters(Prop_LinkDynamics);
}

void KinBody::Link::SetPrincipalMomentsOfInertia(const Vector& inertiamoments)
{
    _info.inertiaMoments = inertiamoments;
    GetParent()->_PostprocessChangedParameters(Prop_LinkDynamics);
}

void KinBody::Link::SetMass(dReal mass)
{
    _info.mass=mass;
    GetParent()->_PostprocessChangedParameters(Prop_LinkDynamics);
}

AABB KinBody::Link::ComputeLocalAABB() const
{
    return ComputeAABBFromTransform(Transform());
}

AABB KinBody::Link::ComputeAABB() const
{
    return ComputeAABBFromTransform(_info._t);
}

AABB KinBody::Link::ComputeAABBFromTransform(const Transform& tLink) const
{
    if( _vGeometries.size() == 1) {
        return _vGeometries.front()->ComputeAABB(tLink);
    }
    else if( _vGeometries.size() > 1 ) {
        Vector vmin, vmax;
        bool binitialized=false;
        AABB ab;
        FOREACHC(itgeom,_vGeometries) {
            ab = (*itgeom)->ComputeAABB(tLink);
            if( ab.extents.x <= 0 || ab.extents.y <= 0 || ab.extents.z <= 0 ) {
                continue;
            }
            Vector vnmin = ab.pos - ab.extents;
            Vector vnmax = ab.pos + ab.extents;
            if( !binitialized ) {
                vmin = vnmin;
                vmax = vnmax;
                binitialized = true;
            }
            else {
                if( vmin.x > vnmin.x ) {
                    vmin.x = vnmin.x;
                }
                if( vmin.y > vnmin.y ) {
                    vmin.y = vnmin.y;
                }
                if( vmin.z > vnmin.z ) {
                    vmin.z = vnmin.z;
                }
                if( vmax.x < vnmax.x ) {
                    vmax.x = vnmax.x;
                }
                if( vmax.y < vnmax.y ) {
                    vmax.y = vnmax.y;
                }
                if( vmax.z < vnmax.z ) {
                    vmax.z = vnmax.z;
                }
            }
        }
        if( !binitialized ) {
            ab.pos = tLink.trans;
            ab.extents = Vector(0,0,0);
        }
        else {
            ab.pos = (dReal)0.5 * (vmin + vmax);
            ab.extents = vmax - ab.pos;
        }
        return ab;
    }
    // have to at least return the correct position!
    return AABB(tLink.trans,Vector(0,0,0));
}

void KinBody::Link::serialize(std::ostream& o, int options) const
{
    o << _index << " ";
    if( options & SO_Geometry ) {
        o << _vGeometries.size() << " ";
        FOREACHC(it,_vGeometries) {
            (*it)->serialize(o,options);
        }
    }
    if( options & SO_Dynamics ) {
        SerializeRound(o,_info.massTransform);
        SerializeRound(o,_info.mass);
        SerializeRound3(o,_info.inertiaMoments);
    }
}

void KinBody::LinkInfo::SerializeJSON(rapidjson::Value &value, rapidjson::Document::AllocatorType& allocator, int options)
{
    RAVE_SERIALIZEJSON_ENSURE_OBJECT(value);
    RAVE_SERIALIZEJSON_ADDMEMBER(value, allocator, "sid", sid);
    RAVE_SERIALIZEJSON_ADDMEMBER(value, allocator, "name", name);
    RAVE_SERIALIZEJSON_ADDMEMBER(value, allocator, "transform", transform);
    RAVE_SERIALIZEJSON_ADDMEMBER(value, allocator, "massTransform", massTransform);
    RAVE_SERIALIZEJSON_ADDMEMBER(value, allocator, "mass", mass);
    RAVE_SERIALIZEJSON_ADDMEMBER(value, allocator, "inertiaMoments", inertiaMoments);

    if (floatParameters.size() > 0) {
        RAVE_SERIALIZEJSON_ADDMEMBER(value, allocator, "floatParameters", floatParameters);
    }

    if (intParameters.size() > 0) {
        RAVE_SERIALIZEJSON_ADDMEMBER(value, allocator, "intParameters", intParameters);
    }

    if (stringParameters.size() > 0) {
        RAVE_SERIALIZEJSON_ADDMEMBER(value, allocator, "stringParameters", stringParameters);
    }

    if (forcedAdjacentLinks.size() > 0) {
        RAVE_SERIALIZEJSON_ADDMEMBER(value, allocator, "forcedAdjacentLinks", forcedAdjacentLinks);
    }

    if (geometries.size() > 0) {
        rapidjson::Value geometriesValue;
        RAVE_SERIALIZEJSON_CLEAR_ARRAY(geometriesValue);
        FOREACHC(it, geometries) {
            rapidjson::Value geometryValue;
            (*it)->SerializeJSON(geometryValue, allocator, options);
            geometriesValue.PushBack(geometryValue, allocator);
        }
        value.AddMember("geometries", geometriesValue, allocator);
    }

    // TODO(jsonserialization)
    // extraGeometries

    RAVE_SERIALIZEJSON_ADDMEMBER(value, allocator, "isStatic", isStatic);
    RAVE_SERIALIZEJSON_ADDMEMBER(value, allocator, "isEnabled", isEnabled);
}

void KinBody::LinkInfo::DeserializeJSON(const rapidjson::Value &value, const dReal fUnitScale)
{
    RAVE_DESERIALIZEJSON_ENSURE_OBJECT(value);

    RAVE_DESERIALIZEJSON_REQUIRED(value, "sid", sid);
    RAVE_DESERIALIZEJSON_REQUIRED(value, "name", name);
    RAVE_DESERIALIZEJSON_REQUIRED(value, "transform", transform);
    RAVE_DESERIALIZEJSON_REQUIRED(value, "massTransform", massTransform);
    RAVE_DESERIALIZEJSON_REQUIRED(value, "mass", mass);
    RAVE_DESERIALIZEJSON_REQUIRED(value, "inertiaMoments", inertiaMoments);
    RAVE_DESERIALIZEJSON_OPTIONAL(value, "floatParameters", floatParameters);
    RAVE_DESERIALIZEJSON_OPTIONAL(value, "intParameters", intParameters);
    RAVE_DESERIALIZEJSON_OPTIONAL(value, "stringParameters", stringParameters);
    RAVE_DESERIALIZEJSON_OPTIONAL(value, "forcedAdjacentLinks", forcedAdjacentLinks);


    transform.trans *= fUnitScale;
    massTransform.trans *= fUnitScale;

    if (value.HasMember("geometries")) {
        RAVE_DESERIALIZEJSON_ENSURE_ARRAY(value["geometries"]);

        geometries.resize(0);
        geometries.reserve(value["geometries"].Size());
        for (size_t i = 0; i < value["geometries"].Size(); ++i) {
            GeometryInfoPtr geometry(new GeometryInfo());
            geometry->DeserializeJSON(value["geometries"][i], fUnitScale);
            geometries.push_back(geometry);
        }
    }

    // TODO(jsonserialization)
    // extraGeometries

    RAVE_DESERIALIZEJSON_REQUIRED(value, "isStatic", isStatic);
    RAVE_DESERIALIZEJSON_REQUIRED(value, "isEnabled", isEnabled);
}

void KinBody::Link::SerializeJSON(rapidjson::Value &value, rapidjson::Document::AllocatorType& allocator, int options)
{
    UpdateInfo();
    _info.SerializeJSON(value, allocator, options);
}

void KinBody::Link::DeserializeJSON(const rapidjson::Value &value, const dReal fUnitScale)
{
    _info.DeserializeJSON(value, fUnitScale);
}

void KinBody::Link::SetStatic(bool bStatic)
{
    if( _info.isStatic != bStatic ) {
        _info.isStatic = bStatic;
        GetParent()->_PostprocessChangedParameters(Prop_LinkStatic);
    }
}

void KinBody::Link::SetTransform(const Transform& t)
{
    _info.transform = t;
    GetParent()->_nUpdateStampId++;
}

void KinBody::Link::SetForce(const Vector& force, const Vector& pos, bool bAdd)
{
    GetParent()->GetEnv()->GetPhysicsEngine()->SetBodyForce(shared_from_this(), force, pos, bAdd);
}

void KinBody::Link::SetTorque(const Vector& torque, bool bAdd)
{
    GetParent()->GetEnv()->GetPhysicsEngine()->SetBodyTorque(shared_from_this(), torque, bAdd);
}

void KinBody::Link::SetVelocity(const Vector& linearvel, const Vector& angularvel)
{
    GetParent()->GetEnv()->GetPhysicsEngine()->SetLinkVelocity(shared_from_this(), linearvel, angularvel);
}

void KinBody::Link::GetVelocity(Vector& linearvel, Vector& angularvel) const
{
    GetParent()->GetEnv()->GetPhysicsEngine()->GetLinkVelocity(shared_from_this(), linearvel, angularvel);
}

/// \brief return the linear/angular velocity of the link
std::pair<Vector,Vector> KinBody::Link::GetVelocity() const
{
    std::pair<Vector,Vector> velocities;
    GetParent()->GetEnv()->GetPhysicsEngine()->GetLinkVelocity(shared_from_this(), velocities.first, velocities.second);
    return velocities;
}

KinBody::Link::GeometryPtr KinBody::Link::GetGeometry(int index)
{
    return _vGeometries.at(index);
}

void KinBody::Link::InitGeometries(std::vector<KinBody::GeometryInfoConstPtr>& geometries, bool bForceRecomputeMeshCollision)
{
    _vGeometries.resize(geometries.size());
    for(size_t i = 0; i < geometries.size(); ++i) {
        _vGeometries[i].reset(new Geometry(shared_from_this(),*geometries[i]));
        if( bForceRecomputeMeshCollision || _vGeometries[i]->GetCollisionMesh().vertices.size() == 0 ) {
            if( !bForceRecomputeMeshCollision ) {
                RAVELOG_VERBOSE("geometry has empty collision mesh\n");
            }
            _vGeometries[i]->InitCollisionMesh(); // have to initialize the mesh since some plugins might not understand all geometry types
        }
    }
    _info.extraGeometries.clear();
    // have to reset the self group! cannot use geometries directly since we require exclusive access to the GeometryInfo objects
    std::vector<KinBody::GeometryInfoPtr> vgeometryinfos;
    vgeometryinfos.resize(_vGeometries.size());
    for(size_t i = 0; i < vgeometryinfos.size(); ++i) {
        vgeometryinfos[i].reset(new KinBody::GeometryInfo());
        *vgeometryinfos[i] = _vGeometries[i]->_info;
    }
    SetGroupGeometries("self", vgeometryinfos);
    _Update();
}

void KinBody::Link::InitGeometries(std::list<KinBody::GeometryInfo>& geometries, bool bForceRecomputeMeshCollision)
{
    _vGeometries.resize(geometries.size());
    size_t i = 0;
    FOREACH(itinfo,geometries) {
        _vGeometries[i].reset(new Geometry(shared_from_this(),*itinfo));
        if( _vGeometries[i]->GetCollisionMesh().vertices.size() == 0 ) {
            RAVELOG_VERBOSE("geometry has empty collision mesh\n");
            _vGeometries[i]->InitCollisionMesh(); // have to initialize the mesh since some plugins might not understand all geometry types
        }
        ++i;
    }
    _info.extraGeometries.clear();
    // have to reset the self group!
    std::vector<KinBody::GeometryInfoPtr> vgeometryinfos;
    vgeometryinfos.resize(_vGeometries.size());
    for(size_t i = 0; i < vgeometryinfos.size(); ++i) {
        vgeometryinfos[i].reset(new KinBody::GeometryInfo());
        *vgeometryinfos[i] = _vGeometries[i]->_info;
    }
    SetGroupGeometries("self", vgeometryinfos);
    _Update();
}

void KinBody::Link::SetGeometriesFromGroup(const std::string& groupname)
{
    std::vector<KinBody::GeometryInfoPtr>* pvinfos = NULL;
    if( groupname.size() == 0 ) {
        pvinfos = &_info.geometries;
    }
    else {
        std::map< std::string, std::vector<KinBody::GeometryInfoPtr> >::iterator it = _info.extraGeometries.find(groupname);
        if( it == _info.extraGeometries.end() ) {
            throw OPENRAVE_EXCEPTION_FORMAT(_("could not find geometries %s for link %s"),groupname%GetName(),ORE_InvalidArguments);
        }
        pvinfos = &it->second;
    }
    _vGeometries.resize(pvinfos->size());
    for(size_t i = 0; i < pvinfos->size(); ++i) {
        _vGeometries[i].reset(new Geometry(shared_from_this(),*pvinfos->at(i)));
        if( _vGeometries[i]->GetCollisionMesh().vertices.size() == 0 ) {
            RAVELOG_VERBOSE("geometry has empty collision mesh\n");
            _vGeometries[i]->InitCollisionMesh();
        }
    }
    _Update();
}

const std::vector<KinBody::GeometryInfoPtr>& KinBody::Link::GetGeometriesFromGroup(const std::string& groupname) const
{
    std::map< std::string, std::vector<KinBody::GeometryInfoPtr> >::const_iterator it = _info.extraGeometries.find(groupname);
    if( it == _info.extraGeometries.end() ) {
        throw OPENRAVE_EXCEPTION_FORMAT(_("geometry group %s does not exist for link %s"), groupname%GetName(), ORE_InvalidArguments);
    }
    return it->second;
}

void KinBody::Link::SetGroupGeometries(const std::string& groupname, const std::vector<KinBody::GeometryInfoPtr>& geometries)
{
    std::map< std::string, std::vector<KinBody::GeometryInfoPtr> >::iterator it = _info.extraGeometries.insert(make_pair(groupname,std::vector<KinBody::GeometryInfoPtr>())).first;
    it->second.resize(geometries.size());
    std::copy(geometries.begin(),geometries.end(),it->second.begin());
    GetParent()->_PostprocessChangedParameters(Prop_LinkGeometryGroup); // have to notify collision checkers that the geometry info they are caching could have changed.
}

int KinBody::Link::GetGroupNumGeometries(const std::string& groupname) const
{
    std::map< std::string, std::vector<KinBody::GeometryInfoPtr> >::const_iterator it = _info.extraGeometries.find(groupname);
    if( it == _info.extraGeometries.end() ) {
        return -1;
    }
    return it->second.size();
}

void KinBody::Link::AddGeometry(KinBody::GeometryInfoPtr pginfo, bool addToGroups)
{
    if( !pginfo ) {
        throw OPENRAVE_EXCEPTION_FORMAT(_("tried to add improper geometry to link %s"), GetName(), ORE_InvalidArguments);
    }
    
    const KinBody::GeometryInfo& ginfo = *pginfo;
    if( ginfo._name.size() > 0 ) {
        // check if similar name exists and throw if it does
        FOREACH(itgeometry, _vGeometries) {
            if( (*itgeometry)->GetName() == ginfo._name ) {
                throw OPENRAVE_EXCEPTION_FORMAT(_("new added geometry %s has conflicting name for link %s"), ginfo._name%GetName(), ORE_InvalidArguments);
            }
        }
        
        FOREACH(itgeometryinfo, _info._vgeometryinfos) {
            if( (*itgeometryinfo)->_name == ginfo._name ) {
                throw OPENRAVE_EXCEPTION_FORMAT(_("new added geometry %s has conflicting name for link %s"), ginfo._name%GetName(), ORE_InvalidArguments);
            }
        }
        if( addToGroups ) {
            FOREACH(itgeometrygroup, _info._mapExtraGeometries) {
                FOREACH(itgeometryinfo, itgeometrygroup->second) {
                    if( (*itgeometryinfo)->_name == ginfo._name ) {
                        throw OPENRAVE_EXCEPTION_FORMAT(_("new added geometry %s for group %s has conflicting name for link %s"), ginfo._name%itgeometrygroup->first%GetName(), ORE_InvalidArguments);
                    }
                }
            }
        }
    }
    
    _vGeometries.push_back(GeometryPtr(new Geometry(shared_from_this(),*pginfo)));
    _vGeometries.back()->InitCollisionMesh();
    _info._vgeometryinfos.push_back(pginfo);
    if( addToGroups ) {
        FOREACH(itgeometrygroup, _info._mapExtraGeometries) {
            itgeometrygroup->second.push_back(pginfo);
        }
    }
    _Update(true, Prop_LinkGeometryGroup); // have to notify collision checkers that the geometry info they are caching could have changed.
}

void KinBody::Link::RemoveGeometryByName(const std::string& geometryname, bool removeFromAllGroups)
{
    OPENRAVE_ASSERT_OP(geometryname.size(),>,0);
    bool bChanged = false;
    
    std::vector<GeometryPtr>::iterator itgeometry = _vGeometries.begin();
    while(itgeometry != _vGeometries.end()) {
        if( (*itgeometry)->GetName() == geometryname ) {
            itgeometry = _vGeometries.erase(itgeometry);
            bChanged = true;
        }
        else {
            ++itgeometry;
        }
    }
    std::vector<KinBody::GeometryInfoPtr>::iterator itgeometryinfo = _info._vgeometryinfos.begin();
    while(itgeometryinfo != _info._vgeometryinfos.end()) {
        if( (*itgeometryinfo)->_name == geometryname ) {
            itgeometryinfo = _info._vgeometryinfos.erase(itgeometryinfo);
            bChanged = true;
        }
        else {
            ++itgeometryinfo;
        }
    }

    if( removeFromAllGroups ) {
        FOREACH(itgeometrygroup, _info._mapExtraGeometries) {
            std::vector<KinBody::GeometryInfoPtr>::iterator itgeometryinfo2 = itgeometrygroup->second.begin();
            while(itgeometryinfo2 != itgeometrygroup->second.end()) {
                if( (*itgeometryinfo2)->_name == geometryname ) {
                    itgeometryinfo2 = itgeometrygroup->second.erase(itgeometryinfo2);
                    bChanged = true;
                }
                else {
                    ++itgeometryinfo2;
                }
            }
        }
    }
    
    if( bChanged ) {
        _Update(true, Prop_LinkGeometryGroup); // have to notify collision checkers that the geometry info they are caching could have changed.
    }
}

void KinBody::Link::SwapGeometries(boost::shared_ptr<Link>& link)
{
    _vGeometries.swap(link->_vGeometries);
    FOREACH(itgeom,_vGeometries) {
        (*itgeom)->_parent = shared_from_this();
    }
    FOREACH(itgeom,link->_vGeometries) {
        (*itgeom)->_parent = link;
    }
    _Update();
    link->_Update();
}

bool KinBody::Link::ValidateContactNormal(const Vector& position, Vector& normal) const
{
    if( _vGeometries.size() == 1) {
        return _vGeometries.front()->ValidateContactNormal(position,normal);
    }
    else if( _vGeometries.size() > 1 ) {
        RAVELOG_VERBOSE(str(boost::format("cannot validate normal when there is more than one geometry in link '%s(%d)' (do not know colliding geometry)")%_info.name%GetIndex()));
    }
    return false;
}

void KinBody::Link::GetRigidlyAttachedLinks(std::vector<boost::shared_ptr<Link> >& vattachedlinks) const
{
    KinBodyPtr parent(_parent);
    vattachedlinks.resize(0);
    FOREACHC(it, _vRigidlyAttachedLinks) {
        vattachedlinks.push_back(parent->GetLinks().at(*it));
    }
}

void KinBody::Link::SetFloatParameters(const std::string& key, const std::vector<dReal>& parameters)
{
    if( parameters.size() > 0 ) {
        _info.floatParameters[key] = parameters;
    }
    else {
        _info.floatParameters.erase(key);
    }
    GetParent()->_PostprocessChangedParameters(Prop_LinkCustomParameters);
}

void KinBody::Link::SetIntParameters(const std::string& key, const std::vector<int>& parameters)
{
    if( parameters.size() > 0 ) {
        _info.intParameters[key] = parameters;
    }
    else {
        _info.intParameters.erase(key);
    }
    GetParent()->_PostprocessChangedParameters(Prop_LinkCustomParameters);
}

void KinBody::Link::SetStringParameters(const std::string& key, const std::string& value)
{
    if( value.size() > 0 ) {
        _info.stringParameters[key] = value;
    }
    else {
        _info.stringParameters.erase(key);
    }
    GetParent()->_PostprocessChangedParameters(Prop_LinkCustomParameters);
}

bool KinBody::Link::IsRigidlyAttached(const Link &link) const
{
    return find(_vRigidlyAttachedLinks.begin(),_vRigidlyAttachedLinks.end(),link.GetIndex()) != _vRigidlyAttachedLinks.end();
}

void KinBody::Link::UpdateInfo()
{
<<<<<<< HEAD
    if( _info.geometries.size() != _vGeometries.size() ) {
        // have to recompute the geometries
        _info.geometries.resize(_vGeometries.size());
        for(size_t i = 0; i < _info.geometries.size(); ++i) {
            if( !_info.geometries[i] ) {
                _info.geometries[i].reset(new KinBody::GeometryInfo());
            }
            *_info.geometries[i] = _vGeometries[i]->GetInfo();
=======
    // always have to recompute the geometries
    _info._vgeometryinfos.resize(_vGeometries.size());
    for(size_t i = 0; i < _info._vgeometryinfos.size(); ++i) {
        if( !_info._vgeometryinfos[i] ) {
            _info._vgeometryinfos[i].reset(new KinBody::GeometryInfo());
>>>>>>> 32f123df
        }
        *_info._vgeometryinfos[i] = _vGeometries[i]->GetInfo();
    }
}

void KinBody::Link::_Update(bool parameterschanged, uint32_t extraParametersChanged)
{
    // if there's only one trimesh geometry and it has identity offset, then copy it directly
    if( _vGeometries.size() == 1 && _vGeometries.at(0)->GetType() == GT_TriMesh && TransformDistanceFast(Transform(), _vGeometries.at(0)->GetTransform()) <= g_fEpsilonLinear ) {
        _collision = _vGeometries.at(0)->GetCollisionMesh();
    }
    else {
        _collision.vertices.resize(0);
        _collision.indices.resize(0);
        FOREACH(itgeom,_vGeometries) {
            _collision.Append((*itgeom)->GetCollisionMesh(),(*itgeom)->GetTransform());
        }
    }
    if( parameterschanged || extraParametersChanged ) {
        GetParent()->_PostprocessChangedParameters(Prop_LinkGeometry|extraParametersChanged);
    }
}

}<|MERGE_RESOLUTION|>--- conflicted
+++ resolved
@@ -718,22 +718,11 @@
 
 void KinBody::Link::UpdateInfo()
 {
-<<<<<<< HEAD
-    if( _info.geometries.size() != _vGeometries.size() ) {
-        // have to recompute the geometries
-        _info.geometries.resize(_vGeometries.size());
-        for(size_t i = 0; i < _info.geometries.size(); ++i) {
-            if( !_info.geometries[i] ) {
-                _info.geometries[i].reset(new KinBody::GeometryInfo());
-            }
-            *_info.geometries[i] = _vGeometries[i]->GetInfo();
-=======
     // always have to recompute the geometries
     _info._vgeometryinfos.resize(_vGeometries.size());
     for(size_t i = 0; i < _info._vgeometryinfos.size(); ++i) {
         if( !_info._vgeometryinfos[i] ) {
             _info._vgeometryinfos[i].reset(new KinBody::GeometryInfo());
->>>>>>> 32f123df
         }
         *_info._vgeometryinfos[i] = _vGeometries[i]->GetInfo();
     }
