// -*- coding: utf-8 -*-
// Copyright (C) 2006-2014 Rosen Diankov (rosen.diankov@gmail.com)
//
// This file is part of OpenRAVE.
// OpenRAVE is free software: you can redistribute it and/or modify
// it under the terms of the GNU Lesser General Public License as published by
// the Free Software Foundation, either version 3 of the License, or
// at your option) any later version.
//
// This program is distributed in the hope that it will be useful,
// but WITHOUT ANY WARRANTY; without even the implied warranty of
// MERCHANTABILITY or FITNESS FOR A PARTICULAR PURPOSE.  See the
// GNU Lesser General Public License for more details.
//
// You should have received a copy of the GNU Lesser General Public License
// along with this program.  If not, see <http://www.gnu.org/licenses/>.
#include "libopenrave.h"
#define CHECK_INTERNAL_COMPUTATION OPENRAVE_ASSERT_FORMAT(_nHierarchyComputed == 2, "robot %s internal structures need to be computed, current value is %d. Are you sure Environment::AddRobot/AddKinBody was called?", GetName()%_nHierarchyComputed, ORE_NotInitialized);

namespace OpenRAVE {

void RobotBase::GripperInfo::SerializeJSON(rapidjson::Value &value, rapidjson::Document::AllocatorType& allocator, dReal fUnitScale, int options) const
{
    value.SetObject();
    if( !!_pdocument ) {
        BOOST_ASSERT(_pdocument->IsObject());
        value.CopyFrom(*_pdocument, allocator);
    }
<<<<<<< HEAD
    OpenRAVE::JSON::SetJsonValueByKey(value, "id", gripperid, allocator);
    OpenRAVE::JSON::SetJsonValueByKey(value, "grippertype", grippertype, allocator);
    OpenRAVE::JSON::SetJsonValueByKey(value, "gripperJointNames", gripperJointNames, allocator);
=======
    openravejson::SetJsonValueByKey(value, "name", name, allocator);
    openravejson::SetJsonValueByKey(value, "grippertype", grippertype, allocator);
    openravejson::SetJsonValueByKey(value, "gripperJointNames", gripperJointNames, allocator);
>>>>>>> 07c284fc
}

void RobotBase::GripperInfo::DeserializeJSON(const rapidjson::Value& value, dReal fUnitScale)
{
<<<<<<< HEAD
    OpenRAVE::JSON::LoadJsonValueByKey(value, "id", gripperid);
    OpenRAVE::JSON::LoadJsonValueByKey(value, "grippertype", grippertype);
    OpenRAVE::JSON::LoadJsonValueByKey(value, "gripperJointNames", gripperJointNames);
=======
    name.clear();
    grippertype.clear();
    gripperJointNames.clear();

    openravejson::LoadJsonValueByKey(value, "name", name);
    if( name.size() == 0 ) {
        openravejson::LoadJsonValueByKey(value, "id", name);
        if( name.size() > 0 ) {
            RAVELOG_WARN_FORMAT("gripperInfo %s got old tag 'id', when it should be 'name'", name);
        }
    }
    openravejson::LoadJsonValueByKey(value, "grippertype", grippertype);
    openravejson::LoadJsonValueByKey(value, "gripperJointNames", gripperJointNames);
>>>>>>> 07c284fc

    // should always create a new _pdocument in case an old one is initialized and copied
    _pdocument.reset(new rapidjson::Document());
    _pdocument->CopyFrom(value, _pdocument->GetAllocator());
}

void RobotBase::AttachedSensorInfo::SerializeJSON(rapidjson::Value &value, rapidjson::Document::AllocatorType& allocator, dReal fUnitScale, int options) const
{
    OpenRAVE::JSON::SetJsonValueByKey(value, "name", _name, allocator);
    OpenRAVE::JSON::SetJsonValueByKey(value, "linkName", _linkname, allocator);
    OpenRAVE::JSON::SetJsonValueByKey(value, "transform", _trelative, allocator);
    OpenRAVE::JSON::SetJsonValueByKey(value, "type", _sensorname, allocator);

    if(!!_sensorgeometry)
    {
        rapidjson::Value sensorGeometryValue;
        _sensorgeometry->SerializeJSON(sensorGeometryValue, allocator, fUnitScale, options);
        OpenRAVE::JSON::SetJsonValueByKey(value, "sensorGeometry", sensorGeometryValue, allocator);
    }
}

void RobotBase::AttachedSensorInfo::DeserializeJSON(const rapidjson::Value& value, dReal fUnitScale)
{
    OpenRAVE::JSON::LoadJsonValueByKey(value, "name", _name);
    OpenRAVE::JSON::LoadJsonValueByKey(value, "linkName", _linkname);
    OpenRAVE::JSON::LoadJsonValueByKey(value, "transform", _trelative);
    OpenRAVE::JSON::LoadJsonValueByKey(value, "type", _sensorname);

    if (!!_sensorgeometry) {
        _sensorgeometry.reset();
    }

    if (value.HasMember("sensorGeometry")) {
        BaseJSONReaderPtr pReader = RaveCallJSONReader(PT_Sensor, _sensorname, InterfaceBasePtr(), AttributesList());
        if (!!pReader) {
            pReader->DeserializeJSON(value["sensorGeometry"], fUnitScale);
            JSONReadablePtr pReadable = pReader->GetReadable();
            if (!!pReadable) {
                _sensorgeometry = OPENRAVE_DYNAMIC_POINTER_CAST<SensorBase::SensorGeometry>(pReadable);
            }
        } else {
            RAVELOG_WARN_FORMAT("failed to get json reader for sensor type \"%s\"", _sensorname);
        }
    }
}

RobotBase::AttachedSensor::AttachedSensor(RobotBasePtr probot) : _probot(probot)
{
}

RobotBase::AttachedSensor::AttachedSensor(RobotBasePtr probot, const AttachedSensor& sensor,int cloningoptions)
{
    *this = sensor;
    _probot = probot;
    _psensor.reset();
    pdata.reset();
    pattachedlink.reset();
    if( (cloningoptions&Clone_Sensors) && !!sensor._psensor ) {
        _psensor = RaveCreateSensor(probot->GetEnv(), sensor._psensor->GetXMLId());
        if( !!_psensor ) {
            _psensor->SetName(str(boost::format("%s:%s")%probot->GetName()%_info._name)); // need a unique targettable name
            _psensor->Clone(sensor._psensor,cloningoptions);
            if( !!_psensor ) {
                pdata = _psensor->CreateSensorData();
            }
        }
    }
    int index = LinkPtr(sensor.pattachedlink)->GetIndex();
    if((index >= 0)&&(index < (int)probot->GetLinks().size())) {
        pattachedlink = probot->GetLinks().at(index);
    }
}

RobotBase::AttachedSensor::AttachedSensor(RobotBasePtr probot, const RobotBase::AttachedSensorInfo& info)
{
    _info = info;
    _probot = probot;
    pattachedlink = probot->GetLink(_info._linkname);
    if( !!probot ) {
        _psensor = RaveCreateSensor(probot->GetEnv(), _info._sensorname);
        if( !!_psensor ) {
            _psensor->SetName(str(boost::format("%s:%s")%probot->GetName()%_info._name)); // need a unique targettable name
            if(!!_info._sensorgeometry) {
                _psensor->SetSensorGeometry(_info._sensorgeometry);
            }
            pdata = _psensor->CreateSensorData();
        }
    }
}

RobotBase::AttachedSensor::~AttachedSensor()
{
}



//void RobotBase::AttachedSensor::_ComputeInternalInformation()
//{
//    RobotBasePtr probot = _probot.lock();
//    _psensor.reset();
//    pdata.reset();
//    if( !!probot ) {
//        _psensor = RaveCreateSensor(probot->GetEnv(), _info._sensorname);
//        if( !!_psensor ) {
//            _psensor->SetName(str(boost::format("%s:%s")%probot->GetName()%_info._name)); // need a unique targettable name
//            if(!!_info._sensorgeometry) {
//                _psensor->SetSensorGeometry(_info._sensorgeometry);
//            }
//            pdata = _psensor->CreateSensorData();
//        }
//    }
//}

SensorBase::SensorDataPtr RobotBase::AttachedSensor::GetData() const
{
    if( !!_psensor && _psensor->GetSensorData(pdata) ) {
        return pdata;
    }
    return SensorBase::SensorDataPtr();
}

void RobotBase::AttachedSensor::SetRelativeTransform(const Transform& t)
{
    _info._trelative = t;
    GetRobot()->_PostprocessChangedParameters(Prop_SensorPlacement);
}

void RobotBase::AttachedSensor::UpdateInfo(SensorBase::SensorType type)
{
    if( !!_psensor ) {
        _info._sensorname = _psensor->GetXMLId();
        // TODO try to get the sensor geometry...?
        _info._sensorgeometry = boost::const_pointer_cast<SensorBase::SensorGeometry>(_psensor->GetSensorGeometry(type));
        //_info._sensorgeometry
    }
    LinkPtr prealattachedlink = pattachedlink.lock();
    if( !!prealattachedlink ) {
        _info._linkname = prealattachedlink->GetName();
    }
}

void RobotBase::AttachedSensor::serialize(std::ostream& o, int options) const
{
    o << (pattachedlink.expired() ? -1 : LinkPtr(pattachedlink)->GetIndex()) << " ";
    SerializeRound(o,_info._trelative);
    o << (!pdata ? -1 : pdata->GetType()) << " ";
    // it is also important to serialize some of the geom parameters for the sensor (in case models are cached to it)
    if( !!_psensor ) {
        SensorBase::SensorGeometryConstPtr prawgeom = _psensor->GetSensorGeometry();
        if( !!prawgeom ) {
            switch(prawgeom->GetType()) {
            case SensorBase::ST_Laser: {
                SensorBase::LaserGeomDataConstPtr pgeom = boost::static_pointer_cast<SensorBase::LaserGeomData const>(prawgeom);
                o << pgeom->min_angle[0] << " " << pgeom->max_angle[0] << " " << pgeom->resolution[0] << " " << pgeom->max_range << " ";
                break;
            }
            case SensorBase::ST_Camera: {
                SensorBase::CameraGeomDataConstPtr pgeom = boost::static_pointer_cast<SensorBase::CameraGeomData const>(prawgeom);
                o << pgeom->KK.fx << " " << pgeom->KK.fy << " " << pgeom->KK.cx << " " << pgeom->KK.cy << " " << pgeom->width << " " << pgeom->height << " ";
                break;
            }
            default:
                // don't support yet
                break;
            }
        }
    }
}

const std::string& RobotBase::AttachedSensor::GetStructureHash() const
{
    if( __hashstructure.size() == 0 ) {
        ostringstream ss;
        ss << std::fixed << std::setprecision(SERIALIZATION_PRECISION);
        serialize(ss,SO_RobotSensors);
        __hashstructure = utils::GetMD5HashString(ss.str());
    }
    return __hashstructure;
}

RobotBase::RobotStateSaver::RobotStateSaver(RobotBasePtr probot, int options) : KinBodyStateSaver(probot, options), _probot(probot)
{
    if( _options & Save_ActiveDOF ) {
        vactivedofs = _probot->GetActiveDOFIndices();
        affinedofs = _probot->GetAffineDOF();
        rotationaxis = _probot->GetAffineRotationAxis();
    }
    if( _options & Save_ActiveManipulator ) {
        _pManipActive = _probot->GetActiveManipulator();
    }
    if( _options & Save_ActiveManipulatorToolTransform ) {
        _pManipActive = _probot->GetActiveManipulator();
        if( !!_pManipActive ) {
            _tActiveManipLocalTool = _pManipActive->GetLocalToolTransform();
            _vActiveManipLocalDirection = _pManipActive->GetLocalToolDirection();
            _pActiveManipIkSolver = _pManipActive->GetIkSolver();
        }
    }
    if( _options & Save_ManipulatorsToolTransform ) {
        std::vector<RobotBase::ManipulatorPtr> vmanips = probot->GetManipulators();
        _vtManipsLocalTool.resize(vmanips.size());
        _vvManipsLocalDirection.resize(vmanips.size());
        _vpManipsIkSolver.resize(vmanips.size());
        for(int imanip = 0; imanip < (int)vmanips.size(); ++imanip) {
            RobotBase::ManipulatorPtr pmanip = vmanips[imanip];
            if( !!pmanip ) {
                _vtManipsLocalTool[imanip] = pmanip->GetLocalToolTransform();
                _vvManipsLocalDirection[imanip] = pmanip->GetLocalToolDirection();
                _vpManipsIkSolver[imanip] = pmanip->GetIkSolver();
            }
        }
    }

    _probot->GetConnectedBodyActiveStates(_vConnectedBodyActiveStates);
}

RobotBase::RobotStateSaver::~RobotStateSaver()
{
    if( _bRestoreOnDestructor && !!_probot && _probot->GetEnvironmentId() != 0 ) {
        _RestoreRobot(_probot);
    }
}

void RobotBase::RobotStateSaver::Restore(boost::shared_ptr<RobotBase> robot)
{
    _RestoreRobot(!robot ? _probot : robot);
    KinBodyStateSaver::Restore(!robot ? KinBodyPtr(_probot) : KinBodyPtr(robot));
}

void RobotBase::RobotStateSaver::Release()
{
    _probot.reset();
    KinBodyStateSaver::Release();
}

///\brief removes the robot from the environment temporarily while in scope
class EnvironmentRobotRemover
{
public:

    EnvironmentRobotRemover(RobotBasePtr pRobot) : _bRemoved(false), _pRobot(pRobot), _pEnv(pRobot->GetEnv()) {
        _pEnv->Remove(_pRobot);
        _bRemoved = true;
    }

    ~EnvironmentRobotRemover() {
        if (_bRemoved) {
            _pEnv->Add(_pRobot, false);
            _bRemoved = false;
        }
    }

private:

    bool _bRemoved;
    RobotBasePtr _pRobot;
    EnvironmentBasePtr _pEnv;
};

void RobotBase::RobotStateSaver::_RestoreRobot(boost::shared_ptr<RobotBase> probot)
{
    if( !probot ) {
        return;
    }
    if( probot->GetEnvironmentId() == 0 ) {
        RAVELOG_WARN(str(boost::format("robot %s not added to environment, skipping restore")%probot->GetName()));
        return;
    }

    if( _vConnectedBodyActiveStates.size() == probot->_vecConnectedBodies.size() ) {
        bool bchanged = false;
        for(size_t iconnectedbody = 0; iconnectedbody < probot->_vecConnectedBodies.size(); ++iconnectedbody) {
            if( probot->_vecConnectedBodies[iconnectedbody]->IsActive() != (!!_vConnectedBodyActiveStates[iconnectedbody]) ) {
                bchanged = true;
                break;
            }
        }

        if( bchanged ) {
            EnvironmentRobotRemover robotremover(probot);
            // need to restore active connected bodies
            // but first check whether anything changed
            probot->SetConnectedBodyActiveStates(_vConnectedBodyActiveStates);
        }
    }

    if( _options & Save_ActiveDOF ) {
        probot->SetActiveDOFs(vactivedofs, affinedofs, rotationaxis);
    }
    if( _options & Save_ActiveManipulator ) {
        if( probot == _probot ) {
            probot->SetActiveManipulator(_pManipActive);
        }
        else {
            if( !_pManipActive ) {
                probot->SetActiveManipulator(ManipulatorPtr());
            }
            else {
                probot->SetActiveManipulator(_pManipActive->GetName());
            }
        }
    }
    if( _options & Save_ActiveManipulatorToolTransform ) {
        if( !!_pManipActive ) {
            if( probot == _probot ) {
                RobotBase::ManipulatorPtr pmanip = probot->GetManipulator(_pManipActive->GetName()); // manipulator pointers might have changed, it is always safer to re-request the current manip
                if( !!pmanip ) {
                    pmanip->SetLocalToolTransform(_tActiveManipLocalTool);
                    pmanip->SetLocalToolDirection(_vActiveManipLocalDirection);
                    pmanip->SetIkSolver(_pActiveManipIkSolver);
                }
                else {
                    RAVELOG_VERBOSE_FORMAT("failed to restore active manipulator %s coordinate system", _pManipActive->GetName());
                }
            }
            else {
                RobotBase::ManipulatorPtr pmanip = probot->GetManipulator(_pManipActive->GetName());
                if( !!pmanip ) {
                    pmanip->SetLocalToolTransform(_tActiveManipLocalTool);
                    pmanip->SetLocalToolDirection(_vActiveManipLocalDirection);
                    if( !!_pActiveManipIkSolver ) {
                        IkSolverBasePtr pnewsolver = RaveCreateIkSolver(probot->GetEnv(), _pActiveManipIkSolver->GetXMLId());
                        pnewsolver->Clone(_pActiveManipIkSolver, 0);
                        pmanip->SetIkSolver(pnewsolver);
                    }
                    else {
                        pmanip->SetIkSolver(IkSolverBasePtr());
                    }
                }
            }
        }
    }
    if( _options & Save_ManipulatorsToolTransform ) {
        if( probot == _probot ) {
            std::vector<RobotBase::ManipulatorPtr> vmanips = probot->GetManipulators();
            if(vmanips.size() == _vtManipsLocalTool.size()) {
                for(int imanip = 0; imanip < (int)vmanips.size(); ++imanip) {
                    RobotBase::ManipulatorPtr pmanip = vmanips[imanip];
                    if( !!pmanip ) {
                        pmanip->SetLocalToolTransform(_vtManipsLocalTool.at(imanip));
                        pmanip->SetLocalToolDirection(_vvManipsLocalDirection.at(imanip));
                        pmanip->SetIkSolver(_vpManipsIkSolver.at(imanip));
                    }
                }
            }
            else {
                RAVELOG_WARN(str(boost::format("failed to restore manipulators tool transform because the number of saved manipulators %i is different from the number of current manipulators %i\n")%_vtManipsLocalTool.size()%vmanips.size()));
            }
        }
    }
}

void RobotBase::RobotBaseInfo::SerializeJSON(rapidjson::Value& value, rapidjson::Document::AllocatorType& allocator, dReal fUnitScale, int options) const
{
    OpenRAVE::JSON::SetJsonValueByKey(value, "uri", _uri, allocator);
    if (_vManipInfos.size() > 0) {
        rapidjson::Value rManipInfoValues;
        rManipInfoValues.SetArray();
        rManipInfoValues.Reserve(_vManipInfos.size(), allocator);
        FOREACHC(it, _vManipInfos) {
            rapidjson::Value manipInfoValue;
            (*it)->SerializeJSON(manipInfoValue, allocator, fUnitScale, options);
            rManipInfoValues.PushBack(manipInfoValue, allocator);
        }
        value.AddMember("manipulators", rManipInfoValues, allocator);
    }

    if (_vAttachedSensorInfos.size() > 0) {
        rapidjson::Value rAttachedSensorInfoValues;
        rAttachedSensorInfoValues.SetArray();
        rAttachedSensorInfoValues.Reserve(_vAttachedSensorInfos.size(), allocator);
        FOREACHC(it, _vAttachedSensorInfos) {
            rapidjson::Value attachedSensorInfoValue;
            (*it)->SerializeJSON(attachedSensorInfoValue, allocator, fUnitScale, options);
            rAttachedSensorInfoValues.PushBack(attachedSensorInfoValue, allocator);
        }
        value.AddMember("attachedSensors", rAttachedSensorInfoValues, allocator);
    }

    if (_vConnectedBodyInfos.size() > 0) {
        rapidjson::Value rConnectedBodyInfoValues;
        rConnectedBodyInfoValues.SetArray();
        rConnectedBodyInfoValues.Reserve(_vConnectedBodyInfos.size(), allocator);
        FOREACHC(it, _vConnectedBodyInfos) {
            rapidjson::Value connectedBodyInfoValue;
            (*it)->SerializeJSON(connectedBodyInfoValue, allocator, fUnitScale, options);
            rConnectedBodyInfoValues.PushBack(connectedBodyInfoValue, allocator);
        }
        value.AddMember("connectedBodies", rConnectedBodyInfoValues, allocator);
    }
}

void RobotBase::RobotBaseInfo::DeserializeJSON(const rapidjson::Value& value, dReal fUnitScale)
{
    OpenRAVE::JSON::LoadJsonValueByKey(value, "uri", _uri);

    _vManipInfos.clear();
    if (value.HasMember("manipulators")) {
        _vManipInfos.reserve(value["manipulators"].Size());
        for (size_t iManipInfo = 0; iManipInfo < value["manipulators"].Size(); iManipInfo++) {
            ManipulatorInfoPtr pManipInfo(new ManipulatorInfo());
            pManipInfo->DeserializeJSON(value["manipulators"][iManipInfo], fUnitScale);
            _vManipInfos.push_back(pManipInfo);
        }
    }

    _vAttachedSensorInfos.clear();
    if (value.HasMember("attachedSensors")) {
        _vAttachedSensorInfos.reserve(value["attachedSensors"].Size());
        for (size_t iAttachedSensorInfo = 0; iAttachedSensorInfo < value["attachedSensors"].Size(); iAttachedSensorInfo++) {
            AttachedSensorInfoPtr pAttachedSensorInfo(new AttachedSensorInfo());
            pAttachedSensorInfo->DeserializeJSON(value["attachedSensors"][iAttachedSensorInfo], fUnitScale);
            _vAttachedSensorInfos.push_back(pAttachedSensorInfo);
        }
    }

    _vConnectedBodyInfos.clear();
    if (value.HasMember("connectedBodies")) {
        _vConnectedBodyInfos.reserve(value["connectedBodies"].Size());
        for (size_t iConnectedBodyInfo = 0; iConnectedBodyInfo < value["connectedBodies"].Size(); iConnectedBodyInfo++) {
            ConnectedBodyInfoPtr pConnectedBodyInfo(new ConnectedBodyInfo());
            pConnectedBodyInfo->DeserializeJSON(value["connectedBodies"][iConnectedBodyInfo], fUnitScale);
            _vConnectedBodyInfos.push_back(pConnectedBodyInfo);
        }
    }
}

RobotBase::RobotBase(EnvironmentBasePtr penv) : KinBody(PT_Robot, penv)
{
    _nAffineDOFs = 0;
    _nActiveDOF = -1;
    vActvAffineRotationAxis = Vector(0,0,1);

    //set limits for the affine DOFs
    _vTranslationLowerLimits = Vector(-100,-100,-100);
    _vTranslationUpperLimits = Vector(100,100,100);
    _vTranslationMaxVels = Vector(1.0f,1.0f,1.0f);
    _vTranslationResolutions = Vector(0.001f,0.001f,0.001f);
    _vTranslationWeights = Vector(2.0f,2.0f,2.0f);

    // rotation axis has infinite movement, so make sure the limits are big
    _vRotationAxisLowerLimits = Vector(-10000,-10000,-10000,10000);
    _vRotationAxisUpperLimits = Vector(10000,10000,10000,10000);

    _vRotationAxisMaxVels = Vector(0.4f,0.4f,0.4f,0.4f);
    _vRotationAxisResolutions = Vector(0.01f,0.01f,0.01f,0.01f);
    _vRotationAxisWeights = Vector(2.0f,2.0f,2.0f,2.0f);

    _vRotation3DLowerLimits = Vector(-10000,-10000,-10000);
    _vRotation3DUpperLimits = Vector(10000,10000,10000);
    _vRotation3DMaxVels = Vector(0.07f,0.07f,0.07f);
    _vRotation3DResolutions = Vector(0.01f,0.01f,0.01f);
    _vRotation3DWeights = Vector(1.0f,1.0f,1.0f);

    _vRotationQuatLimitStart = Vector(1,0,0,0);
    _fQuatLimitMaxAngle = PI;
    _fQuatMaxAngleVelocity = 1.0;
    _fQuatAngleResolution = 0.01f;
    _fQuatAngleWeight = 0.4f;
}

RobotBase::~RobotBase()
{
    Destroy();
}

void RobotBase::Destroy()
{
    _pManipActive.reset();
    _vecManipulators.clear();
    _vecAttachedSensors.clear();
    _vecConnectedBodies.clear();
    _nActiveDOF = 0;
    _vActiveDOFIndices.resize(0);
    _vAllDOFIndices.resize(0);
    SetController(ControllerBasePtr(),std::vector<int>(),0);

    KinBody::Destroy();
}

bool RobotBase::Init(const std::vector<KinBody::LinkInfoConstPtr>& linkinfos, const std::vector<KinBody::JointInfoConstPtr>& jointinfos, const std::vector<RobotBase::ManipulatorInfoConstPtr>& manipinfos, const std::vector<RobotBase::AttachedSensorInfoConstPtr>& attachedsensorinfos, const std::string& uri)
{
    if( !KinBody::Init(linkinfos, jointinfos, uri) ) {
        return false;
    }

    _vecManipulators.clear();
    _vecManipulators.reserve(manipinfos.size());
    FOREACHC(itmanipinfo, manipinfos) {
        ManipulatorPtr newmanip(new Manipulator(shared_robot(),**itmanipinfo));
        _vecManipulators.push_back(newmanip);
        __hashrobotstructure.resize(0);
    }
    _vecAttachedSensors.clear();
    _vecAttachedSensors.reserve(attachedsensorinfos.size());
    FOREACHC(itattachedsensorinfo, attachedsensorinfos) {
        AttachedSensorPtr newattachedsensor(new AttachedSensor(shared_robot(),**itattachedsensorinfo));
        _vecAttachedSensors.push_back(newattachedsensor);
        newattachedsensor->UpdateInfo(); // just in case
        __hashrobotstructure.resize(0);
    }
    _vecConnectedBodies.clear();
    return true;
}

bool RobotBase::InitFromInfo(const RobotBaseInfoConstPtr& info)
{
    std::vector<KinBody::LinkInfoConstPtr> vLinkInfosConst(info->_vLinkInfos.begin(), info->_vLinkInfos.end());
    std::vector<KinBody::JointInfoConstPtr> vJointInfosConst(info->_vJointInfos.begin(), info->_vJointInfos.end());
    std::vector<RobotBase::ManipulatorInfoConstPtr> vManipInfosConst(info->_vManipInfos.begin(), info->_vManipInfos.end());
    std::vector<RobotBase::AttachedSensorInfoConstPtr> vAttachedSensorInfosConst(info->_vAttachedSensorInfos.begin(), info->_vAttachedSensorInfos.end());
    if( !RobotBase::Init(vLinkInfosConst, vJointInfosConst, vManipInfosConst, vAttachedSensorInfosConst, info->_uri) ) {
        return false;
    }

    _vecConnectedBodies.clear();
    FOREACHC(itconnectedbodyinfo, info->_vConnectedBodyInfos) {
        ConnectedBodyPtr newconnectedbody(new ConnectedBody(shared_robot(),**itconnectedbodyinfo));
        _vecConnectedBodies.push_back(newconnectedbody);
    }
    return true;
}

bool RobotBase::SetController(ControllerBasePtr controller, const std::vector<int>& jointindices, int nControlTransformation)
{
    RAVELOG_DEBUG_FORMAT("env=%d, default robot doesn't not support setting controllers (try GenericRobot)", GetEnv()->GetId());
    return false;
}

void RobotBase::SetName(const std::string& newname)
{
    if( _name != newname ) {
        // have to replace the 2nd word of all the groups with the robot name
        FOREACH(itgroup, _activespec._vgroups) {
            stringstream ss(itgroup->name);
            string grouptype, oldname;
            ss >> grouptype >> oldname;
            stringbuf buf;
            ss.get(buf,0);
            itgroup->name = str(boost::format("%s %s %s")%grouptype%newname%buf.str());
        }

        // have to rename any attached sensors with robotname:attachedname!!
        FOREACH(itattached, _vecAttachedSensors) {
            AttachedSensorPtr pattached = *itattached;
            if( !!pattached->_psensor ) {
                pattached->_psensor->SetName(str(boost::format("%s:%s")%newname%pattached->_info._name)); // need a unique targettable name
            }
            else {

            }
        }

        KinBody::SetName(newname);
    }
}

void RobotBase::SetDOFValues(const std::vector<dReal>& vJointValues, uint32_t bCheckLimits, const std::vector<int>& dofindices)
{
    KinBody::SetDOFValues(vJointValues, bCheckLimits,dofindices);
    _UpdateAttachedSensors();
}

void RobotBase::SetDOFValues(const std::vector<dReal>& vJointValues, const Transform& transbase, uint32_t bCheckLimits)
{
    KinBody::SetDOFValues(vJointValues, transbase, bCheckLimits); // should call RobotBase::SetDOFValues, so no need to upgrade grabbed bodies, attached sensors
}

void RobotBase::SetLinkTransformations(const std::vector<Transform>& transforms)
{
    KinBody::SetLinkTransformations(transforms);
    _UpdateAttachedSensors();
}

void RobotBase::SetLinkTransformations(const std::vector<Transform>& transforms, const std::vector<dReal>& doflastsetvalues)
{
    KinBody::SetLinkTransformations(transforms,doflastsetvalues);
    _UpdateAttachedSensors();
}

void RobotBase::SetTransform(const Transform& trans)
{
    KinBody::SetTransform(trans);
    _UpdateAttachedSensors();
}

bool RobotBase::SetVelocity(const Vector& linearvel, const Vector& angularvel)
{
    if( !KinBody::SetVelocity(linearvel,angularvel) ) {
        return false;
    }
    return true;
}

void RobotBase::SetDOFVelocities(const std::vector<dReal>& dofvelocities, const Vector& linearvel, const Vector& angularvel,uint32_t checklimits)
{
    KinBody::SetDOFVelocities(dofvelocities,linearvel,angularvel,checklimits);
    // do sensors need to have their velocities updated?
}

void RobotBase::SetDOFVelocities(const std::vector<dReal>& dofvelocities, uint32_t checklimits, const std::vector<int>& dofindices)
{
    KinBody::SetDOFVelocities(dofvelocities,checklimits, dofindices); // RobotBase::SetDOFVelocities should be called internally
}

void RobotBase::_UpdateAttachedSensors()
{
    FOREACH(itsensor, _vecAttachedSensors) {
        if( !!(*itsensor)->GetSensor() && !(*itsensor)->pattachedlink.expired() ) {
            (*itsensor)->GetSensor()->SetTransform(LinkPtr((*itsensor)->pattachedlink)->GetTransform()*(*itsensor)->GetRelativeTransform());
        }
    }
}

void RobotBase::SetAffineTranslationLimits(const Vector& lower, const Vector& upper)
{
    _vTranslationLowerLimits = lower;
    _vTranslationUpperLimits = upper;
}

void RobotBase::SetAffineRotationAxisLimits(const Vector& lower, const Vector& upper)
{
    _vRotationAxisLowerLimits = lower;
    _vRotationAxisUpperLimits = upper;
}

void RobotBase::SetAffineRotation3DLimits(const Vector& lower, const Vector& upper)
{
    _vRotation3DLowerLimits = lower;
    _vRotation3DUpperLimits = upper;
}

void RobotBase::SetAffineRotationQuatLimits(const Vector& quatangle)
{
    _fQuatLimitMaxAngle = RaveSqrt(quatangle.lengthsqr4());
    if( _fQuatLimitMaxAngle > 0 ) {
        _vRotationQuatLimitStart = quatangle * (1/_fQuatLimitMaxAngle);
    }
    else {
        _vRotationQuatLimitStart = GetTransform().rot;
    }
}

void RobotBase::SetAffineTranslationMaxVels(const Vector& vels)
{
    _vTranslationMaxVels = vels;
}

void RobotBase::SetAffineRotationAxisMaxVels(const Vector& vels)
{
    _vRotationAxisMaxVels = vels;
}

void RobotBase::SetAffineRotation3DMaxVels(const Vector& vels)
{
    _vRotation3DMaxVels = vels;
}

void RobotBase::SetAffineRotationQuatMaxVels(dReal anglevelocity)
{
    _fQuatMaxAngleVelocity = anglevelocity;
}

void RobotBase::SetAffineTranslationResolution(const Vector& resolution)
{
    _vTranslationResolutions = resolution;
}

void RobotBase::SetAffineRotationAxisResolution(const Vector& resolution)
{
    _vRotationAxisResolutions = resolution;
}

void RobotBase::SetAffineRotation3DResolution(const Vector& resolution)
{
    _vRotation3DResolutions = resolution;
}

void RobotBase::SetAffineRotationQuatResolution(dReal angleresolution)
{
    _fQuatAngleResolution = angleresolution;
}

void RobotBase::SetAffineTranslationWeights(const Vector& weights)
{
    _vTranslationWeights = weights;
}

void RobotBase::SetAffineRotationAxisWeights(const Vector& weights)
{
    _vRotationAxisWeights = weights;
}

void RobotBase::SetAffineRotation3DWeights(const Vector& weights)
{
    _vRotation3DWeights = weights;
}

void RobotBase::SetAffineRotationQuatWeights(dReal angleweight)
{
    _fQuatAngleWeight = angleweight;
}

void RobotBase::GetAffineTranslationLimits(Vector& lower, Vector& upper) const
{
    lower = _vTranslationLowerLimits;
    upper = _vTranslationUpperLimits;
}

void RobotBase::GetAffineRotationAxisLimits(Vector& lower, Vector& upper) const
{
    lower = _vRotationAxisLowerLimits;
    upper = _vRotationAxisUpperLimits;
}

void RobotBase::GetAffineRotation3DLimits(Vector& lower, Vector& upper) const
{
    lower = _vRotation3DLowerLimits;
    upper = _vRotation3DUpperLimits;
}

void RobotBase::SetActiveDOFs(const std::vector<int>& vJointIndices, int nAffineDOFBitmask, const Vector& vRotationAxis)
{
    vActvAffineRotationAxis = vRotationAxis;
    SetActiveDOFs(vJointIndices,nAffineDOFBitmask);
}

void RobotBase::SetActiveDOFs(const std::vector<int>& vJointIndices, int nAffineDOFBitmask)
{
    FOREACHC(itj, vJointIndices) {
        OPENRAVE_ASSERT_FORMAT(*itj>=0 && *itj<GetDOF(), "bad index %d (dof=%d)",*itj%GetDOF(),ORE_InvalidArguments);
    }
    // only reset the cache if the dof values are different
    if( _vActiveDOFIndices.size() != vJointIndices.size() ) {
        _nNonAdjacentLinkCache &= ~AO_ActiveDOFs;
    }
    else {
        for(size_t i = 0; i < vJointIndices.size(); ++i) {
            if( _vActiveDOFIndices[i] != vJointIndices[i] ) {
                _nNonAdjacentLinkCache &= ~AO_ActiveDOFs;
                break;
            }
        }
    }

    bool bactivedofchanged = false;
    if( _vActiveDOFIndices.size() != vJointIndices.size() ) {
        bactivedofchanged = true;
    }
    else {
        // same size, check to see if the values and order is the same
        for(size_t i = 0; i < _vActiveDOFIndices.size(); ++i) {
            if( _vActiveDOFIndices[i] != vJointIndices[i] ) {
                bactivedofchanged = true;
                break;
            }
        }
    }
    if( bactivedofchanged ) {
        _vActiveDOFIndices = vJointIndices;
    }

    if( _nAffineDOFs != nAffineDOFBitmask ) {
        bactivedofchanged = true;
        _nAffineDOFs = nAffineDOFBitmask;
    }

    _nActiveDOF = vJointIndices.size() + RaveGetAffineDOF(_nAffineDOFs);

    if( bactivedofchanged ) {
        // do not initialize interpolation, since it implies a motion sampling strategy
        int offset = 0;
        _activespec._vgroups.resize(0);
        if( GetActiveDOFIndices().size() > 0 ) {
            ConfigurationSpecification::Group group;
            stringstream ss;
            ss << "joint_values " << GetName();
            FOREACHC(it,GetActiveDOFIndices()) {
                ss << " " << *it;
            }
            group.name = ss.str();
            group.dof = (int)GetActiveDOFIndices().size();
            group.offset = offset;
            offset += group.dof;
            _activespec._vgroups.push_back(group);
        }
        if( GetAffineDOF() > 0 ) {
            ConfigurationSpecification::Group group;
            group.name = str(boost::format("affine_transform %s %d")%GetName()%GetAffineDOF());
            group.offset = offset;
            group.dof = RaveGetAffineDOF(GetAffineDOF());
            _activespec._vgroups.push_back(group);
        }

        _PostprocessChangedParameters(Prop_RobotActiveDOFs);
    }
}

void RobotBase::SetActiveDOFValues(const std::vector<dReal>& values, uint32_t bCheckLimits)
{
    if(_nActiveDOF < 0) {
        SetDOFValues(values,bCheckLimits);
        return;
    }
    OPENRAVE_ASSERT_OP_FORMAT((int)values.size(),>=,GetActiveDOF(), "not enough values %d<%d",values.size()%GetActiveDOF(),ORE_InvalidArguments);

    Transform t;
    if( (int)_vActiveDOFIndices.size() < _nActiveDOF ) {
        t = GetTransform();
        RaveGetTransformFromAffineDOFValues(t, values.begin()+_vActiveDOFIndices.size(),_nAffineDOFs,vActvAffineRotationAxis);
        if( _nAffineDOFs & OpenRAVE::DOF_RotationQuat ) {
            t.rot = quatMultiply(_vRotationQuatLimitStart, t.rot);
        }
        if( _vActiveDOFIndices.size() == 0 ) {
            SetTransform(t);
        }
    }

    if( _vActiveDOFIndices.size() > 0 ) {
        GetDOFValues(_vTempRobotJoints);
        for(size_t i = 0; i < _vActiveDOFIndices.size(); ++i) {
            _vTempRobotJoints[_vActiveDOFIndices[i]] = values[i];
        }
        if( (int)_vActiveDOFIndices.size() < _nActiveDOF ) {
            SetDOFValues(_vTempRobotJoints, t, bCheckLimits);
        }
        else {
            SetDOFValues(_vTempRobotJoints, bCheckLimits);
        }
    }
}

void RobotBase::GetActiveDOFValues(std::vector<dReal>& values) const
{
    if( _nActiveDOF < 0 ) {
        GetDOFValues(values);
        return;
    }

    values.resize(GetActiveDOF());
    if( values.size() == 0 ) {
        return;
    }
    vector<dReal>::iterator itvalues = values.begin();
    if( _vActiveDOFIndices.size() != 0 ) {
        GetDOFValues(_vTempRobotJoints);
        FOREACHC(it, _vActiveDOFIndices) {
            *itvalues++ = _vTempRobotJoints[*it];
        }
    }

    if( _nAffineDOFs == OpenRAVE::DOF_NoTransform ) {
        return;
    }
    Transform t = GetTransform();
    if( _nAffineDOFs & OpenRAVE::DOF_RotationQuat ) {
        t.rot = quatMultiply(quatInverse(_vRotationQuatLimitStart), t.rot);
    }
    RaveGetAffineDOFValuesFromTransform(itvalues,t,_nAffineDOFs,vActvAffineRotationAxis);
}

void RobotBase::SetActiveDOFVelocities(const std::vector<dReal>& velocities, uint32_t bCheckLimits)
{
    if(_nActiveDOF < 0) {
        SetDOFVelocities(velocities,true);
        return;
    }
    OPENRAVE_ASSERT_OP_FORMAT((int)velocities.size(),>=,GetActiveDOF(), "not enough values %d<%d",velocities.size()%GetActiveDOF(),ORE_InvalidArguments);

    Vector linearvel, angularvel;
    if( (int)_vActiveDOFIndices.size() < _nActiveDOF ) {
        // first set the affine transformation of the first link before setting joints
        const dReal* pAffineValues = &velocities[_vActiveDOFIndices.size()];

        _veclinks.at(0)->GetVelocity(linearvel, angularvel);

        if( _nAffineDOFs & OpenRAVE::DOF_X ) linearvel.x = *pAffineValues++;
        if( _nAffineDOFs & OpenRAVE::DOF_Y ) linearvel.y = *pAffineValues++;
        if( _nAffineDOFs & OpenRAVE::DOF_Z ) linearvel.z = *pAffineValues++;
        if( _nAffineDOFs & OpenRAVE::DOF_RotationAxis ) {
            angularvel = vActvAffineRotationAxis * *pAffineValues++;
        }
        else if( _nAffineDOFs & OpenRAVE::DOF_Rotation3D ) {
            angularvel.x = *pAffineValues++;
            angularvel.y = *pAffineValues++;
            angularvel.z = *pAffineValues++;
        }
        else if( _nAffineDOFs & OpenRAVE::DOF_RotationQuat ) {
            throw OPENRAVE_EXCEPTION_FORMAT0(_("quaternions not supported"),ORE_InvalidArguments);
        }

        if( _vActiveDOFIndices.size() == 0 ) {
            SetVelocity(linearvel, angularvel);
        }
    }

    if( _vActiveDOFIndices.size() > 0 ) {
        GetDOFVelocities(_vTempRobotJoints);
        std::vector<dReal>::const_iterator itvel = velocities.begin();
        FOREACHC(it, _vActiveDOFIndices) {
            _vTempRobotJoints[*it] = *itvel++;
        }
        if( (int)_vActiveDOFIndices.size() < _nActiveDOF ) {
            SetDOFVelocities(_vTempRobotJoints,linearvel,angularvel,bCheckLimits);
        }
        else {
            SetDOFVelocities(_vTempRobotJoints,bCheckLimits);
        }
    }
}

void RobotBase::GetActiveDOFVelocities(std::vector<dReal>& velocities) const
{
    if( _nActiveDOF < 0 ) {
        GetDOFVelocities(velocities);
        return;
    }

    velocities.resize(GetActiveDOF());
    if( velocities.size() == 0 )
        return;
    dReal* pVelocities = &velocities[0];
    if( _vActiveDOFIndices.size() != 0 ) {
        GetDOFVelocities(_vTempRobotJoints);
        FOREACHC(it, _vActiveDOFIndices) {
            *pVelocities++ = _vTempRobotJoints[*it];
        }
    }

    if( _nAffineDOFs == OpenRAVE::DOF_NoTransform ) {
        return;
    }
    Vector linearvel, angularvel;
    _veclinks.at(0)->GetVelocity(linearvel, angularvel);

    if( _nAffineDOFs & OpenRAVE::DOF_X ) *pVelocities++ = linearvel.x;
    if( _nAffineDOFs & OpenRAVE::DOF_Y ) *pVelocities++ = linearvel.y;
    if( _nAffineDOFs & OpenRAVE::DOF_Z ) *pVelocities++ = linearvel.z;
    if( _nAffineDOFs & OpenRAVE::DOF_RotationAxis ) {

        *pVelocities++ = vActvAffineRotationAxis.dot3(angularvel);
    }
    else if( _nAffineDOFs & OpenRAVE::DOF_Rotation3D ) {
        *pVelocities++ = angularvel.x;
        *pVelocities++ = angularvel.y;
        *pVelocities++ = angularvel.z;
    }
    else if( _nAffineDOFs & OpenRAVE::DOF_RotationQuat ) {
        throw OPENRAVE_EXCEPTION_FORMAT0(_("quaternions not supported"),ORE_InvalidArguments);
    }
}

void RobotBase::GetActiveDOFLimits(std::vector<dReal>& lower, std::vector<dReal>& upper) const
{
    lower.resize(GetActiveDOF());
    upper.resize(GetActiveDOF());
    if( GetActiveDOF() == 0 ) {
        return;
    }
    dReal* pLowerLimit = &lower[0];
    dReal* pUpperLimit = &upper[0];
    vector<dReal> alllower,allupper;

    if( _nAffineDOFs == 0 ) {
        if( _nActiveDOF < 0 ) {
            GetDOFLimits(lower,upper);
            return;
        }
        else {
            GetDOFLimits(alllower,allupper);
            FOREACHC(it, _vActiveDOFIndices) {
                *pLowerLimit++ = alllower.at(*it);
                *pUpperLimit++ = allupper.at(*it);
            }
        }
    }
    else {
        if( _vActiveDOFIndices.size() > 0 ) {
            GetDOFLimits(alllower,allupper);
            FOREACHC(it, _vActiveDOFIndices) {
                *pLowerLimit++ = alllower.at(*it);
                *pUpperLimit++ = allupper.at(*it);
            }
        }

        if( _nAffineDOFs & OpenRAVE::DOF_X ) {
            *pLowerLimit++ = _vTranslationLowerLimits.x;
            *pUpperLimit++ = _vTranslationUpperLimits.x;
        }
        if( _nAffineDOFs & OpenRAVE::DOF_Y ) {
            *pLowerLimit++ = _vTranslationLowerLimits.y;
            *pUpperLimit++ = _vTranslationUpperLimits.y;
        }
        if( _nAffineDOFs & OpenRAVE::DOF_Z ) {
            *pLowerLimit++ = _vTranslationLowerLimits.z;
            *pUpperLimit++ = _vTranslationUpperLimits.z;
        }

        if( _nAffineDOFs & OpenRAVE::DOF_RotationAxis ) {
            *pLowerLimit++ = _vRotationAxisLowerLimits.x;
            *pUpperLimit++ = _vRotationAxisUpperLimits.x;
        }
        else if( _nAffineDOFs & OpenRAVE::DOF_Rotation3D ) {
            *pLowerLimit++ = _vRotation3DLowerLimits.x;
            *pLowerLimit++ = _vRotation3DLowerLimits.y;
            *pLowerLimit++ = _vRotation3DLowerLimits.z;
            *pUpperLimit++ = _vRotation3DUpperLimits.x;
            *pUpperLimit++ = _vRotation3DUpperLimits.y;
            *pUpperLimit++ = _vRotation3DUpperLimits.z;
        }
        else if( _nAffineDOFs & OpenRAVE::DOF_RotationQuat ) {
            // this is actually difficult to do correctly...
            dReal fsin = RaveSin(_fQuatLimitMaxAngle);
            *pLowerLimit++ = RaveCos(_fQuatLimitMaxAngle);
            *pLowerLimit++ = -fsin;
            *pLowerLimit++ = -fsin;
            *pLowerLimit++ = -fsin;
            *pUpperLimit++ = 1;
            *pUpperLimit++ = fsin;
            *pUpperLimit++ = fsin;
            *pUpperLimit++ = fsin;
        }
    }
}

void RobotBase::GetActiveDOFResolutions(std::vector<dReal>& resolution) const
{
    if( _nActiveDOF < 0 ) {
        GetDOFResolutions(resolution);
        return;
    }

    resolution.resize(GetActiveDOF());
    if( resolution.size() == 0 ) {
        return;
    }
    dReal* pResolution = &resolution[0];

    GetDOFResolutions(_vTempRobotJoints);
    FOREACHC(it, _vActiveDOFIndices) {
        *pResolution++ = _vTempRobotJoints[*it];
    }
    // set some default limits
    if( _nAffineDOFs & OpenRAVE::DOF_X ) {
        *pResolution++ = _vTranslationResolutions.x;
    }
    if( _nAffineDOFs & OpenRAVE::DOF_Y ) {
        *pResolution++ = _vTranslationResolutions.y;
    }
    if( _nAffineDOFs & OpenRAVE::DOF_Z ) { *pResolution++ = _vTranslationResolutions.z; }

    if( _nAffineDOFs & OpenRAVE::DOF_RotationAxis ) {
        *pResolution++ = _vRotationAxisResolutions.x;
    }
    else if( _nAffineDOFs & OpenRAVE::DOF_Rotation3D ) {
        *pResolution++ = _vRotation3DResolutions.x;
        *pResolution++ = _vRotation3DResolutions.y;
        *pResolution++ = _vRotation3DResolutions.z;
    }
    else if( _nAffineDOFs & OpenRAVE::DOF_RotationQuat ) {
        *pResolution++ = _fQuatLimitMaxAngle;
        *pResolution++ = _fQuatLimitMaxAngle;
        *pResolution++ = _fQuatLimitMaxAngle;
        *pResolution++ = _fQuatLimitMaxAngle;
    }
}

void RobotBase::GetActiveDOFWeights(std::vector<dReal>& weights) const
{
    if( _nActiveDOF < 0 ) {
        GetDOFWeights(weights);
        return;
    }

    weights.resize(GetActiveDOF());
    if( weights.size() == 0 ) {
        return;
    }
    dReal* pweight = &weights[0];

    GetDOFWeights(_vTempRobotJoints);
    FOREACHC(it, _vActiveDOFIndices) {
        *pweight++ = _vTempRobotJoints[*it];
    }
    // set some default limits
    if( _nAffineDOFs & OpenRAVE::DOF_X ) { *pweight++ = _vTranslationWeights.x; }
    if( _nAffineDOFs & OpenRAVE::DOF_Y ) { *pweight++ = _vTranslationWeights.y; }
    if( _nAffineDOFs & OpenRAVE::DOF_Z ) { *pweight++ = _vTranslationWeights.z; }

    if( _nAffineDOFs & OpenRAVE::DOF_RotationAxis ) { *pweight++ = _vRotationAxisWeights.x; }
    else if( _nAffineDOFs & OpenRAVE::DOF_Rotation3D ) {
        *pweight++ = _vRotation3DWeights.x;
        *pweight++ = _vRotation3DWeights.y;
        *pweight++ = _vRotation3DWeights.z;
    }
    else if( _nAffineDOFs & OpenRAVE::DOF_RotationQuat ) {
        *pweight++ = _fQuatAngleWeight;
        *pweight++ = _fQuatAngleWeight;
        *pweight++ = _fQuatAngleWeight;
        *pweight++ = _fQuatAngleWeight;
    }
}

void RobotBase::GetActiveDOFVelocityLimits(std::vector<dReal>& maxvel) const
{
    std::vector<dReal> dummy;
    if( _nActiveDOF < 0 ) {
        GetDOFVelocityLimits(dummy,maxvel);
        return;
    }
    maxvel.resize(GetActiveDOF());
    if( maxvel.size() == 0 ) {
        return;
    }
    dReal* pMaxVel = &maxvel[0];

    GetDOFVelocityLimits(dummy,_vTempRobotJoints);
    FOREACHC(it, _vActiveDOFIndices) {
        *pMaxVel++ = _vTempRobotJoints[*it];
    }
    if( _nAffineDOFs & OpenRAVE::DOF_X ) { *pMaxVel++ = _vTranslationMaxVels.x; }
    if( _nAffineDOFs & OpenRAVE::DOF_Y ) { *pMaxVel++ = _vTranslationMaxVels.y; }
    if( _nAffineDOFs & OpenRAVE::DOF_Z ) { *pMaxVel++ = _vTranslationMaxVels.z; }

    if( _nAffineDOFs & OpenRAVE::DOF_RotationAxis ) { *pMaxVel++ = _vRotationAxisMaxVels.x; }
    else if( _nAffineDOFs & OpenRAVE::DOF_Rotation3D ) {
        *pMaxVel++ = _vRotation3DMaxVels.x;
        *pMaxVel++ = _vRotation3DMaxVels.y;
        *pMaxVel++ = _vRotation3DMaxVels.z;
    }
    else if( _nAffineDOFs & OpenRAVE::DOF_RotationQuat ) {
        *pMaxVel++ = _fQuatMaxAngleVelocity;
        *pMaxVel++ = _fQuatMaxAngleVelocity;
        *pMaxVel++ = _fQuatMaxAngleVelocity;
        *pMaxVel++ = _fQuatMaxAngleVelocity;
    }
}

void RobotBase::GetActiveDOFAccelerationLimits(std::vector<dReal>& maxaccel) const
{
    if( _nActiveDOF < 0 ) {
        GetDOFAccelerationLimits(maxaccel);
        return;
    }
    maxaccel.resize(GetActiveDOF());
    if( maxaccel.size() == 0 ) {
        return;
    }
    dReal* pMaxAccel = &maxaccel[0];

    GetDOFAccelerationLimits(_vTempRobotJoints);
    FOREACHC(it, _vActiveDOFIndices) {
        *pMaxAccel++ = _vTempRobotJoints[*it];
    }
    if( _nAffineDOFs & OpenRAVE::DOF_X ) { *pMaxAccel++ = _vTranslationMaxVels.x; } // wrong
    if( _nAffineDOFs & OpenRAVE::DOF_Y ) { *pMaxAccel++ = _vTranslationMaxVels.y; } // wrong
    if( _nAffineDOFs & OpenRAVE::DOF_Z ) { *pMaxAccel++ = _vTranslationMaxVels.z; } // wrong

    if( _nAffineDOFs & OpenRAVE::DOF_RotationAxis ) { *pMaxAccel++ = _vRotationAxisMaxVels.x; } // wrong
    else if( _nAffineDOFs & OpenRAVE::DOF_Rotation3D ) {
        *pMaxAccel++ = _vRotation3DMaxVels.x; // wrong
        *pMaxAccel++ = _vRotation3DMaxVels.y; // wrong
        *pMaxAccel++ = _vRotation3DMaxVels.z; // wrong
    }
    else if( _nAffineDOFs & OpenRAVE::DOF_RotationQuat ) {
        *pMaxAccel++ = _fQuatMaxAngleVelocity; // wrong
        *pMaxAccel++ = _fQuatMaxAngleVelocity; // wrong
        *pMaxAccel++ = _fQuatMaxAngleVelocity; // wrong
        *pMaxAccel++ = _fQuatMaxAngleVelocity; // wrong
    }
}

void RobotBase::GetActiveDOFJerkLimits(std::vector<dReal>& maxjerk) const
{
    if( _nActiveDOF < 0 ) {
        GetDOFJerkLimits(maxjerk);
        return;
    }
    maxjerk.resize(GetActiveDOF());
    if( maxjerk.size() == 0 ) {
        return;
    }
    dReal* pMaxJerk = &maxjerk[0];

    GetDOFJerkLimits(_vTempRobotJoints);
    FOREACHC(it, _vActiveDOFIndices) {
        *pMaxJerk++ = _vTempRobotJoints[*it];
    }
}

void RobotBase::GetActiveDOFHardVelocityLimits(std::vector<dReal>& maxvel) const
{
    if( _nActiveDOF < 0 ) {
        GetDOFHardVelocityLimits(maxvel);
        return;
    }
    maxvel.resize(GetActiveDOF());
    if( maxvel.size() == 0 ) {
        return;
    }
    dReal* pMaxVel = &maxvel[0];

    GetDOFHardVelocityLimits(_vTempRobotJoints);
    FOREACHC(it, _vActiveDOFIndices) {
        *pMaxVel++ = _vTempRobotJoints[*it];
    }
}

void RobotBase::GetActiveDOFHardAccelerationLimits(std::vector<dReal>& maxaccel) const
{
    if( _nActiveDOF < 0 ) {
        GetDOFHardAccelerationLimits(maxaccel);
        return;
    }
    maxaccel.resize(GetActiveDOF());
    if( maxaccel.size() == 0 ) {
        return;
    }
    dReal* pMaxAccel = &maxaccel[0];

    GetDOFHardAccelerationLimits(_vTempRobotJoints);
    FOREACHC(it, _vActiveDOFIndices) {
        *pMaxAccel++ = _vTempRobotJoints[*it];
    }
}

void RobotBase::GetActiveDOFHardJerkLimits(std::vector<dReal>& maxjerk) const
{
    if( _nActiveDOF < 0 ) {
        GetDOFHardJerkLimits(maxjerk);
        return;
    }
    maxjerk.resize(GetActiveDOF());
    if( maxjerk.size() == 0 ) {
        return;
    }
    dReal* pMaxJerk = &maxjerk[0];

    GetDOFHardJerkLimits(_vTempRobotJoints);
    FOREACHC(it, _vActiveDOFIndices) {
        *pMaxJerk++ = _vTempRobotJoints[*it];
    }
}

void RobotBase::SubtractActiveDOFValues(std::vector<dReal>& q1, const std::vector<dReal>& q2) const
{
    if( _nActiveDOF < 0 ) {
        SubtractDOFValues(q1,q2);
        return;
    }

    OPENRAVE_ASSERT_OP(q1.size(),==,q2.size());
    OPENRAVE_ASSERT_OP(q1.size(), >=, _vActiveDOFIndices.size());
    size_t index = 0;
    if (_bAreAllJoints1DOFAndNonCircular) {
        for (size_t i = 0; i < _vActiveDOFIndices.size(); ++i) {
            q1[i] -= q2[i];
        }
        index = _vActiveDOFIndices.size();
    }
    else {
        // go through all active joints
        for(; index < _vActiveDOFIndices.size(); ++index) {
            // We already did range check above
            JointConstPtr pjoint = GetJointFromDOFIndex(_vActiveDOFIndices[index]);
            q1[index] = pjoint->SubtractValue(q1[index],q2[index],_vActiveDOFIndices[index]-pjoint->GetDOFIndex());
        }
    }

    if( _nAffineDOFs == OpenRAVE::DOF_NoTransform ) {
        return;
    }

    if( _nAffineDOFs & OpenRAVE::DOF_X ) {
        q1.at(index) -= q2.at(index);
        index++;
    }
    if( _nAffineDOFs & OpenRAVE::DOF_Y ) {
        q1.at(index) -= q2.at(index);
        index++;
    }
    if( _nAffineDOFs & OpenRAVE::DOF_Z ) {
        q1.at(index) -= q2.at(index);
        index++;
    }

    if( _nAffineDOFs & OpenRAVE::DOF_RotationAxis ) {
        q1.at(index) = utils::SubtractCircularAngle(q1.at(index),q2.at(index));
        index++;
    }
    else if( _nAffineDOFs & OpenRAVE::DOF_Rotation3D ) {
        q1.at(index) -= q2.at(index); index++;
        q1.at(index) -= q2.at(index); index++;
        q1.at(index) -= q2.at(index); index++;
    }
    else if( _nAffineDOFs & OpenRAVE::DOF_RotationQuat ) {
        // would like to do q2^-1 q1, but that might break rest of planners...?
        q1.at(index) -= q2.at(index); index++;
        q1.at(index) -= q2.at(index); index++;
        q1.at(index) -= q2.at(index); index++;
        q1.at(index) -= q2.at(index); index++;
    }
}

const std::vector<int>& RobotBase::GetActiveDOFIndices() const
{
    return _nActiveDOF < 0 ? _vAllDOFIndices : _vActiveDOFIndices;
}

ConfigurationSpecification RobotBase::GetActiveConfigurationSpecification(const std::string& interpolation) const
{
    if( interpolation.size() == 0 ) {
        return _activespec;
    }
    ConfigurationSpecification spec = _activespec;
    FOREACH(itgroup,spec._vgroups) {
        itgroup->interpolation=interpolation;
    }
    return spec;
}

void RobotBase::CalculateActiveJacobian(int index, const Vector& offset, vector<dReal>& vjacobian) const
{
    if( _nActiveDOF < 0 ) {
        CalculateJacobian(index, offset, vjacobian);
        return;
    }

    int dofstride = GetActiveDOF();
    vjacobian.resize(3*dofstride);
    if( _vActiveDOFIndices.size() != 0 ) {
        if( _nAffineDOFs == OpenRAVE::DOF_NoTransform ) {
            ComputeJacobianTranslation(index, offset, vjacobian, _vActiveDOFIndices);
            return;
        }
        // have to copy
        std::vector<dReal> vjacobianjoints;
        ComputeJacobianTranslation(index, offset, vjacobianjoints, _vActiveDOFIndices);
        for(size_t i = 0; i < 3; ++i) {
            std::copy(vjacobianjoints.begin()+i*_vActiveDOFIndices.size(),vjacobianjoints.begin()+(i+1)*_vActiveDOFIndices.size(),vjacobian.begin()+i*dofstride);
        }
    }

    if( _nAffineDOFs == OpenRAVE::DOF_NoTransform ) {
        return;
    }
    size_t ind = _vActiveDOFIndices.size();
    if( _nAffineDOFs & OpenRAVE::DOF_X ) {
        vjacobian[ind] = 1;
        vjacobian[dofstride+ind] = 0;
        vjacobian[2*dofstride+ind] = 0;
        ind++;
    }
    if( _nAffineDOFs & OpenRAVE::DOF_Y ) {
        vjacobian[ind] = 0;
        vjacobian[dofstride+ind] = 1;
        vjacobian[2*dofstride+ind] = 0;
        ind++;
    }
    if( _nAffineDOFs & OpenRAVE::DOF_Z ) {
        vjacobian[ind] = 0;
        vjacobian[dofstride+ind] = 0;
        vjacobian[2*dofstride+ind] = 1;
        ind++;
    }
    if( _nAffineDOFs & OpenRAVE::DOF_RotationAxis ) {
        Vector vj = vActvAffineRotationAxis.cross(offset-GetTransform().trans);
        vjacobian[ind] = vj.x;
        vjacobian[dofstride+ind] = vj.y;
        vjacobian[2*dofstride+ind] = vj.z;
        ind++;
    }
    else if( _nAffineDOFs & OpenRAVE::DOF_Rotation3D ) {
        // have to take the partial derivative dT/dA of the axis*angle representation with respect to the transformation it induces
        // can introduce converting to quaternions in the middle, then by chain rule,  dT/dA = dT/tQ * dQ/dA
        // for questions on derivation email rdiankov@cs.cmu.edu
        Transform t = GetTransform();
        dReal Qx = t.rot.x, Qy = t.rot.y, Qz = t.rot.z, Qw = t.rot.w;
        dReal Tx = offset.x-t.trans.x, Ty = offset.y-t.trans.y, Tz = offset.z-t.trans.z;

        // after some math, the dT/dQ looks like:
        dReal dRQ[12] = { 2*Qy*Ty+2*Qz*Tz,         -4*Qy*Tx+2*Qx*Ty+2*Qw*Tz,   -4*Qz*Tx-2*Qw*Ty+2*Qx*Tz,   -2*Qz*Ty+2*Qy*Tz,
                          2*Qy*Tx-4*Qx*Ty-2*Qw*Tz, 2*Qx*Tx+2*Qz*Tz,            2*Qw*Tx-4*Qz*Ty+2*Qy*Tz,    2*Qz*Tx-2*Qx*Tz,
                          2*Qz*Tx+2*Qw*Ty-4*Qx*Tz, -2*Qw*Tx+2*Qz*Ty-4*Qy*Tz,   2*Qx*Tx+2*Qy*Ty,            -2*Qy*Tx+2*Qx*Ty };

        // calc dQ/dA
        dReal fsin = sqrt(t.rot.y * t.rot.y + t.rot.z * t.rot.z + t.rot.w * t.rot.w);
        dReal fcos = t.rot.x;
        dReal fangle = 2 * atan2(fsin, fcos);
        dReal normalizer = fangle / fsin;
        dReal Ax = normalizer * t.rot.y;
        dReal Ay = normalizer * t.rot.z;
        dReal Az = normalizer * t.rot.w;

        if( RaveFabs(fangle) < 1e-8f )
            fangle = 1e-8f;

        dReal fangle2 = fangle*fangle;
        dReal fiangle2 = 1/fangle2;
        dReal inormalizer = normalizer > 0 ? 1/normalizer : 0;
        dReal fconst = inormalizer*fiangle2;
        dReal fconst2 = fcos*fiangle2;
        dReal dQA[12] = { -0.5f*Ax*inormalizer,                     -0.5f*Ay*inormalizer,                       -0.5f*Az*inormalizer,
                          inormalizer+0.5f*Ax*Ax*(fconst2-fconst),  0.5f*Ax*fconst2*Ay-Ax*fconst*Ay,            0.5f*Ax*fconst2*Az-Ax*fconst*Az,
                          0.5f*Ax*fconst2*Ay-Ax*fconst*Ay,          inormalizer+0.5f*Ay*Ay*(fconst2-fconst),    0.5f*Ay*fconst2*Az-Ay*fconst*Az,
                          0.5f*Ax*fconst2*Az-Ax*fconst*Az,          0.5f*Ay*fconst2*Az-Ay*fconst*Az,            inormalizer+0.5f*Az*Az*(fconst2-fconst)};

        for(int i = 0; i < 3; ++i) {
            for(int j = 0; j < 3; ++j) {
                vjacobian[i*dofstride+ind+j] = dRQ[4*i+0]*dQA[3*0+j] + dRQ[4*i+1]*dQA[3*1+j] + dRQ[4*i+2]*dQA[3*2+j] + dRQ[4*i+3]*dQA[3*3+j];
            }
        }
        ind += 3;
    }
    else if( _nAffineDOFs & OpenRAVE::DOF_RotationQuat ) {
        Transform t; t.identity(); t.rot = quatInverse(_vRotationQuatLimitStart);
        t = t * GetTransform();
        // note: qw, qx, qy, qz here follow the standard quaternion convention, not the openrave one
        dReal qw = t.rot[0], qx = t.rot[1], qy = t.rot[2], qz = t.rot[3];
        Vector offset_local = t.inverse() * offset;
        dReal x = offset_local.x, y = offset_local.y, z = offset_local.z;

        dReal dRQ[12] = {-2*qz*y + 2*qw*x + 2*qy*z,2*qx*x + 2*qy*y + 2*qz*z,-2*qy*x + 2*qw*z + 2*qx*y,-2*qw*y - 2*qz*x + 2*qx*z,-2*qx*z + 2*qw*y + 2*qz*x,-2*qw*z - 2*qx*y + 2*qy*x,2*qx*x + 2*qy*y + 2*qz*z,-2*qz*y + 2*qw*x + 2*qy*z,-2*qy*x + 2*qw*z + 2*qx*y,-2*qx*z + 2*qw*y + 2*qz*x,-2*qw*x - 2*qy*z + 2*qz*y,2*qx*x + 2*qy*y + 2*qz*z};
        for (int i=0; i < 3; ++i) {
            double qdotrow = dRQ[4*i]*qw + dRQ[4*i+1]*qx + dRQ[4*i+2]*qy + dRQ[4*i+3]*qz;
            dRQ[4*i] -= qdotrow*qw;
            dRQ[4*i+1] -= qdotrow*qx;
            dRQ[4*i+2] -= qdotrow*qy;
            dRQ[4*i+3] -= qdotrow*qz;
        }

        for(int i = 0; i < 3; ++i) {
            for(int j = 0; j < 4; ++j) {
                vjacobian[i*dofstride+ind + j] = dRQ[4*i+j];
            }
        }
        ind += 4;
    }
}

void RobotBase::CalculateActiveJacobian(int linkindex, const Vector& offset, boost::multi_array<dReal,2>& mjacobian) const
{
    if( _nActiveDOF < 0 ) {
        CalculateJacobian(linkindex, offset, mjacobian);
        return;
    }
    std::vector<dReal> vjacobian;
    RobotBase::CalculateActiveJacobian(linkindex,offset,vjacobian);
    OPENRAVE_ASSERT_OP((int)vjacobian.size(),==,3*GetActiveDOF());
    mjacobian.resize(boost::extents[3][GetActiveDOF()]);
    vector<dReal>::const_iterator itsrc = vjacobian.begin();
    FOREACH(itdst,mjacobian) {
        std::copy(itsrc,itsrc+GetActiveDOF(),itdst->begin());
        itsrc += GetActiveDOF();
    }
}

void RobotBase::CalculateActiveRotationJacobian(int index, const Vector& q, std::vector<dReal>& vjacobian) const
{
    if( _nActiveDOF < 0 ) {
        CalculateRotationJacobian(index, q, vjacobian);
        return;
    }
    int dofstride = GetActiveDOF();
    vjacobian.resize(4*dofstride);
    if( _vActiveDOFIndices.size() != 0 ) {
        std::vector<dReal> vjacobianjoints;
        CalculateRotationJacobian(index, q, vjacobianjoints);
        for(size_t i = 0; i < _vActiveDOFIndices.size(); ++i) {
            vjacobian[i] = vjacobianjoints[_vActiveDOFIndices[i]];
            vjacobian[dofstride+i] = vjacobianjoints[GetDOF()+_vActiveDOFIndices[i]];
            vjacobian[2*dofstride+i] = vjacobianjoints[2*GetDOF()+_vActiveDOFIndices[i]];
            vjacobian[3*dofstride+i] = vjacobianjoints[3*GetDOF()+_vActiveDOFIndices[i]];
        }
    }

    if( _nAffineDOFs == OpenRAVE::DOF_NoTransform ) {
        return;
    }

    size_t ind = _vActiveDOFIndices.size();
    if( _nAffineDOFs & OpenRAVE::DOF_X ) {
        vjacobian[ind] = 0;
        vjacobian[dofstride+ind] = 0;
        vjacobian[2*dofstride+ind] = 0;
        vjacobian[3*dofstride+ind] = 0;
        ind++;
    }
    if( _nAffineDOFs & OpenRAVE::DOF_Y ) {
        vjacobian[ind] = 0;
        vjacobian[dofstride+ind] = 0;
        vjacobian[2*dofstride+ind] = 0;
        vjacobian[3*dofstride+ind] = 0;
        ind++;
    }
    if( _nAffineDOFs & OpenRAVE::DOF_Z ) {
        vjacobian[ind] = 0;
        vjacobian[dofstride+ind] = 0;
        vjacobian[2*dofstride+ind] = 0;
        vjacobian[3*dofstride+ind] = 0;
        ind++;
    }
    if( _nAffineDOFs & OpenRAVE::DOF_RotationAxis ) {
        const Vector& v = vActvAffineRotationAxis;
        vjacobian[ind] = dReal(0.5)*(-q.y*v.x - q.z*v.y - q.w*v.z);
        vjacobian[dofstride+ind] = dReal(0.5)*(q.x*v.x - q.z*v.z + q.w*v.y);
        vjacobian[2*dofstride+ind] = dReal(0.5)*(q.x*v.y + q.y*v.z - q.w*v.x);
        vjacobian[3*dofstride+ind] = dReal(0.5)*(q.x*v.z - q.y*v.y + q.z*v.x);
        ind++;
    }
    else if( _nAffineDOFs & OpenRAVE::DOF_Rotation3D ) {
        throw OPENRAVE_EXCEPTION_FORMAT(_("robot %s rotation 3d not supported, affine=%d"),GetName()%_nAffineDOFs,ORE_NotImplemented);
        ind += 3;
    }
    else if( _nAffineDOFs & OpenRAVE::DOF_RotationQuat ) {
        throw OPENRAVE_EXCEPTION_FORMAT(_("robot %s quaternion not supported, affine=%d"),GetName()%_nAffineDOFs,ORE_NotImplemented);
        ind += 4;
    }
}

void RobotBase::CalculateActiveRotationJacobian(int linkindex, const Vector& q, boost::multi_array<dReal,2>& mjacobian) const
{
    if( _nActiveDOF < 0 ) {
        CalculateRotationJacobian(linkindex, q, mjacobian);
        return;
    }
    std::vector<dReal> vjacobian;
    RobotBase::CalculateActiveRotationJacobian(linkindex,q,vjacobian);
    OPENRAVE_ASSERT_OP((int)vjacobian.size(),==,4*GetActiveDOF());
    mjacobian.resize(boost::extents[4][GetActiveDOF()]);
    vector<dReal>::const_iterator itsrc = vjacobian.begin();
    FOREACH(itdst,mjacobian) {
        std::copy(itsrc,itsrc+GetActiveDOF(),itdst->begin());
        itsrc += GetActiveDOF();
    }
}

void RobotBase::CalculateActiveAngularVelocityJacobian(int index, std::vector<dReal>& vjacobian) const
{
    if( _nActiveDOF < 0 ) {
        ComputeJacobianAxisAngle(index, vjacobian);
        return;
    }

    int dofstride = GetActiveDOF();
    vjacobian.resize(3*dofstride);
    if( _vActiveDOFIndices.size() != 0 ) {
        if( _nAffineDOFs == OpenRAVE::DOF_NoTransform ) {
            ComputeJacobianAxisAngle(index, vjacobian, _vActiveDOFIndices);
            return;
        }
        // have to copy
        std::vector<dReal> vjacobianjoints;
        ComputeJacobianAxisAngle(index, vjacobianjoints, _vActiveDOFIndices);
        for(size_t i = 0; i < 3; ++i) {
            std::copy(vjacobianjoints.begin()+i*_vActiveDOFIndices.size(),vjacobianjoints.begin()+(i+1)*_vActiveDOFIndices.size(),vjacobian.begin()+i*dofstride);
        }
    }

    if( _nAffineDOFs == OpenRAVE::DOF_NoTransform ) {
        return;
    }
    size_t ind = _vActiveDOFIndices.size();
    if( _nAffineDOFs & OpenRAVE::DOF_X ) {
        vjacobian[ind] = 0;
        vjacobian[dofstride+ind] = 0;
        vjacobian[2*dofstride+ind] = 0;
        ind++;
    }
    if( _nAffineDOFs & OpenRAVE::DOF_Y ) {
        vjacobian[ind] = 0;
        vjacobian[dofstride+ind] = 0;
        vjacobian[2*dofstride+ind] = 0;
        ind++;
    }
    if( _nAffineDOFs & OpenRAVE::DOF_Z ) {
        vjacobian[ind] = 0;
        vjacobian[dofstride+ind] = 0;
        vjacobian[2*dofstride+ind] = 0;
        ind++;
    }
    if( _nAffineDOFs & OpenRAVE::DOF_RotationAxis ) {
        const Vector& v = vActvAffineRotationAxis;
        vjacobian[ind] = v.x;
        vjacobian[dofstride+ind] = v.y;
        vjacobian[2*dofstride+ind] = v.z;

    }
    else if( _nAffineDOFs & OpenRAVE::DOF_Rotation3D ) {
        throw OPENRAVE_EXCEPTION_FORMAT(_("robot %s rotation 3d not supported, affine=%d"),GetName()%_nAffineDOFs,ORE_NotImplemented);
    }
    else if( _nAffineDOFs & OpenRAVE::DOF_RotationQuat ) {
        throw OPENRAVE_EXCEPTION_FORMAT(_("robot %s quaternion not supported, affine=%d"),GetName()%_nAffineDOFs,ORE_NotImplemented);

        // most likely wrong
        Transform t; t.rot = quatInverse(_vRotationQuatLimitStart);
        t = t * GetTransform();
        dReal fnorm = t.rot.y*t.rot.y+t.rot.z*t.rot.z+t.rot.w*t.rot.w;
        if( fnorm > 0 ) {
            fnorm = dReal(1)/RaveSqrt(fnorm);
            vjacobian[ind] = t.rot.y*fnorm;
            vjacobian[dofstride+ind] = t.rot.z*fnorm;
            vjacobian[2*dofstride+ind] = t.rot.w*fnorm;
        }
        else {
            vjacobian[ind] = 0;
            vjacobian[dofstride+ind] = 0;
            vjacobian[2*dofstride+ind] = 0;
        }

        ++ind;
    }
}

void RobotBase::CalculateActiveAngularVelocityJacobian(int linkindex, boost::multi_array<dReal,2>& mjacobian) const
{
    if( _nActiveDOF < 0 ) {
        CalculateAngularVelocityJacobian(linkindex, mjacobian);
        return;
    }
    std::vector<dReal> vjacobian;
    CalculateActiveAngularVelocityJacobian(linkindex,vjacobian);
    OPENRAVE_ASSERT_OP((int)vjacobian.size(),==,3*GetActiveDOF());
    mjacobian.resize(boost::extents[3][GetActiveDOF()]);
    vector<dReal>::const_iterator itsrc = vjacobian.begin();
    FOREACH(itdst,mjacobian) {
        std::copy(itsrc,itsrc+GetActiveDOF(),itdst->begin());
        itsrc += GetActiveDOF();
    }
}

bool CompareNonAdjacentFarthest(int pair0, int pair1); // defined in kinbody.cpp

const std::vector<int>& RobotBase::GetNonAdjacentLinks(int adjacentoptions) const
{
    KinBody::GetNonAdjacentLinks(0); // need to call to set the cache
    if( (_nNonAdjacentLinkCache&adjacentoptions) != adjacentoptions ) {
        int requestedoptions = (~_nNonAdjacentLinkCache)&adjacentoptions;
        // find out what needs to computed
        boost::array<uint8_t,4> compute={ { 0,0,0,0}};
        if( requestedoptions & AO_Enabled ) {
            for(size_t i = 0; i < compute.size(); ++i) {
                if( i & AO_Enabled ) {
                    compute[i] = 1;
                }
            }
        }
        if( requestedoptions & AO_ActiveDOFs ) {
            for(size_t i = 0; i < compute.size(); ++i) {
                if( i & AO_ActiveDOFs ) {
                    compute[i] = 1;
                }
            }
        }
        if( requestedoptions & ~(AO_Enabled|AO_ActiveDOFs) ) {
            throw OPENRAVE_EXCEPTION_FORMAT(_("does not support adjacentoptions %d"),adjacentoptions,ORE_InvalidArguments);
        }

        // compute it
        if( compute.at(AO_Enabled) ) {
            _vNonAdjacentLinks.at(AO_Enabled).resize(0);
            FOREACHC(itset, _vNonAdjacentLinks[0]) {
                KinBody::LinkConstPtr plink1(_veclinks.at(*itset&0xffff)), plink2(_veclinks.at(*itset>>16));
                if( plink1->IsEnabled() && plink2->IsEnabled() ) {
                    _vNonAdjacentLinks[AO_Enabled].push_back(*itset);
                }
            }
            std::sort(_vNonAdjacentLinks[AO_Enabled].begin(), _vNonAdjacentLinks[AO_Enabled].end(), CompareNonAdjacentFarthest);
        }
        if( compute.at(AO_ActiveDOFs) ) {
            _vNonAdjacentLinks.at(AO_ActiveDOFs).resize(0);
            FOREACHC(itset, _vNonAdjacentLinks[0]) {
                FOREACHC(it, GetActiveDOFIndices()) {
                    if( IsDOFInChain(*itset&0xffff,*itset>>16,*it) ) {
                        _vNonAdjacentLinks[AO_ActiveDOFs].push_back(*itset);
                        break;
                    }
                }
            }
            std::sort(_vNonAdjacentLinks[AO_ActiveDOFs].begin(), _vNonAdjacentLinks[AO_ActiveDOFs].end(), CompareNonAdjacentFarthest);
        }
        if( compute.at(AO_Enabled|AO_ActiveDOFs) ) {
            _vNonAdjacentLinks.at(AO_Enabled|AO_ActiveDOFs).resize(0);
            FOREACHC(itset, _vNonAdjacentLinks[AO_ActiveDOFs]) {
                KinBody::LinkConstPtr plink1(_veclinks.at(*itset&0xffff)), plink2(_veclinks.at(*itset>>16));
                if( plink1->IsEnabled() && plink2->IsEnabled() ) {
                    _vNonAdjacentLinks[AO_Enabled|AO_ActiveDOFs].push_back(*itset);
                }
            }
            std::sort(_vNonAdjacentLinks[AO_Enabled|AO_ActiveDOFs].begin(), _vNonAdjacentLinks[AO_Enabled|AO_ActiveDOFs].end(), CompareNonAdjacentFarthest);
        }
        _nNonAdjacentLinkCache |= requestedoptions;
    }
    return _vNonAdjacentLinks.at(adjacentoptions);
}

void RobotBase::SetNonCollidingConfiguration()
{
    KinBody::SetNonCollidingConfiguration();
    RegrabAll();
}

bool RobotBase::Grab(KinBodyPtr pbody)
{
    ManipulatorPtr pmanip = GetActiveManipulator();
    if( !pmanip ) {
        return false;
    }
    return Grab(pbody, pmanip->GetEndEffector());
}

bool RobotBase::Grab(KinBodyPtr pbody, const std::set<int>& setRobotLinksToIgnore)
{
    ManipulatorPtr pmanip = GetActiveManipulator();
    if( !pmanip ) {
        return false;
    }
    return Grab(pbody, pmanip->GetEndEffector(), setRobotLinksToIgnore);
}

bool RobotBase::Grab(KinBodyPtr body, LinkPtr pRobotLinkToGrabWith)
{
    return KinBody::Grab(body, pRobotLinkToGrabWith);
}

bool RobotBase::Grab(KinBodyPtr body, LinkPtr pRobotLinkToGrabWith, const std::set<int>& setRobotLinksToIgnore)
{
    return KinBody::Grab(body, pRobotLinkToGrabWith, setRobotLinksToIgnore);
}

void RobotBase::SetActiveManipulator(ManipulatorConstPtr pmanip)
{
    if( !pmanip ) {
        _pManipActive.reset();
    }
    else {
        FOREACH(itmanip,_vecManipulators) {
            if( *itmanip == pmanip ) {
                _pManipActive = *itmanip;
                return;
            }
        }
        // manipulator might have been recoreded, search for the same name
        FOREACH(itmanip,_vecManipulators) {
            if( (*itmanip)->GetName() == pmanip->GetName() ) {
                _pManipActive = *itmanip;
                return;
            }
        }

        _pManipActive.reset();
        RAVELOG_WARN_FORMAT("failed to find manipulator with name %s, most likely removed", pmanip->GetName());
    }
}

RobotBase::ManipulatorPtr RobotBase::SetActiveManipulator(const std::string& manipname)
{
    if( manipname.size() > 0 ) {
        FOREACH(itmanip,_vecManipulators) {
            if( (*itmanip)->GetName() == manipname ) {
                _pManipActive = *itmanip;
                return _pManipActive;
            }
        }
        throw OPENRAVE_EXCEPTION_FORMAT(_("failed to find manipulator with name: %s"), manipname, ORE_InvalidArguments);
    }
    _pManipActive.reset();
    return _pManipActive;
}

RobotBase::ManipulatorPtr RobotBase::GetActiveManipulator()
{
    return _pManipActive;
}

RobotBase::ManipulatorConstPtr RobotBase::GetActiveManipulator() const
{
    return _pManipActive;
}

RobotBase::ManipulatorPtr RobotBase::AddManipulator(const RobotBase::ManipulatorInfo& manipinfo, bool removeduplicate)
{
    OPENRAVE_ASSERT_OP(manipinfo._name.size(),>,0);
    int iremoveindex = -1;
    for(int imanip = 0; imanip < (int)_vecManipulators.size(); ++imanip) {
        if( _vecManipulators[imanip]->GetName() == manipinfo._name ) {
            if( removeduplicate ) {
                iremoveindex = imanip;
                break;
            }
            else {
                throw OPENRAVE_EXCEPTION_FORMAT(_("manipulator with name %s already exists"),manipinfo._name,ORE_InvalidArguments);
            }
        }
    }
    ManipulatorPtr newmanip(new Manipulator(shared_robot(),manipinfo));
    newmanip->_ComputeInternalInformation();
    if( iremoveindex >= 0 ) {
        // replace the old one
        _vecManipulators[iremoveindex] = newmanip;
    }
    else {
        _vecManipulators.push_back(newmanip);
    }
    __hashrobotstructure.resize(0);
    return newmanip;
}

bool RobotBase::RemoveManipulator(ManipulatorPtr manip)
{
    if( _pManipActive == manip ) {
        _pManipActive.reset();
    }
    FOREACH(itmanip,_vecManipulators) {
        if( *itmanip == manip ) {
            _vecManipulators.erase(itmanip);
            __hashrobotstructure.resize(0);
            return true;
        }
    }
    return false;
}

RobotBase::AttachedSensorPtr RobotBase::AddAttachedSensor(const RobotBase::AttachedSensorInfo& attachedsensorinfo, bool removeduplicate)
{
    OPENRAVE_ASSERT_OP(attachedsensorinfo._name.size(),>,0);
    int iremoveindex = -1;
    for(int iasensor = 0; iasensor < (int)_vecAttachedSensors.size(); ++iasensor) {
        if( _vecAttachedSensors[iasensor]->GetName() == attachedsensorinfo._name ) {
            if( removeduplicate ) {
                iremoveindex = iasensor;
                break;
            }
            else {
                throw OPENRAVE_EXCEPTION_FORMAT(_("attached sensor with name %s already exists"),attachedsensorinfo._name,ORE_InvalidArguments);
            }
        }
    }
    AttachedSensorPtr newattachedsensor(new AttachedSensor(shared_robot(),attachedsensorinfo));
//    if( _nHierarchyComputed ) {
//        newattachedsensor->_ComputeInternalInformation();
//    }
    if( iremoveindex >= 0 ) {
        // replace the old one
        _vecAttachedSensors[iremoveindex] = newattachedsensor;
    }
    else {
        _vecAttachedSensors.push_back(newattachedsensor);
    }
    newattachedsensor->UpdateInfo(); // just in case
    __hashrobotstructure.resize(0);
    return newattachedsensor;
}

RobotBase::AttachedSensorPtr RobotBase::GetAttachedSensor(const std::string& name) const
{
    FOREACHC(itsensor, _vecAttachedSensors) {
        if( (*itsensor)->GetName() == name ) {
            return *itsensor;
        }
    }
    return RobotBase::AttachedSensorPtr();
}

bool RobotBase::RemoveAttachedSensor(RobotBase::AttachedSensor &attsensor)
{
    FOREACH(itattsensor,_vecAttachedSensors) {
        if( itattsensor->get() == &attsensor ) {
            _vecAttachedSensors.erase(itattsensor);
            __hashrobotstructure.resize(0);
            return true;
        }
    }
    return false;
}

bool RobotBase::AddGripperInfo(GripperInfoPtr gripperInfo, bool removeduplicate)
{
    if( !gripperInfo ) {
        throw OPENRAVE_EXCEPTION_FORMAT(_("Cannot add invalid gripperInfo to robot %s."),GetName(),ORE_InvalidArguments);
    }
    if( gripperInfo->name.size() == 0 ) {
        throw OPENRAVE_EXCEPTION_FORMAT(_("Cannot add gripperInfo to robot %s since its name is empty."),GetName(),ORE_InvalidArguments);
    }

    for(int igripper = 0; igripper < (int)_vecGripperInfos.size(); ++igripper) {
        if( _vecGripperInfos[igripper]->name == gripperInfo->name ) {
            if( removeduplicate ) {
                _vecGripperInfos[igripper] = gripperInfo;
            }
            else {
                throw OPENRAVE_EXCEPTION_FORMAT(_("gripper with name %s already exists"),gripperInfo->name,ORE_InvalidArguments);
            }
        }
    }

    _vecGripperInfos.push_back(gripperInfo);
    return true;
}

bool RobotBase::RemoveGripperInfo(const std::string& name)
{
    for(int igripper = 0; igripper < (int)_vecGripperInfos.size(); ++igripper) {
        if( _vecGripperInfos[igripper]->name == name ) {
            _vecGripperInfos.erase(_vecGripperInfos.begin()+igripper);
            return true;
        }
    }
    return false;
}

RobotBase::GripperInfoPtr RobotBase::GetGripperInfo(const std::string& name) const
{
    FOREACHC(itGripperInfo, _vecGripperInfos) {
        if( (*itGripperInfo)->name == name ) {
            return *itGripperInfo;
        }
    }
    return RobotBase::GripperInfoPtr();
}

void RobotBase::SimulationStep(dReal fElapsedTime)
{
    KinBody::SimulationStep(fElapsedTime);
    _UpdateAttachedSensors();
}

void RobotBase::_ComputeInternalInformation()
{
    _ComputeConnectedBodiesInformation(); // should process the connected bodies in order to get the real resolved links, joints, etc

    KinBody::_ComputeInternalInformation();
    _vAllDOFIndices.resize(GetDOF());
    for(int i = 0; i < GetDOF(); ++i) {
        _vAllDOFIndices[i] = i;
    }

    _activespec._vgroups.reserve(2);
    _activespec._vgroups.resize(0);
    if( _vAllDOFIndices.size() > 0 ) {
        ConfigurationSpecification::Group group;
        stringstream ss;
        ss << "joint_values " << GetName();
        if( _nActiveDOF >= 0 ) {
            // use _vActiveDOFIndices
            FOREACHC(it,_vActiveDOFIndices) {
                ss << " " << *it;
            }
            group.dof = (int)_vActiveDOFIndices.size();
        }
        else {
            FOREACHC(it,_vAllDOFIndices) {
                ss << " " << *it;
            }
            group.dof = (int)_vAllDOFIndices.size();
        }
        group.name = ss.str();
        group.offset = 0;
        // do not initialize interpolation, since it implies a motion sampling strategy
        _activespec._vgroups.push_back(group);
    }

    int manipindex=0;
    FOREACH(itmanip,_vecManipulators) {
        if( (*itmanip)->_info._name.size() == 0 ) {
            stringstream ss;
            ss << "manip" << manipindex;
            RAVELOG_WARN(str(boost::format("robot %s has a manipulator with no name, setting to %s\n")%GetName()%ss.str()));
            (*itmanip)->_info._name = ss.str();
        }
        (*itmanip)->_ComputeInternalInformation();
        vector<ManipulatorPtr>::iterator itmanip2 = itmanip; ++itmanip2;
        for(; itmanip2 != _vecManipulators.end(); ++itmanip2) {
            if( (*itmanip)->GetName() == (*itmanip2)->GetName() ) {
                RAVELOG_WARN(str(boost::format("robot %s has two manipulators with the same name: %s!\n")%GetName()%(*itmanip)->GetName()));
            }
        }
        manipindex++;
    }
    // set active manipulator to first manipulator
    if( _vecManipulators.size() > 0 ) {
        // preserve active manip when robot is removed and added back to the env
        if (!!_pManipActive) {
            bool bmanipfound = false;
            FOREACHC(itmanip, _vecManipulators) {
                if (*itmanip == _pManipActive) {
                    bmanipfound = true;
                    break;
                }
            }
            if (!bmanipfound) {
                _pManipActive.reset();
            }
        }
        if (!_pManipActive) {
            _pManipActive = _vecManipulators.at(0);
        }
    }
    else {
        _pManipActive.reset();
    }

    int sensorindex=0;
    FOREACH(itsensor,_vecAttachedSensors) {
        if( (*itsensor)->GetName().size() == 0 ) {
            stringstream ss;
            ss << "sensor" << sensorindex;
            RAVELOG_WARN(str(boost::format("robot %s has a sensor with no name, setting to %s\n")%GetName()%ss.str()));
            (*itsensor)->_info._name = ss.str();
        }
        else if( !utils::IsValidName((*itsensor)->GetName()) ) {
            throw OPENRAVE_EXCEPTION_FORMAT(_("sensor name \"%s\" is not valid"), (*itsensor)->GetName(), ORE_Failed);
        }
        //(*itsensor)->_ComputeInternalInformation();
        sensorindex++;
    }

    {
        __hashrobotstructure.resize(0);
        FOREACH(itsensor,_vecAttachedSensors) {
            (*itsensor)->__hashstructure.resize(0);
        }
    }

    if( ComputeAABB().extents.lengthsqr3() > 900.0f ) {
        RAVELOG_WARN(str(boost::format("Robot %s span is greater than 30 meaning that it is most likely defined in a unit other than meters. It is highly encouraged to define all OpenRAVE robots in meters since many metrics, database models, and solvers have been specifically optimized for this unit\n")%GetName()));
    }

    if( !GetController() ) {
        RAVELOG_VERBOSE(str(boost::format("no default controller set on robot %s\n")%GetName()));
        std::vector<int> dofindices;
        for(int i = 0; i < GetDOF(); ++i) {
            dofindices.push_back(i);
        }
        SetController(RaveCreateController(GetEnv(), "IdealController"),dofindices,1);
    }

    // reset the power on the sensors
    FOREACH(itsensor,_vecAttachedSensors) {
        SensorBasePtr psensor = (*itsensor)->GetSensor();
        if( !!psensor ) {
            int ispower = psensor->Configure(SensorBase::CC_PowerCheck);
            psensor->Configure(ispower ? SensorBase::CC_PowerOn : SensorBase::CC_PowerOff);
        }
    }
}

void RobotBase::_DeinitializeInternalInformation()
{
    KinBody::_DeinitializeInternalInformation();
    _DeinitializeConnectedBodiesInformation();
}

void RobotBase::_PostprocessChangedParameters(uint32_t parameters)
{
    if( parameters & (Prop_Sensors|Prop_SensorPlacement) ) {
        FOREACH(itsensor,_vecAttachedSensors) {
            (*itsensor)->__hashstructure.resize(0);
        }
    }
    if( parameters & Prop_RobotManipulatorTool ) {
        FOREACH(itmanip,_vecManipulators) {
            (*itmanip)->__hashstructure.resize(0);
            (*itmanip)->__hashkinematicsstructure.resize(0);
        }
    }
    KinBody::_PostprocessChangedParameters(parameters);
}

const std::vector<RobotBase::ManipulatorPtr>& RobotBase::GetManipulators() const
{
    return _vecManipulators;
}

RobotBase::ManipulatorPtr RobotBase::GetManipulator(const std::string& name) const
{
    FOREACHC(itmanip, _vecManipulators) {
        if( (*itmanip)->GetName() == name ) {
            return *itmanip;
        }
    }
    return RobotBase::ManipulatorPtr();
}

void RobotBase::Clone(InterfaceBaseConstPtr preference, int cloningoptions)
{
    KinBody::Clone(preference,cloningoptions);
    RobotBaseConstPtr r = RaveInterfaceConstCast<RobotBase>(preference);
    __hashrobotstructure = r->__hashrobotstructure;
    _vecManipulators.clear();
    _pManipActive.reset();
    FOREACHC(itmanip, r->_vecManipulators) {
        ManipulatorPtr pmanip(new Manipulator(shared_robot(),*itmanip));
        _vecManipulators.push_back(pmanip);
        if( !!r->GetActiveManipulator() && r->GetActiveManipulator()->GetName() == (*itmanip)->GetName() ) {
            _pManipActive = pmanip;
        }
    }

    _vecConnectedBodies.clear();
    FOREACHC(itConnectedBody, r->_vecConnectedBodies) {
        ConnectedBodyPtr pConnectedBody(new ConnectedBody(shared_robot(),**itConnectedBody,cloningoptions));
        _vecConnectedBodies.push_back(pConnectedBody);
    }

    _vecAttachedSensors.clear();
    FOREACHC(itsensor, r->_vecAttachedSensors) {
        _vecAttachedSensors.push_back(AttachedSensorPtr(new AttachedSensor(shared_robot(),**itsensor,cloningoptions)));
    }
    _UpdateAttachedSensors();

    // gripper infos, have to recreate the _pdocument
    _vecGripperInfos = r->_vecGripperInfos;
    FOREACH(itGripperInfo, _vecGripperInfos) {
        GripperInfoPtr& pGripperInfo = *itGripperInfo;
        if( !!pGripperInfo && !!pGripperInfo->_pdocument) {
            boost::shared_ptr<rapidjson::Document> pnewdocument(new rapidjson::Document());
            pnewdocument->CopyFrom(*pGripperInfo->_pdocument, pnewdocument->GetAllocator());
            pGripperInfo->_pdocument = pnewdocument;
        }
    }

    _vActiveDOFIndices = r->_vActiveDOFIndices;
    _activespec = r->_activespec;
    _vAllDOFIndices = r->_vAllDOFIndices;
    vActvAffineRotationAxis = r->vActvAffineRotationAxis;
    _nActiveDOF = r->_nActiveDOF;
    _nAffineDOFs = r->_nAffineDOFs;

    _vTranslationLowerLimits = r->_vTranslationLowerLimits;
    _vTranslationUpperLimits = r->_vTranslationUpperLimits;
    _vTranslationMaxVels = r->_vTranslationMaxVels;
    _vTranslationResolutions = r->_vTranslationResolutions;
    _vRotationAxisLowerLimits = r->_vRotationAxisLowerLimits;
    _vRotationAxisUpperLimits = r->_vRotationAxisUpperLimits;
    _vRotationAxisMaxVels = r->_vRotationAxisMaxVels;
    _vRotationAxisResolutions = r->_vRotationAxisResolutions;
    _vRotation3DLowerLimits = r->_vRotation3DLowerLimits;
    _vRotation3DUpperLimits = r->_vRotation3DUpperLimits;
    _vRotation3DMaxVels = r->_vRotation3DMaxVels;
    _vRotation3DResolutions = r->_vRotation3DResolutions;
    _vRotationQuatLimitStart = r->_vRotationQuatLimitStart;
    _fQuatLimitMaxAngle = r->_fQuatLimitMaxAngle;
    _fQuatMaxAngleVelocity = r->_fQuatMaxAngleVelocity;
    _fQuatAngleResolution = r->_fQuatAngleResolution;
    _fQuatAngleWeight = r->_fQuatAngleWeight;

    // clone the controller
    if( (cloningoptions&Clone_RealControllers) && !!r->GetController() ) {
        if( !SetController(RaveCreateController(GetEnv(), r->GetController()->GetXMLId()),r->GetController()->GetControlDOFIndices(),r->GetController()->IsControlTransformation()) ) {
            RAVELOG_WARN(str(boost::format("failed to set %s controller for robot %s\n")%r->GetController()->GetXMLId()%GetName()));
        }
    }

    if( !GetController() ) {
        std::vector<int> dofindices;
        for(int i = 0; i < GetDOF(); ++i) {
            dofindices.push_back(i);
        }
        if( !SetController(RaveCreateController(GetEnv(), "IdealController"),dofindices, 1) ) {
            RAVELOG_WARN("failed to set IdealController\n");
        }
    }
}

void RobotBase::serialize(std::ostream& o, int options) const
{
    KinBody::serialize(o,options);
    if( options & SO_RobotManipulators ) {
        FOREACHC(itmanip,_vecManipulators) {
            (*itmanip)->serialize(o,options);
        }
    }
    if( options & SO_RobotSensors ) {
        FOREACHC(itsensor,_vecAttachedSensors) {
            (*itsensor)->serialize(o,options);
        }
    }
}

const std::string& RobotBase::GetRobotStructureHash() const
{
    CHECK_INTERNAL_COMPUTATION;
    if( __hashrobotstructure.size() == 0 ) {
        ostringstream ss;
        ss << std::fixed << std::setprecision(SERIALIZATION_PRECISION);
        serialize(ss,SO_Kinematics|SO_Geometry|SO_RobotManipulators|SO_RobotSensors);
        __hashrobotstructure = utils::GetMD5HashString(ss.str());
    }
    return __hashrobotstructure;
}

} // end namespace OpenRAVE<|MERGE_RESOLUTION|>--- conflicted
+++ resolved
@@ -26,38 +26,26 @@
         BOOST_ASSERT(_pdocument->IsObject());
         value.CopyFrom(*_pdocument, allocator);
     }
-<<<<<<< HEAD
-    OpenRAVE::JSON::SetJsonValueByKey(value, "id", gripperid, allocator);
+    OpenRAVE::JSON::SetJsonValueByKey(value, "name", name, allocator);
     OpenRAVE::JSON::SetJsonValueByKey(value, "grippertype", grippertype, allocator);
     OpenRAVE::JSON::SetJsonValueByKey(value, "gripperJointNames", gripperJointNames, allocator);
-=======
-    openravejson::SetJsonValueByKey(value, "name", name, allocator);
-    openravejson::SetJsonValueByKey(value, "grippertype", grippertype, allocator);
-    openravejson::SetJsonValueByKey(value, "gripperJointNames", gripperJointNames, allocator);
->>>>>>> 07c284fc
 }
 
 void RobotBase::GripperInfo::DeserializeJSON(const rapidjson::Value& value, dReal fUnitScale)
 {
-<<<<<<< HEAD
-    OpenRAVE::JSON::LoadJsonValueByKey(value, "id", gripperid);
-    OpenRAVE::JSON::LoadJsonValueByKey(value, "grippertype", grippertype);
-    OpenRAVE::JSON::LoadJsonValueByKey(value, "gripperJointNames", gripperJointNames);
-=======
     name.clear();
     grippertype.clear();
     gripperJointNames.clear();
 
-    openravejson::LoadJsonValueByKey(value, "name", name);
+    OpenRAVE::JSON::LoadJsonValueByKey(value, "name", name);
     if( name.size() == 0 ) {
-        openravejson::LoadJsonValueByKey(value, "id", name);
+        OpenRAVE::JSON::LoadJsonValueByKey(value, "id", name);
         if( name.size() > 0 ) {
             RAVELOG_WARN_FORMAT("gripperInfo %s got old tag 'id', when it should be 'name'", name);
         }
     }
-    openravejson::LoadJsonValueByKey(value, "grippertype", grippertype);
-    openravejson::LoadJsonValueByKey(value, "gripperJointNames", gripperJointNames);
->>>>>>> 07c284fc
+    OpenRAVE::JSON::LoadJsonValueByKey(value, "grippertype", grippertype);
+    OpenRAVE::JSON::LoadJsonValueByKey(value, "gripperJointNames", gripperJointNames);
 
     // should always create a new _pdocument in case an old one is initialized and copied
     _pdocument.reset(new rapidjson::Document());
