// -*- coding: utf-8 -*-
// Copyright (C) 2006-2014 Rosen Diankov (rosen.diankov@gmail.com)
//
// This file is part of OpenRAVE.
// OpenRAVE is free software: you can redistribute it and/or modify
// it under the terms of the GNU Lesser General Public License as published by
// the Free Software Foundation, either version 3 of the License, or
// at your option) any later version.
//
// This program is distributed in the hope that it will be useful,
// but WITHOUT ANY WARRANTY; without even the implied warranty of
// MERCHANTABILITY or FITNESS FOR A PARTICULAR PURPOSE.  See the
// GNU Lesser General Public License for more details.
//
// You should have received a copy of the GNU Lesser General Public License
// along with this program.  If not, see <http://www.gnu.org/licenses/>.
#include "libopenrave.h"
#define CHECK_INTERNAL_COMPUTATION OPENRAVE_ASSERT_FORMAT(_nHierarchyComputed == 2, "robot %s internal structures need to be computed, current value is %d. Are you sure Environment::AddRobot/AddKinBody was called?", GetName()%_nHierarchyComputed, ORE_NotInitialized);

namespace OpenRAVE {

RobotBase::GripperInfo& RobotBase::GripperInfo::operator=(const RobotBase::GripperInfo& other)
{
    name = other.name;
    grippertype = other.grippertype;
    gripperJointNames = other.gripperJointNames;
    _pdocument.reset();
    if (!!other._pdocument) {
        _pdocument.reset(new rapidjson::Document());
        _pdocument->CopyFrom(*other._pdocument, _pdocument->GetAllocator());
    }
    return *this;
}

bool RobotBase::GripperInfo::operator==(const RobotBase::GripperInfo& other) const
{
    return _id == other._id
        && name == other.name
        && grippertype == other.grippertype
        && gripperJointNames == other.gripperJointNames
        && _pdocument == other._pdocument;
    // TODO: deep compare _pdocument
}

void RobotBase::GripperInfo::SerializeJSON(rapidjson::Value &value, rapidjson::Document::AllocatorType& allocator, dReal fUnitScale, int options) const
{
    value.SetObject();
    if( !!_pdocument ) {
        BOOST_ASSERT(_pdocument->IsObject());
        value.CopyFrom(*_pdocument, allocator);
    }
    OpenRAVE::JSON::SetJsonValueByKey(value, "id", _id, allocator);
    OpenRAVE::JSON::SetJsonValueByKey(value, "name", name, allocator);
    OpenRAVE::JSON::SetJsonValueByKey(value, "grippertype", grippertype, allocator);
    OpenRAVE::JSON::SetJsonValueByKey(value, "gripperJointNames", gripperJointNames, allocator);
}

void RobotBase::GripperInfo::DeserializeJSON(const rapidjson::Value& value, dReal fUnitScale)
{
    _id.clear();
    name.clear();
    grippertype.clear();
    gripperJointNames.clear();

    OpenRAVE::JSON::LoadJsonValueByKey(value, "id", _id);
    OpenRAVE::JSON::LoadJsonValueByKey(value, "name", name);
    if( name.size() == 0 && _id.size() > 0 ) {
        name = _id;
        RAVELOG_WARN_FORMAT("gripperInfo %s got old tag 'id', when it should be 'name'", name);
    }
    OpenRAVE::JSON::LoadJsonValueByKey(value, "grippertype", grippertype);
    OpenRAVE::JSON::LoadJsonValueByKey(value, "gripperJointNames", gripperJointNames);

    // should always create a new _pdocument in case an old one is initialized and copied
    _pdocument.reset(new rapidjson::Document());
    _pdocument->CopyFrom(value, _pdocument->GetAllocator());
}

void RobotBase::AttachedSensorInfo::SerializeJSON(rapidjson::Value &value, rapidjson::Document::AllocatorType& allocator, dReal fUnitScale, int options) const
{
    OpenRAVE::JSON::SetJsonValueByKey(value, "id", _id, allocator);
    OpenRAVE::JSON::SetJsonValueByKey(value, "name", _name, allocator);
    OpenRAVE::JSON::SetJsonValueByKey(value, "linkName", _linkname, allocator);
    OpenRAVE::JSON::SetJsonValueByKey(value, "transform", _trelative, allocator);
    OpenRAVE::JSON::SetJsonValueByKey(value, "type", _sensorname, allocator);

    if(!!_sensorgeometry)
    {
        rapidjson::Value sensorGeometryValue;
        _sensorgeometry->SerializeJSON(sensorGeometryValue, allocator, fUnitScale, options);
        OpenRAVE::JSON::SetJsonValueByKey(value, "sensorGeometry", sensorGeometryValue, allocator);
    }
}

void RobotBase::AttachedSensorInfo::DeserializeJSON(const rapidjson::Value& value, dReal fUnitScale)
{
    OpenRAVE::JSON::LoadJsonValueByKey(value, "id", _id);
    OpenRAVE::JSON::LoadJsonValueByKey(value, "name", _name);
    if (_id.empty()) {
        _id = _name;
    }
    OpenRAVE::JSON::LoadJsonValueByKey(value, "linkName", _linkname);
    OpenRAVE::JSON::LoadJsonValueByKey(value, "transform", _trelative);
    OpenRAVE::JSON::LoadJsonValueByKey(value, "type", _sensorname);

    if (!!_sensorgeometry) {
        _sensorgeometry.reset();
    }

    if (value.HasMember("sensorGeometry")) {
        BaseJSONReaderPtr pReader = RaveCallJSONReader(PT_Sensor, _sensorname, InterfaceBasePtr(), AttributesList());
        if (!!pReader) {
            pReader->DeserializeJSON(value["sensorGeometry"], fUnitScale);
            JSONReadablePtr pReadable = pReader->GetReadable();
            if (!!pReadable) {
                _sensorgeometry = OPENRAVE_DYNAMIC_POINTER_CAST<SensorBase::SensorGeometry>(pReadable);
            }
        } else {
            RAVELOG_WARN_FORMAT("failed to get json reader for sensor type \"%s\"", _sensorname);
        }
    }
}

RobotBase::AttachedSensor::AttachedSensor(RobotBasePtr probot) : _probot(probot)
{
}

RobotBase::AttachedSensor::AttachedSensor(RobotBasePtr probot, const AttachedSensor& sensor,int cloningoptions)
{
    *this = sensor;
    _probot = probot;
    _psensor.reset();
    pdata.reset();
    pattachedlink.reset();
    if( (cloningoptions&Clone_Sensors) && !!sensor._psensor ) {
        _psensor = RaveCreateSensor(probot->GetEnv(), sensor._psensor->GetXMLId());
        if( !!_psensor ) {
            _psensor->SetName(str(boost::format("%s:%s")%probot->GetName()%GetName())); // need a unique targettable name
            _psensor->Clone(sensor._psensor,cloningoptions);
            if( !!_psensor ) {
                pdata = _psensor->CreateSensorData();
            }
        }
    }
    int index = LinkPtr(sensor.pattachedlink)->GetIndex();
    if((index >= 0)&&(index < (int)probot->GetLinks().size())) {
        pattachedlink = probot->GetLinks().at(index);
    }
}

RobotBase::AttachedSensor::AttachedSensor(RobotBasePtr probot, const RobotBase::AttachedSensorInfo& info)
{
    _info = info;
    _probot = probot;
    pattachedlink = probot->GetLink(_info._linkname);
    if (pattachedlink.expired()) {
        throw OPENRAVE_EXCEPTION_FORMAT(_("attached link %s not found"), _info._linkname, ORE_InvalidArguments);
    }
    if( !!probot ) {
        _psensor = RaveCreateSensor(probot->GetEnv(), _info._sensorname);
        if( !!_psensor ) {
            _psensor->SetName(str(boost::format("%s:%s")%probot->GetName()%_info._name)); // need a unique targettable name
            if(!!_info._sensorgeometry) {
                _psensor->SetSensorGeometry(_info._sensorgeometry);
            }
            pdata = _psensor->CreateSensorData();
        }
    }
}

RobotBase::AttachedSensor::~AttachedSensor()
{
}

uint8_t RobotBase::AttachedSensor::ApplyDiff(const rapidjson::Value& attachedSensorValue, AttachedSensorInfo& newInfo)
{
    if (attachedSensorValue.HasMember("__delete__")) {
        if (OpenRAVE::JSON::GetJsonValueByKey<bool>(attachedSensorValue, "__delete__", false)) {
            return ApplyDiffResult::ADR_REMOVE;
        }
    }
    uint8_t applyResult = 0;

    newInfo = UpdateAndGetInfo(pdata->GetType());

    if (attachedSensorValue.HasMember("name")) {
        OpenRAVE::JSON::LoadJsonValueByKey(attachedSensorValue, "name", newInfo._name);
        applyResult |= ApplyDiffResult::ADR_RELOAD;
    }

    if (attachedSensorValue.HasMember("linkName")) {
        OpenRAVE::JSON::LoadJsonValueByKey(attachedSensorValue, "linkName", newInfo._linkname);
        applyResult |= ApplyDiffResult::ADR_RELOAD;
    }
    if (attachedSensorValue.HasMember("type")) {
        OpenRAVE::JSON::LoadJsonValueByKey(attachedSensorValue, "type", newInfo._sensorname);
        applyResult |= ApplyDiffResult::ADR_RELOAD;
    }

    if (attachedSensorValue.HasMember("sensorGeometry")) {
        BaseJSONReaderPtr pReader = RaveCallJSONReader(PT_Sensor, newInfo._sensorname, InterfaceBasePtr(), AttributesList());
        if (!!pReader) {
            pReader->DeserializeJSON(attachedSensorValue["sensorGeometry"]);
            JSONReadablePtr pReadable = pReader->GetReadable();
            if (!!pReadable) {
                newInfo._sensorgeometry = OPENRAVE_DYNAMIC_POINTER_CAST<SensorBase::SensorGeometry>(pReadable);
            }
        }
        else {
            RAVELOG_WARN_FORMAT("failed to get json reader for sensor type \"%s\"", newInfo._sensorname);
        }
        applyResult |= ApplyDiffResult::ADR_RELOAD;
    }

    if (attachedSensorValue.HasMember("transform")) {
        OpenRAVE::JSON::LoadJsonValueByKey(attachedSensorValue, "transform", newInfo._trelative);
        SetRelativeTransform(newInfo._trelative);
    }

    return applyResult | ApplyDiffResult::ADR_OK;
}

//void RobotBase::AttachedSensor::_ComputeInternalInformation()
//{
//    RobotBasePtr probot = _probot.lock();
//    _psensor.reset();
//    pdata.reset();
//    if( !!probot ) {
//        _psensor = RaveCreateSensor(probot->GetEnv(), _info._sensorname);
//        if( !!_psensor ) {
//            _psensor->SetName(str(boost::format("%s:%s")%probot->GetName()%_info._name)); // need a unique targettable name
//            if(!!_info._sensorgeometry) {
//                _psensor->SetSensorGeometry(_info._sensorgeometry);
//            }
//            pdata = _psensor->CreateSensorData();
//        }
//    }
//}

SensorBase::SensorDataPtr RobotBase::AttachedSensor::GetData() const
{
    if( !!_psensor && _psensor->GetSensorData(pdata) ) {
        return pdata;
    }
    return SensorBase::SensorDataPtr();
}

void RobotBase::AttachedSensor::SetRelativeTransform(const Transform& t)
{
    _info._trelative = t;
    GetRobot()->_PostprocessChangedParameters(Prop_SensorPlacement);
}

void RobotBase::AttachedSensor::UpdateInfo(SensorBase::SensorType type)
{
    if( !!_psensor ) {
        _info._sensorname = _psensor->GetXMLId();
        // TODO try to get the sensor geometry...?
        _info._sensorgeometry = boost::const_pointer_cast<SensorBase::SensorGeometry>(_psensor->GetSensorGeometry(type));
        //_info._sensorgeometry
    }
    LinkPtr prealattachedlink = pattachedlink.lock();
    if( !!prealattachedlink ) {
        _info._linkname = prealattachedlink->GetName();
    }
}

void RobotBase::AttachedSensor::ExtractInfo(AttachedSensorInfo& info) const
{
    info = _info;
    info._sensorname.clear();
    info._sensorgeometry.reset();
    if( !!_psensor ) {
        info._sensorname = _psensor->GetXMLId();
        info._sensorgeometry = boost::const_pointer_cast<SensorBase::SensorGeometry>(_psensor->GetSensorGeometry(SensorBase::ST_Invalid));
    }
    info._linkname.clear();
    LinkPtr prealattachedlink = pattachedlink.lock();
    if( !!prealattachedlink ) {
        info._linkname = prealattachedlink->GetName();
    }
}

void RobotBase::AttachedSensor::serialize(std::ostream& o, int options) const
{
    o << (pattachedlink.expired() ? -1 : LinkPtr(pattachedlink)->GetIndex()) << " ";
    SerializeRound(o,_info._trelative);
    o << (!pdata ? -1 : pdata->GetType()) << " ";
    // it is also important to serialize some of the geom parameters for the sensor (in case models are cached to it)
    if( !!_psensor ) {
        SensorBase::SensorGeometryConstPtr prawgeom = _psensor->GetSensorGeometry();
        if( !!prawgeom ) {
            switch(prawgeom->GetType()) {
            case SensorBase::ST_Laser: {
                SensorBase::LaserGeomDataConstPtr pgeom = boost::static_pointer_cast<SensorBase::LaserGeomData const>(prawgeom);
                o << pgeom->min_angle[0] << " " << pgeom->max_angle[0] << " " << pgeom->resolution[0] << " " << pgeom->max_range << " ";
                break;
            }
            case SensorBase::ST_Camera: {
                SensorBase::CameraGeomDataConstPtr pgeom = boost::static_pointer_cast<SensorBase::CameraGeomData const>(prawgeom);
                o << pgeom->KK.fx << " " << pgeom->KK.fy << " " << pgeom->KK.cx << " " << pgeom->KK.cy << " " << pgeom->width << " " << pgeom->height << " ";
                break;
            }
            default:
                // don't support yet
                break;
            }
        }
    }
}

const std::string& RobotBase::AttachedSensor::GetStructureHash() const
{
    if( __hashstructure.size() == 0 ) {
        ostringstream ss;
        ss << std::fixed << std::setprecision(SERIALIZATION_PRECISION);
        serialize(ss,SO_RobotSensors);
        __hashstructure = utils::GetMD5HashString(ss.str());
    }
    return __hashstructure;
}

RobotBase::RobotStateSaver::RobotStateSaver(RobotBasePtr probot, int options) : KinBodyStateSaver(probot, options), _probot(probot)
{
    if( _options & Save_ActiveDOF ) {
        vactivedofs = _probot->GetActiveDOFIndices();
        affinedofs = _probot->GetAffineDOF();
        rotationaxis = _probot->GetAffineRotationAxis();
    }
    if( _options & Save_ActiveManipulator ) {
        _pManipActive = _probot->GetActiveManipulator();
    }
    if( _options & Save_ActiveManipulatorToolTransform ) {
        _pManipActive = _probot->GetActiveManipulator();
        if( !!_pManipActive ) {
            _tActiveManipLocalTool = _pManipActive->GetLocalToolTransform();
            _vActiveManipLocalDirection = _pManipActive->GetLocalToolDirection();
            _pActiveManipIkSolver = _pManipActive->GetIkSolver();
        }
    }
    if( _options & Save_ManipulatorsToolTransform ) {
        std::vector<RobotBase::ManipulatorPtr> vmanips = probot->GetManipulators();
        _vtManipsLocalTool.resize(vmanips.size());
        _vvManipsLocalDirection.resize(vmanips.size());
        _vpManipsIkSolver.resize(vmanips.size());
        for(int imanip = 0; imanip < (int)vmanips.size(); ++imanip) {
            RobotBase::ManipulatorPtr pmanip = vmanips[imanip];
            if( !!pmanip ) {
                _vtManipsLocalTool[imanip] = pmanip->GetLocalToolTransform();
                _vvManipsLocalDirection[imanip] = pmanip->GetLocalToolDirection();
                _vpManipsIkSolver[imanip] = pmanip->GetIkSolver();
            }
        }
    }

    _probot->GetConnectedBodyActiveStates(_vConnectedBodyActiveStates);
}

RobotBase::RobotStateSaver::~RobotStateSaver()
{
    if( _bRestoreOnDestructor && !!_probot && _probot->GetEnvironmentId() != 0 ) {
        _RestoreRobot(_probot);
    }
}

void RobotBase::RobotStateSaver::Restore(boost::shared_ptr<RobotBase> robot)
{
    _RestoreRobot(!robot ? _probot : robot);
    KinBodyStateSaver::Restore(!robot ? KinBodyPtr(_probot) : KinBodyPtr(robot));
}

void RobotBase::RobotStateSaver::Release()
{
    _probot.reset();
    KinBodyStateSaver::Release();
}

///\brief removes the robot from the environment temporarily while in scope
class EnvironmentRobotRemover
{
public:

    EnvironmentRobotRemover(RobotBasePtr pRobot) : _bRemoved(false), _pRobot(pRobot), _pEnv(pRobot->GetEnv()) {
        _pEnv->Remove(_pRobot);
        _bRemoved = true;
    }

    ~EnvironmentRobotRemover() {
        if (_bRemoved) {
            _pEnv->Add(_pRobot, false);
            _bRemoved = false;
        }
    }

private:

    bool _bRemoved;
    RobotBasePtr _pRobot;
    EnvironmentBasePtr _pEnv;
};

void RobotBase::RobotStateSaver::_RestoreRobot(boost::shared_ptr<RobotBase> probot)
{
    if( !probot ) {
        return;
    }
    if( probot->GetEnvironmentId() == 0 ) {
        RAVELOG_WARN(str(boost::format("robot %s not added to environment, skipping restore")%probot->GetName()));
        return;
    }

    if( _vConnectedBodyActiveStates.size() == probot->_vecConnectedBodies.size() ) {
        bool bchanged = false;
        for(size_t iconnectedbody = 0; iconnectedbody < probot->_vecConnectedBodies.size(); ++iconnectedbody) {
            if( probot->_vecConnectedBodies[iconnectedbody]->IsActive() != (!!_vConnectedBodyActiveStates[iconnectedbody]) ) {
                bchanged = true;
                break;
            }
        }

        if( bchanged ) {
            EnvironmentRobotRemover robotremover(probot);
            // need to restore active connected bodies
            // but first check whether anything changed
            probot->SetConnectedBodyActiveStates(_vConnectedBodyActiveStates);
        }
    }

    if( _options & Save_ActiveDOF ) {
        probot->SetActiveDOFs(vactivedofs, affinedofs, rotationaxis);
    }
    if( _options & Save_ActiveManipulator ) {
        if( probot == _probot ) {
            probot->SetActiveManipulator(_pManipActive);
        }
        else {
            if( !_pManipActive ) {
                probot->SetActiveManipulator(ManipulatorPtr());
            }
            else {
                probot->SetActiveManipulator(_pManipActive->GetName());
            }
        }
    }
    if( _options & Save_ActiveManipulatorToolTransform ) {
        if( !!_pManipActive ) {
            if( probot == _probot ) {
                RobotBase::ManipulatorPtr pmanip = probot->GetManipulator(_pManipActive->GetName()); // manipulator pointers might have changed, it is always safer to re-request the current manip
                if( !!pmanip ) {
                    pmanip->SetLocalToolTransform(_tActiveManipLocalTool);
                    pmanip->SetLocalToolDirection(_vActiveManipLocalDirection);
                    pmanip->SetIkSolver(_pActiveManipIkSolver);
                }
                else {
                    RAVELOG_VERBOSE_FORMAT("failed to restore active manipulator %s coordinate system", _pManipActive->GetName());
                }
            }
            else {
                RobotBase::ManipulatorPtr pmanip = probot->GetManipulator(_pManipActive->GetName());
                if( !!pmanip ) {
                    pmanip->SetLocalToolTransform(_tActiveManipLocalTool);
                    pmanip->SetLocalToolDirection(_vActiveManipLocalDirection);
                    if( !!_pActiveManipIkSolver ) {
                        IkSolverBasePtr pnewsolver = RaveCreateIkSolver(probot->GetEnv(), _pActiveManipIkSolver->GetXMLId());
                        pnewsolver->Clone(_pActiveManipIkSolver, 0);
                        pmanip->SetIkSolver(pnewsolver);
                    }
                    else {
                        pmanip->SetIkSolver(IkSolverBasePtr());
                    }
                }
            }
        }
    }
    if( _options & Save_ManipulatorsToolTransform ) {
        if( probot == _probot ) {
            std::vector<RobotBase::ManipulatorPtr> vmanips = probot->GetManipulators();
            if(vmanips.size() == _vtManipsLocalTool.size()) {
                for(int imanip = 0; imanip < (int)vmanips.size(); ++imanip) {
                    RobotBase::ManipulatorPtr pmanip = vmanips[imanip];
                    if( !!pmanip ) {
                        pmanip->SetLocalToolTransform(_vtManipsLocalTool.at(imanip));
                        pmanip->SetLocalToolDirection(_vvManipsLocalDirection.at(imanip));
                        pmanip->SetIkSolver(_vpManipsIkSolver.at(imanip));
                    }
                }
            }
            else {
                RAVELOG_WARN(str(boost::format("failed to restore manipulators tool transform because the number of saved manipulators %i is different from the number of current manipulators %i\n")%_vtManipsLocalTool.size()%vmanips.size()));
            }
        }
    }
}

void RobotBase::RobotBaseInfo::SerializeJSON(rapidjson::Value& value, rapidjson::Document::AllocatorType& allocator, dReal fUnitScale, int options) const
{
    value.SetObject();
    OpenRAVE::JSON::SetJsonValueByKey(value, "id", _id, allocator);
    OpenRAVE::JSON::SetJsonValueByKey(value, "name", _name, allocator);
    if (!_referenceUri.empty()) {
        OpenRAVE::JSON::SetJsonValueByKey(value, "referenceUri", _referenceUri, allocator);
    }
    // OpenRAVE::JSON::SetJsonValueByKey(value, "uri", _uri, allocator); // deprecated
    OpenRAVE::JSON::SetJsonValueByKey(value, "isRobot", true, allocator);

    if (_vLinkInfos.size() > 0) {
        rapidjson::Value rLinkInfoValues;
        rLinkInfoValues.SetArray();
        rLinkInfoValues.Reserve(_vLinkInfos.size(), allocator);
        FOREACHC(it, _vLinkInfos) {
            rapidjson::Value linkInfoValue;
            (*it)->SerializeJSON(linkInfoValue, allocator, fUnitScale, options);
            rLinkInfoValues.PushBack(linkInfoValue, allocator);
        }
        value.AddMember("links", rLinkInfoValues, allocator);
    }

    if (_vJointInfos.size() > 0) {
        rapidjson::Value rJointInfoValues;
        rJointInfoValues.SetArray();
        rJointInfoValues.Reserve(_vJointInfos.size(), allocator);
        FOREACHC(it, _vJointInfos) {
            rapidjson::Value jointInfoValue;
            (*it)->SerializeJSON(jointInfoValue, allocator, fUnitScale, options);
            rJointInfoValues.PushBack(jointInfoValue, allocator);
        }
        value.AddMember("joints", rJointInfoValues, allocator);
    }

    if (_vManipulatorInfos.size() > 0) {
        rapidjson::Value rManipulatorInfoValues;
        rManipulatorInfoValues.SetArray();
        rManipulatorInfoValues.Reserve(_vManipulatorInfos.size(), allocator);
        FOREACHC(it, _vManipulatorInfos) {
            rapidjson::Value manipInfoValue;
            (*it)->SerializeJSON(manipInfoValue, allocator, fUnitScale, options);
            rManipulatorInfoValues.PushBack(manipInfoValue, allocator);
        }
        value.AddMember("manipulators", rManipulatorInfoValues, allocator);
    }

    if (_vAttachedSensorInfos.size() > 0) {
        rapidjson::Value rAttachedSensorInfoValues;
        rAttachedSensorInfoValues.SetArray();
        rAttachedSensorInfoValues.Reserve(_vAttachedSensorInfos.size(), allocator);
        FOREACHC(it, _vAttachedSensorInfos) {
            rapidjson::Value attachedSensorInfoValue;
            (*it)->SerializeJSON(attachedSensorInfoValue, allocator, fUnitScale, options);
            rAttachedSensorInfoValues.PushBack(attachedSensorInfoValue, allocator);
        }
        value.AddMember("attachedSensors", rAttachedSensorInfoValues, allocator);
    }

    if (_vConnectedBodyInfos.size() > 0) {
        rapidjson::Value rConnectedBodyInfoValues;
        rConnectedBodyInfoValues.SetArray();
        rConnectedBodyInfoValues.Reserve(_vConnectedBodyInfos.size(), allocator);
        FOREACHC(it, _vConnectedBodyInfos) {
            rapidjson::Value connectedBodyInfoValue;
            (*it)->SerializeJSON(connectedBodyInfoValue, allocator, fUnitScale, options);
            rConnectedBodyInfoValues.PushBack(connectedBodyInfoValue, allocator);
        }
        value.AddMember("connectedBodies", rConnectedBodyInfoValues, allocator);
    }

    if (_vGripperInfos.size() > 0) {
        rapidjson::Value rGripperInfoValues;
        rGripperInfoValues.SetArray();
        rGripperInfoValues.Reserve(_vGripperInfos.size(), allocator);
        FOREACHC(it, _vGripperInfos) {
            rapidjson::Value gripperInfoValue;
            (*it)->SerializeJSON(gripperInfoValue, allocator, fUnitScale, options);
            rGripperInfoValues.PushBack(gripperInfoValue, allocator);
        }
        value.AddMember("gripperInfos", rGripperInfoValues, allocator);
    }
}

void RobotBase::RobotBaseInfo::DeserializeJSON(const rapidjson::Value& value, dReal fUnitScale)
{
    OpenRAVE::JSON::LoadJsonValueByKey(value, "id", _id);
    OpenRAVE::JSON::LoadJsonValueByKey(value, "name", _name);
    OpenRAVE::JSON::LoadJsonValueByKey(value, "referenceUri", _referenceUri);
    // OpenRAVE::JSON::LoadJsonValueByKey(value, "uri", _uri); // deprecated
    bool isRobot = false;
    OpenRAVE::JSON::LoadJsonValueByKey(value, "isRobot", isRobot);
    BOOST_ASSERT(isRobot);
    
    _vLinkInfos.clear();
    if (value.HasMember("links")) {
        _vLinkInfos.reserve(value["links"].Size());
        for (size_t iLinkInfo = 0; iLinkInfo < value["links"].Size(); iLinkInfo++) {
            LinkInfoPtr pLinkInfo(new LinkInfo());
            pLinkInfo->DeserializeJSON(value["links"][iLinkInfo], fUnitScale);
            _vLinkInfos.push_back(pLinkInfo);
        }
    }
    _vJointInfos.clear();
    if (value.HasMember("joints")) {
        _vJointInfos.reserve(value["joints"].Size());
        for (size_t iJointInfo = 0; iJointInfo < value["joints"].Size(); iJointInfo++) {
            JointInfoPtr pJointInfo(new JointInfo());
            pJointInfo->DeserializeJSON(value["joints"][iJointInfo], fUnitScale);
            _vJointInfos.push_back(pJointInfo);
        }
    }

    _vManipulatorInfos.clear();
    if (value.HasMember("manipulators")) {
        _vManipulatorInfos.reserve(value["manipulators"].Size());
        for (size_t iManipulatorInfo = 0; iManipulatorInfo < value["manipulators"].Size(); iManipulatorInfo++) {
            ManipulatorInfoPtr pManipulatorInfo(new ManipulatorInfo());
            pManipulatorInfo->DeserializeJSON(value["manipulators"][iManipulatorInfo], fUnitScale);
            _vManipulatorInfos.push_back(pManipulatorInfo);
        }
    }

    _vAttachedSensorInfos.clear();
    if (value.HasMember("attachedSensors")) {
        _vAttachedSensorInfos.reserve(value["attachedSensors"].Size());
        for (size_t iAttachedSensorInfo = 0; iAttachedSensorInfo < value["attachedSensors"].Size(); iAttachedSensorInfo++) {
            AttachedSensorInfoPtr pAttachedSensorInfo(new AttachedSensorInfo());
            pAttachedSensorInfo->DeserializeJSON(value["attachedSensors"][iAttachedSensorInfo], fUnitScale);
            _vAttachedSensorInfos.push_back(pAttachedSensorInfo);
        }
    }

    _vConnectedBodyInfos.clear();
    if (value.HasMember("connectedBodies")) {
        _vConnectedBodyInfos.reserve(value["connectedBodies"].Size());
        for (size_t iConnectedBodyInfo = 0; iConnectedBodyInfo < value["connectedBodies"].Size(); iConnectedBodyInfo++) {
            ConnectedBodyInfoPtr pConnectedBodyInfo(new ConnectedBodyInfo());
            pConnectedBodyInfo->DeserializeJSON(value["connectedBodies"][iConnectedBodyInfo], fUnitScale);
            _vConnectedBodyInfos.push_back(pConnectedBodyInfo);
        }
    }

    _vGripperInfos.clear();
    if (value.HasMember("gripperInfos")) {
        _vGripperInfos.reserve(value["gripperInfos"].Size());
        for (size_t iGripperInfo = 0; iGripperInfo < value["gripperInfos"].Size(); iGripperInfo++) {
            GripperInfoPtr pGripperInfo(new GripperInfo());
            pGripperInfo->DeserializeJSON(value["gripperInfos"][iGripperInfo], fUnitScale);
            _vGripperInfos.push_back(pGripperInfo);
        }
    }
}

RobotBase::RobotBase(EnvironmentBasePtr penv) : KinBody(PT_Robot, penv)
{
    _nAffineDOFs = 0;
    _nActiveDOF = -1;
    vActvAffineRotationAxis = Vector(0,0,1);

    //set limits for the affine DOFs
    _vTranslationLowerLimits = Vector(-100,-100,-100);
    _vTranslationUpperLimits = Vector(100,100,100);
    _vTranslationMaxVels = Vector(1.0f,1.0f,1.0f);
    _vTranslationResolutions = Vector(0.001f,0.001f,0.001f);
    _vTranslationWeights = Vector(2.0f,2.0f,2.0f);

    // rotation axis has infinite movement, so make sure the limits are big
    _vRotationAxisLowerLimits = Vector(-10000,-10000,-10000,10000);
    _vRotationAxisUpperLimits = Vector(10000,10000,10000,10000);

    _vRotationAxisMaxVels = Vector(0.4f,0.4f,0.4f,0.4f);
    _vRotationAxisResolutions = Vector(0.01f,0.01f,0.01f,0.01f);
    _vRotationAxisWeights = Vector(2.0f,2.0f,2.0f,2.0f);

    _vRotation3DLowerLimits = Vector(-10000,-10000,-10000);
    _vRotation3DUpperLimits = Vector(10000,10000,10000);
    _vRotation3DMaxVels = Vector(0.07f,0.07f,0.07f);
    _vRotation3DResolutions = Vector(0.01f,0.01f,0.01f);
    _vRotation3DWeights = Vector(1.0f,1.0f,1.0f);

    _vRotationQuatLimitStart = Vector(1,0,0,0);
    _fQuatLimitMaxAngle = PI;
    _fQuatMaxAngleVelocity = 1.0;
    _fQuatAngleResolution = 0.01f;
    _fQuatAngleWeight = 0.4f;
}

RobotBase::~RobotBase()
{
    Destroy();
}

void RobotBase::Destroy()
{
    _pManipActive.reset();
    _vecManipulators.clear();
    _vecAttachedSensors.clear();
    _vecConnectedBodies.clear();
    _nActiveDOF = 0;
    _vActiveDOFIndices.resize(0);
    _vAllDOFIndices.resize(0);
    SetController(ControllerBasePtr(),std::vector<int>(),0);

    KinBody::Destroy();
}

bool RobotBase::Init(const std::vector<KinBody::LinkInfoConstPtr>& linkinfos, const std::vector<KinBody::JointInfoConstPtr>& jointinfos, const std::vector<RobotBase::ManipulatorInfoConstPtr>& manipinfos, const std::vector<RobotBase::AttachedSensorInfoConstPtr>& attachedsensorinfos, const std::string& uri)
{
    if( !KinBody::Init(linkinfos, jointinfos, uri) ) {
        return false;
    }

    _vecManipulators.clear();
    _vecManipulators.reserve(manipinfos.size());
    FOREACHC(itmanipinfo, manipinfos) {
        ManipulatorPtr newmanip(new Manipulator(shared_robot(),**itmanipinfo));
        _vecManipulators.push_back(newmanip);
        __hashrobotstructure.resize(0);
    }
    _vecAttachedSensors.clear();
    _vecAttachedSensors.reserve(attachedsensorinfos.size());
    FOREACHC(itattachedsensorinfo, attachedsensorinfos) {
        AttachedSensorPtr newattachedsensor(new AttachedSensor(shared_robot(),**itattachedsensorinfo));
        _vecAttachedSensors.push_back(newattachedsensor);
        newattachedsensor->UpdateInfo(); // just in case
        __hashrobotstructure.resize(0);
    }
    _vecConnectedBodies.clear();

    return true;
}

bool RobotBase::InitFromInfo(const RobotBaseInfoConstPtr& info)
{
    std::vector<KinBody::LinkInfoConstPtr> vLinkInfosConst(info->_vLinkInfos.begin(), info->_vLinkInfos.end());
    std::vector<KinBody::JointInfoConstPtr> vJointInfosConst(info->_vJointInfos.begin(), info->_vJointInfos.end());
    std::vector<RobotBase::ManipulatorInfoConstPtr> vManipulatorInfosConst(info->_vManipulatorInfos.begin(), info->_vManipulatorInfos.end());
    std::vector<RobotBase::AttachedSensorInfoConstPtr> vAttachedSensorInfosConst(info->_vAttachedSensorInfos.begin(), info->_vAttachedSensorInfos.end());

    if( !RobotBase::Init(vLinkInfosConst, vJointInfosConst, vManipulatorInfosConst, vAttachedSensorInfosConst, info->_uri) ) {
        return false;
    }

    _vecConnectedBodies.clear();
    FOREACHC(itconnectedbodyinfo, info->_vConnectedBodyInfos) {
        ConnectedBodyPtr newconnectedbody(new ConnectedBody(shared_robot(),**itconnectedbodyinfo));
        _vecConnectedBodies.push_back(newconnectedbody);
    }

    _vecGripperInfos.clear();
    FOREACH(itgripperinfo, info->_vGripperInfos) {
        GripperInfoPtr newGripperInfo(new GripperInfo( **itgripperinfo));
        _vecGripperInfos.push_back(newGripperInfo);
    }

    _info = *info;
    return true;
}

bool RobotBase::SetController(ControllerBasePtr controller, const std::vector<int>& jointindices, int nControlTransformation)
{
    RAVELOG_DEBUG_FORMAT("env=%d, default robot doesn't not support setting controllers (try GenericRobot)", GetEnv()->GetId());
    return false;
}

void RobotBase::SetName(const std::string& newname)
{
    if( _name != newname ) {
        // have to replace the 2nd word of all the groups with the robot name
        FOREACH(itgroup, _activespec._vgroups) {
            stringstream ss(itgroup->name);
            string grouptype, oldname;
            ss >> grouptype >> oldname;
            stringbuf buf;
            ss.get(buf,0);
            itgroup->name = str(boost::format("%s %s %s")%grouptype%newname%buf.str());
        }

        // have to rename any attached sensors with robotname:attachedname!!
        FOREACH(itattached, _vecAttachedSensors) {
            AttachedSensorPtr pattached = *itattached;
            if( !!pattached->_psensor ) {
                pattached->_psensor->SetName(str(boost::format("%s:%s")%newname%pattached->_info._name)); // need a unique targettable name
            }
            else {

            }
        }

        KinBody::SetName(newname);
    }
}

uint8_t RobotBase::ApplyDiff(const rapidjson::Value& robotValue, RobotBase::RobotBaseInfo& newInfo) {
    if (robotValue.HasMember("__delete__")) {
        bool isDeleted = false;
        OpenRAVE::JSON::LoadJsonValueByKey(robotValue, "__delete__", isDeleted);
        if (isDeleted) {
            return ApplyDiffResult::ADR_REMOVE;
        }
    }
    uint8_t applyResult = 0;
    newInfo = UpdateAndGetInfo();

    // links
    if (robotValue.HasMember("links")) {
        applyResult |= ApplyDiffOnVector(robotValue["links"], _veclinks, newInfo._vLinkInfos);
    }

    // joints
    if (robotValue.HasMember("joints")) {
        applyResult |= ApplyDiffOnVector(robotValue["joints"], _vecjoints, newInfo._vJointInfos);
    }

    // manipulators
    if (robotValue.HasMember("manipulators")) {
        applyResult |= ApplyDiffOnVector(robotValue["manipulators"], _vecManipulators, newInfo._vManipulatorInfos);
    }

    // attachedsensors
    if (robotValue.HasMember("attachedSensors")) {
        applyResult |= ApplyDiffOnVector(robotValue["attachedSensors"], _vecAttachedSensors, newInfo._vAttachedSensorInfos);
    }
    // connectedbodies
    if (robotValue.HasMember("connectedBodies")) {
        applyResult |= ApplyDiffOnVector(robotValue["connectetBodies"], _vecConnectedBodies, newInfo._vConnectedBodyInfos);
    }

    // gripperinfos
    if (robotValue.HasMember("grippers")) {
        for(rapidjson::Value::ConstValueIterator itGripperValue = robotValue["grippers"].Begin(); itGripperValue != robotValue["grippers"].End(); itGripperValue++) {
            std::string grippername; // gripper name is gripper's unique id
            OpenRAVE::JSON::LoadJsonValueByKey(*itGripperValue, "name", grippername);

            std::vector<RobotBase::GripperInfoPtr>::iterator itGripper = std::find_if(_vecGripperInfos.begin(), _vecGripperInfos.end(), [grippername](RobotBase::GripperInfoPtr pInfo) {return pInfo->name == grippername;});
            if (itGripper != _vecGripperInfos.end()) {
                if (OpenRAVE::JSON::GetJsonValueByKey<bool>(*itGripperValue, "__delete__", false)) {
                    _vecGripperInfos.erase(itGripper);
                    // TOOD: do we need to reload robot ?
                    break;
                }
                (*itGripper)->DeserializeJSON(*itGripperValue);
                // TODO: do we need to reload robot ?
                break;
            }
            else {
                if (OpenRAVE::JSON::GetJsonValueByKey<bool>(*itGripperValue, "__delete__", false)) {
                    // error input protection
                    continue;
                }
                RobotBase::GripperInfoPtr pGripperInfo(new RobotBase::GripperInfo());
                pGripperInfo->DeserializeJSON(*itGripperValue);
                _vecGripperInfos.push_back(pGripperInfo);
                // TODO: do we need to reload robot?
            }
        }
    }

    if (robotValue.HasMember("name")){
        OpenRAVE::JSON::LoadJsonValueByKey(robotValue, "name", newInfo._name);
        SetName(newInfo._name);
    }

    if (robotValue.HasMember("transfrom")) {
        Transform transform;
        OpenRAVE::JSON::LoadJsonValueByKey(robotValue, "transfrom", transform);
        SetTransform(transform);
    }

    if (robotValue.HasMember("uri")) {
        // TODO: throw
    }

    return applyResult | ApplyDiffResult::ADR_OK;
}

void RobotBase::UpdateInfo() {
    _info._name = _name;
    _info._uri = __struri;

    // TODO: do we need this update ?
    KinBody::UpdateInfo();
    _info._vManipulatorInfos.resize(_vecManipulators.size());
    for (size_t iManip = 0; iManip < _info._vManipulatorInfos.size(); ++iManip) {
        _vecManipulators[iManip]->UpdateInfo();
        _info._vManipulatorInfos[iManip] = boost::make_shared<RobotBase::ManipulatorInfo>(_vecManipulators[iManip]->_info);
    }
    _info._vAttachedSensorInfos.resize(_vecAttachedSensors.size());
    for (size_t iAttachedSensor = 0; iAttachedSensor < _info._vAttachedSensorInfos.size(); ++iAttachedSensor) {
        _vecAttachedSensors[iAttachedSensor]->UpdateInfo();
        _info._vAttachedSensorInfos[iAttachedSensor] = boost::make_shared<RobotBase::AttachedSensorInfo>(_vecAttachedSensors[iAttachedSensor]->_info);
    }
    _info._vConnectedBodyInfos.resize(_vecConnectedBodies.size());
    for (size_t iConnectedBody = 0; iConnectedBody < _info._vConnectedBodyInfos.size(); ++iConnectedBody) {
        _vecConnectedBodies[iConnectedBody]->UpdateInfo();
        _info._vConnectedBodyInfos[iConnectedBody] = boost::make_shared<RobotBase::ConnectedBodyInfo>(_vecConnectedBodies[iConnectedBody]->_info);
    }
    _info._vGripperInfos.resize(_vecGripperInfos.size());
    for (size_t iGripperInfo = 0; iGripperInfo < _info._vGripperInfos.size(); ++iGripperInfo) {
        _info._vGripperInfos[iGripperInfo] = _vecGripperInfos[iGripperInfo];
    }
}

void RobotBase::SetDOFValues(const std::vector<dReal>& vJointValues, uint32_t bCheckLimits, const std::vector<int>& dofindices)
{
    KinBody::SetDOFValues(vJointValues, bCheckLimits,dofindices);
    _UpdateAttachedSensors();
}

void RobotBase::SetDOFValues(const std::vector<dReal>& vJointValues, const Transform& transbase, uint32_t bCheckLimits)
{
    KinBody::SetDOFValues(vJointValues, transbase, bCheckLimits); // should call RobotBase::SetDOFValues, so no need to upgrade grabbed bodies, attached sensors
}

void RobotBase::SetLinkTransformations(const std::vector<Transform>& transforms)
{
    KinBody::SetLinkTransformations(transforms);
    _UpdateAttachedSensors();
}

void RobotBase::SetLinkTransformations(const std::vector<Transform>& transforms, const std::vector<dReal>& doflastsetvalues)
{
    KinBody::SetLinkTransformations(transforms,doflastsetvalues);
    _UpdateAttachedSensors();
}

void RobotBase::SetTransform(const Transform& trans)
{
    KinBody::SetTransform(trans);
    _UpdateAttachedSensors();
}

bool RobotBase::SetVelocity(const Vector& linearvel, const Vector& angularvel)
{
    if( !KinBody::SetVelocity(linearvel,angularvel) ) {
        return false;
    }
    return true;
}

void RobotBase::SetDOFVelocities(const std::vector<dReal>& dofvelocities, const Vector& linearvel, const Vector& angularvel,uint32_t checklimits)
{
    KinBody::SetDOFVelocities(dofvelocities,linearvel,angularvel,checklimits);
    // do sensors need to have their velocities updated?
}

void RobotBase::SetDOFVelocities(const std::vector<dReal>& dofvelocities, uint32_t checklimits, const std::vector<int>& dofindices)
{
    KinBody::SetDOFVelocities(dofvelocities,checklimits, dofindices); // RobotBase::SetDOFVelocities should be called internally
}

void RobotBase::_UpdateAttachedSensors()
{
    FOREACH(itsensor, _vecAttachedSensors) {
        if( !!(*itsensor)->GetSensor() && !(*itsensor)->pattachedlink.expired() ) {
            (*itsensor)->GetSensor()->SetTransform(LinkPtr((*itsensor)->pattachedlink)->GetTransform()*(*itsensor)->GetRelativeTransform());
        }
    }
}

void RobotBase::SetAffineTranslationLimits(const Vector& lower, const Vector& upper)
{
    _vTranslationLowerLimits = lower;
    _vTranslationUpperLimits = upper;
}

void RobotBase::SetAffineRotationAxisLimits(const Vector& lower, const Vector& upper)
{
    _vRotationAxisLowerLimits = lower;
    _vRotationAxisUpperLimits = upper;
}

void RobotBase::SetAffineRotation3DLimits(const Vector& lower, const Vector& upper)
{
    _vRotation3DLowerLimits = lower;
    _vRotation3DUpperLimits = upper;
}

void RobotBase::SetAffineRotationQuatLimits(const Vector& quatangle)
{
    _fQuatLimitMaxAngle = RaveSqrt(quatangle.lengthsqr4());
    if( _fQuatLimitMaxAngle > 0 ) {
        _vRotationQuatLimitStart = quatangle * (1/_fQuatLimitMaxAngle);
    }
    else {
        _vRotationQuatLimitStart = GetTransform().rot;
    }
}

void RobotBase::SetAffineTranslationMaxVels(const Vector& vels)
{
    _vTranslationMaxVels = vels;
}

void RobotBase::SetAffineRotationAxisMaxVels(const Vector& vels)
{
    _vRotationAxisMaxVels = vels;
}

void RobotBase::SetAffineRotation3DMaxVels(const Vector& vels)
{
    _vRotation3DMaxVels = vels;
}

void RobotBase::SetAffineRotationQuatMaxVels(dReal anglevelocity)
{
    _fQuatMaxAngleVelocity = anglevelocity;
}

void RobotBase::SetAffineTranslationResolution(const Vector& resolution)
{
    _vTranslationResolutions = resolution;
}

void RobotBase::SetAffineRotationAxisResolution(const Vector& resolution)
{
    _vRotationAxisResolutions = resolution;
}

void RobotBase::SetAffineRotation3DResolution(const Vector& resolution)
{
    _vRotation3DResolutions = resolution;
}

void RobotBase::SetAffineRotationQuatResolution(dReal angleresolution)
{
    _fQuatAngleResolution = angleresolution;
}

void RobotBase::SetAffineTranslationWeights(const Vector& weights)
{
    _vTranslationWeights = weights;
}

void RobotBase::SetAffineRotationAxisWeights(const Vector& weights)
{
    _vRotationAxisWeights = weights;
}

void RobotBase::SetAffineRotation3DWeights(const Vector& weights)
{
    _vRotation3DWeights = weights;
}

void RobotBase::SetAffineRotationQuatWeights(dReal angleweight)
{
    _fQuatAngleWeight = angleweight;
}

void RobotBase::GetAffineTranslationLimits(Vector& lower, Vector& upper) const
{
    lower = _vTranslationLowerLimits;
    upper = _vTranslationUpperLimits;
}

void RobotBase::GetAffineRotationAxisLimits(Vector& lower, Vector& upper) const
{
    lower = _vRotationAxisLowerLimits;
    upper = _vRotationAxisUpperLimits;
}

void RobotBase::GetAffineRotation3DLimits(Vector& lower, Vector& upper) const
{
    lower = _vRotation3DLowerLimits;
    upper = _vRotation3DUpperLimits;
}

void RobotBase::SetActiveDOFs(const std::vector<int>& vJointIndices, int nAffineDOFBitmask, const Vector& vRotationAxis)
{
    vActvAffineRotationAxis = vRotationAxis;
    SetActiveDOFs(vJointIndices,nAffineDOFBitmask);
}

void RobotBase::SetActiveDOFs(const std::vector<int>& vJointIndices, int nAffineDOFBitmask)
{
    FOREACHC(itj, vJointIndices) {
        OPENRAVE_ASSERT_FORMAT(*itj>=0 && *itj<GetDOF(), "bad index %d (dof=%d)",*itj%GetDOF(),ORE_InvalidArguments);
    }
    // only reset the cache if the dof values are different
    if( _vActiveDOFIndices.size() != vJointIndices.size() ) {
        _nNonAdjacentLinkCache &= ~AO_ActiveDOFs;
    }
    else {
        for(size_t i = 0; i < vJointIndices.size(); ++i) {
            if( _vActiveDOFIndices[i] != vJointIndices[i] ) {
                _nNonAdjacentLinkCache &= ~AO_ActiveDOFs;
                break;
            }
        }
    }

    bool bactivedofchanged = false;
    if( _vActiveDOFIndices.size() != vJointIndices.size() ) {
        bactivedofchanged = true;
    }
    else {
        // same size, check to see if the values and order is the same
        for(size_t i = 0; i < _vActiveDOFIndices.size(); ++i) {
            if( _vActiveDOFIndices[i] != vJointIndices[i] ) {
                bactivedofchanged = true;
                break;
            }
        }
    }
    if( bactivedofchanged ) {
        _vActiveDOFIndices = vJointIndices;
    }

    if( _nAffineDOFs != nAffineDOFBitmask ) {
        bactivedofchanged = true;
        _nAffineDOFs = nAffineDOFBitmask;
    }

    _nActiveDOF = vJointIndices.size() + RaveGetAffineDOF(_nAffineDOFs);

    if( bactivedofchanged ) {
        // do not initialize interpolation, since it implies a motion sampling strategy
        int offset = 0;
        _activespec._vgroups.resize(0);
        if( GetActiveDOFIndices().size() > 0 ) {
            ConfigurationSpecification::Group group;
            stringstream ss;
            ss << "joint_values " << GetName();
            FOREACHC(it,GetActiveDOFIndices()) {
                ss << " " << *it;
            }
            group.name = ss.str();
            group.dof = (int)GetActiveDOFIndices().size();
            group.offset = offset;
            offset += group.dof;
            _activespec._vgroups.push_back(group);
        }
        if( GetAffineDOF() > 0 ) {
            ConfigurationSpecification::Group group;
            group.name = str(boost::format("affine_transform %s %d")%GetName()%GetAffineDOF());
            group.offset = offset;
            group.dof = RaveGetAffineDOF(GetAffineDOF());
            _activespec._vgroups.push_back(group);
        }

        _PostprocessChangedParameters(Prop_RobotActiveDOFs);
    }
}

void RobotBase::SetActiveDOFValues(const std::vector<dReal>& values, uint32_t bCheckLimits)
{
    if(_nActiveDOF < 0) {
        SetDOFValues(values,bCheckLimits);
        return;
    }
    OPENRAVE_ASSERT_OP_FORMAT((int)values.size(),>=,GetActiveDOF(), "not enough values %d<%d",values.size()%GetActiveDOF(),ORE_InvalidArguments);

    Transform t;
    if( (int)_vActiveDOFIndices.size() < _nActiveDOF ) {
        t = GetTransform();
        RaveGetTransformFromAffineDOFValues(t, values.begin()+_vActiveDOFIndices.size(),_nAffineDOFs,vActvAffineRotationAxis);
        if( _nAffineDOFs & OpenRAVE::DOF_RotationQuat ) {
            t.rot = quatMultiply(_vRotationQuatLimitStart, t.rot);
        }
        if( _vActiveDOFIndices.size() == 0 ) {
            SetTransform(t);
        }
    }

    if( _vActiveDOFIndices.size() > 0 ) {
        GetDOFValues(_vTempRobotJoints);
        for(size_t i = 0; i < _vActiveDOFIndices.size(); ++i) {
            _vTempRobotJoints[_vActiveDOFIndices[i]] = values[i];
        }
        if( (int)_vActiveDOFIndices.size() < _nActiveDOF ) {
            SetDOFValues(_vTempRobotJoints, t, bCheckLimits);
        }
        else {
            SetDOFValues(_vTempRobotJoints, bCheckLimits);
        }
    }
}

void RobotBase::GetActiveDOFValues(std::vector<dReal>& values) const
{
    if( _nActiveDOF < 0 ) {
        GetDOFValues(values);
        return;
    }

    values.resize(GetActiveDOF());
    if( values.size() == 0 ) {
        return;
    }
    vector<dReal>::iterator itvalues = values.begin();
    if( _vActiveDOFIndices.size() != 0 ) {
        GetDOFValues(_vTempRobotJoints);
        FOREACHC(it, _vActiveDOFIndices) {
            *itvalues++ = _vTempRobotJoints[*it];
        }
    }

    if( _nAffineDOFs == OpenRAVE::DOF_NoTransform ) {
        return;
    }
    Transform t = GetTransform();
    if( _nAffineDOFs & OpenRAVE::DOF_RotationQuat ) {
        t.rot = quatMultiply(quatInverse(_vRotationQuatLimitStart), t.rot);
    }
    RaveGetAffineDOFValuesFromTransform(itvalues,t,_nAffineDOFs,vActvAffineRotationAxis);
}

void RobotBase::SetActiveDOFVelocities(const std::vector<dReal>& velocities, uint32_t bCheckLimits)
{
    if(_nActiveDOF < 0) {
        SetDOFVelocities(velocities,true);
        return;
    }
    OPENRAVE_ASSERT_OP_FORMAT((int)velocities.size(),>=,GetActiveDOF(), "not enough values %d<%d",velocities.size()%GetActiveDOF(),ORE_InvalidArguments);

    Vector linearvel, angularvel;
    if( (int)_vActiveDOFIndices.size() < _nActiveDOF ) {
        // first set the affine transformation of the first link before setting joints
        const dReal* pAffineValues = &velocities[_vActiveDOFIndices.size()];

        _veclinks.at(0)->GetVelocity(linearvel, angularvel);

        if( _nAffineDOFs & OpenRAVE::DOF_X ) linearvel.x = *pAffineValues++;
        if( _nAffineDOFs & OpenRAVE::DOF_Y ) linearvel.y = *pAffineValues++;
        if( _nAffineDOFs & OpenRAVE::DOF_Z ) linearvel.z = *pAffineValues++;
        if( _nAffineDOFs & OpenRAVE::DOF_RotationAxis ) {
            angularvel = vActvAffineRotationAxis * *pAffineValues++;
        }
        else if( _nAffineDOFs & OpenRAVE::DOF_Rotation3D ) {
            angularvel.x = *pAffineValues++;
            angularvel.y = *pAffineValues++;
            angularvel.z = *pAffineValues++;
        }
        else if( _nAffineDOFs & OpenRAVE::DOF_RotationQuat ) {
            throw OPENRAVE_EXCEPTION_FORMAT0(_("quaternions not supported"),ORE_InvalidArguments);
        }

        if( _vActiveDOFIndices.size() == 0 ) {
            SetVelocity(linearvel, angularvel);
        }
    }

    if( _vActiveDOFIndices.size() > 0 ) {
        GetDOFVelocities(_vTempRobotJoints);
        std::vector<dReal>::const_iterator itvel = velocities.begin();
        FOREACHC(it, _vActiveDOFIndices) {
            _vTempRobotJoints[*it] = *itvel++;
        }
        if( (int)_vActiveDOFIndices.size() < _nActiveDOF ) {
            SetDOFVelocities(_vTempRobotJoints,linearvel,angularvel,bCheckLimits);
        }
        else {
            SetDOFVelocities(_vTempRobotJoints,bCheckLimits);
        }
    }
}

void RobotBase::GetActiveDOFVelocities(std::vector<dReal>& velocities) const
{
    if( _nActiveDOF < 0 ) {
        GetDOFVelocities(velocities);
        return;
    }

    velocities.resize(GetActiveDOF());
    if( velocities.size() == 0 )
        return;
    dReal* pVelocities = &velocities[0];
    if( _vActiveDOFIndices.size() != 0 ) {
        GetDOFVelocities(_vTempRobotJoints);
        FOREACHC(it, _vActiveDOFIndices) {
            *pVelocities++ = _vTempRobotJoints[*it];
        }
    }

    if( _nAffineDOFs == OpenRAVE::DOF_NoTransform ) {
        return;
    }
    Vector linearvel, angularvel;
    _veclinks.at(0)->GetVelocity(linearvel, angularvel);

    if( _nAffineDOFs & OpenRAVE::DOF_X ) *pVelocities++ = linearvel.x;
    if( _nAffineDOFs & OpenRAVE::DOF_Y ) *pVelocities++ = linearvel.y;
    if( _nAffineDOFs & OpenRAVE::DOF_Z ) *pVelocities++ = linearvel.z;
    if( _nAffineDOFs & OpenRAVE::DOF_RotationAxis ) {

        *pVelocities++ = vActvAffineRotationAxis.dot3(angularvel);
    }
    else if( _nAffineDOFs & OpenRAVE::DOF_Rotation3D ) {
        *pVelocities++ = angularvel.x;
        *pVelocities++ = angularvel.y;
        *pVelocities++ = angularvel.z;
    }
    else if( _nAffineDOFs & OpenRAVE::DOF_RotationQuat ) {
        throw OPENRAVE_EXCEPTION_FORMAT0(_("quaternions not supported"),ORE_InvalidArguments);
    }
}

void RobotBase::GetActiveDOFLimits(std::vector<dReal>& lower, std::vector<dReal>& upper) const
{
    lower.resize(GetActiveDOF());
    upper.resize(GetActiveDOF());
    if( GetActiveDOF() == 0 ) {
        return;
    }
    dReal* pLowerLimit = &lower[0];
    dReal* pUpperLimit = &upper[0];
    vector<dReal> alllower,allupper;

    if( _nAffineDOFs == 0 ) {
        if( _nActiveDOF < 0 ) {
            GetDOFLimits(lower,upper);
            return;
        }
        else {
            GetDOFLimits(alllower,allupper);
            FOREACHC(it, _vActiveDOFIndices) {
                *pLowerLimit++ = alllower.at(*it);
                *pUpperLimit++ = allupper.at(*it);
            }
        }
    }
    else {
        if( _vActiveDOFIndices.size() > 0 ) {
            GetDOFLimits(alllower,allupper);
            FOREACHC(it, _vActiveDOFIndices) {
                *pLowerLimit++ = alllower.at(*it);
                *pUpperLimit++ = allupper.at(*it);
            }
        }

        if( _nAffineDOFs & OpenRAVE::DOF_X ) {
            *pLowerLimit++ = _vTranslationLowerLimits.x;
            *pUpperLimit++ = _vTranslationUpperLimits.x;
        }
        if( _nAffineDOFs & OpenRAVE::DOF_Y ) {
            *pLowerLimit++ = _vTranslationLowerLimits.y;
            *pUpperLimit++ = _vTranslationUpperLimits.y;
        }
        if( _nAffineDOFs & OpenRAVE::DOF_Z ) {
            *pLowerLimit++ = _vTranslationLowerLimits.z;
            *pUpperLimit++ = _vTranslationUpperLimits.z;
        }

        if( _nAffineDOFs & OpenRAVE::DOF_RotationAxis ) {
            *pLowerLimit++ = _vRotationAxisLowerLimits.x;
            *pUpperLimit++ = _vRotationAxisUpperLimits.x;
        }
        else if( _nAffineDOFs & OpenRAVE::DOF_Rotation3D ) {
            *pLowerLimit++ = _vRotation3DLowerLimits.x;
            *pLowerLimit++ = _vRotation3DLowerLimits.y;
            *pLowerLimit++ = _vRotation3DLowerLimits.z;
            *pUpperLimit++ = _vRotation3DUpperLimits.x;
            *pUpperLimit++ = _vRotation3DUpperLimits.y;
            *pUpperLimit++ = _vRotation3DUpperLimits.z;
        }
        else if( _nAffineDOFs & OpenRAVE::DOF_RotationQuat ) {
            // this is actually difficult to do correctly...
            dReal fsin = RaveSin(_fQuatLimitMaxAngle);
            *pLowerLimit++ = RaveCos(_fQuatLimitMaxAngle);
            *pLowerLimit++ = -fsin;
            *pLowerLimit++ = -fsin;
            *pLowerLimit++ = -fsin;
            *pUpperLimit++ = 1;
            *pUpperLimit++ = fsin;
            *pUpperLimit++ = fsin;
            *pUpperLimit++ = fsin;
        }
    }
}

void RobotBase::GetActiveDOFResolutions(std::vector<dReal>& resolution) const
{
    if( _nActiveDOF < 0 ) {
        GetDOFResolutions(resolution);
        return;
    }

    resolution.resize(GetActiveDOF());
    if( resolution.size() == 0 ) {
        return;
    }
    dReal* pResolution = &resolution[0];

    GetDOFResolutions(_vTempRobotJoints);
    FOREACHC(it, _vActiveDOFIndices) {
        *pResolution++ = _vTempRobotJoints[*it];
    }
    // set some default limits
    if( _nAffineDOFs & OpenRAVE::DOF_X ) {
        *pResolution++ = _vTranslationResolutions.x;
    }
    if( _nAffineDOFs & OpenRAVE::DOF_Y ) {
        *pResolution++ = _vTranslationResolutions.y;
    }
    if( _nAffineDOFs & OpenRAVE::DOF_Z ) { *pResolution++ = _vTranslationResolutions.z; }

    if( _nAffineDOFs & OpenRAVE::DOF_RotationAxis ) {
        *pResolution++ = _vRotationAxisResolutions.x;
    }
    else if( _nAffineDOFs & OpenRAVE::DOF_Rotation3D ) {
        *pResolution++ = _vRotation3DResolutions.x;
        *pResolution++ = _vRotation3DResolutions.y;
        *pResolution++ = _vRotation3DResolutions.z;
    }
    else if( _nAffineDOFs & OpenRAVE::DOF_RotationQuat ) {
        *pResolution++ = _fQuatLimitMaxAngle;
        *pResolution++ = _fQuatLimitMaxAngle;
        *pResolution++ = _fQuatLimitMaxAngle;
        *pResolution++ = _fQuatLimitMaxAngle;
    }
}

void RobotBase::GetActiveDOFWeights(std::vector<dReal>& weights) const
{
    if( _nActiveDOF < 0 ) {
        GetDOFWeights(weights);
        return;
    }

    weights.resize(GetActiveDOF());
    if( weights.size() == 0 ) {
        return;
    }
    dReal* pweight = &weights[0];

    GetDOFWeights(_vTempRobotJoints);
    FOREACHC(it, _vActiveDOFIndices) {
        *pweight++ = _vTempRobotJoints[*it];
    }
    // set some default limits
    if( _nAffineDOFs & OpenRAVE::DOF_X ) { *pweight++ = _vTranslationWeights.x; }
    if( _nAffineDOFs & OpenRAVE::DOF_Y ) { *pweight++ = _vTranslationWeights.y; }
    if( _nAffineDOFs & OpenRAVE::DOF_Z ) { *pweight++ = _vTranslationWeights.z; }

    if( _nAffineDOFs & OpenRAVE::DOF_RotationAxis ) { *pweight++ = _vRotationAxisWeights.x; }
    else if( _nAffineDOFs & OpenRAVE::DOF_Rotation3D ) {
        *pweight++ = _vRotation3DWeights.x;
        *pweight++ = _vRotation3DWeights.y;
        *pweight++ = _vRotation3DWeights.z;
    }
    else if( _nAffineDOFs & OpenRAVE::DOF_RotationQuat ) {
        *pweight++ = _fQuatAngleWeight;
        *pweight++ = _fQuatAngleWeight;
        *pweight++ = _fQuatAngleWeight;
        *pweight++ = _fQuatAngleWeight;
    }
}

void RobotBase::GetActiveDOFVelocityLimits(std::vector<dReal>& maxvel) const
{
    std::vector<dReal> dummy;
    if( _nActiveDOF < 0 ) {
        GetDOFVelocityLimits(dummy,maxvel);
        return;
    }
    maxvel.resize(GetActiveDOF());
    if( maxvel.size() == 0 ) {
        return;
    }
    dReal* pMaxVel = &maxvel[0];

    GetDOFVelocityLimits(dummy,_vTempRobotJoints);
    FOREACHC(it, _vActiveDOFIndices) {
        *pMaxVel++ = _vTempRobotJoints[*it];
    }
    if( _nAffineDOFs & OpenRAVE::DOF_X ) { *pMaxVel++ = _vTranslationMaxVels.x; }
    if( _nAffineDOFs & OpenRAVE::DOF_Y ) { *pMaxVel++ = _vTranslationMaxVels.y; }
    if( _nAffineDOFs & OpenRAVE::DOF_Z ) { *pMaxVel++ = _vTranslationMaxVels.z; }

    if( _nAffineDOFs & OpenRAVE::DOF_RotationAxis ) { *pMaxVel++ = _vRotationAxisMaxVels.x; }
    else if( _nAffineDOFs & OpenRAVE::DOF_Rotation3D ) {
        *pMaxVel++ = _vRotation3DMaxVels.x;
        *pMaxVel++ = _vRotation3DMaxVels.y;
        *pMaxVel++ = _vRotation3DMaxVels.z;
    }
    else if( _nAffineDOFs & OpenRAVE::DOF_RotationQuat ) {
        *pMaxVel++ = _fQuatMaxAngleVelocity;
        *pMaxVel++ = _fQuatMaxAngleVelocity;
        *pMaxVel++ = _fQuatMaxAngleVelocity;
        *pMaxVel++ = _fQuatMaxAngleVelocity;
    }
}

void RobotBase::GetActiveDOFAccelerationLimits(std::vector<dReal>& maxaccel) const
{
    if( _nActiveDOF < 0 ) {
        GetDOFAccelerationLimits(maxaccel);
        return;
    }
    maxaccel.resize(GetActiveDOF());
    if( maxaccel.size() == 0 ) {
        return;
    }
    dReal* pMaxAccel = &maxaccel[0];

    GetDOFAccelerationLimits(_vTempRobotJoints);
    FOREACHC(it, _vActiveDOFIndices) {
        *pMaxAccel++ = _vTempRobotJoints[*it];
    }
    if( _nAffineDOFs & OpenRAVE::DOF_X ) { *pMaxAccel++ = _vTranslationMaxVels.x; } // wrong
    if( _nAffineDOFs & OpenRAVE::DOF_Y ) { *pMaxAccel++ = _vTranslationMaxVels.y; } // wrong
    if( _nAffineDOFs & OpenRAVE::DOF_Z ) { *pMaxAccel++ = _vTranslationMaxVels.z; } // wrong

    if( _nAffineDOFs & OpenRAVE::DOF_RotationAxis ) { *pMaxAccel++ = _vRotationAxisMaxVels.x; } // wrong
    else if( _nAffineDOFs & OpenRAVE::DOF_Rotation3D ) {
        *pMaxAccel++ = _vRotation3DMaxVels.x; // wrong
        *pMaxAccel++ = _vRotation3DMaxVels.y; // wrong
        *pMaxAccel++ = _vRotation3DMaxVels.z; // wrong
    }
    else if( _nAffineDOFs & OpenRAVE::DOF_RotationQuat ) {
        *pMaxAccel++ = _fQuatMaxAngleVelocity; // wrong
        *pMaxAccel++ = _fQuatMaxAngleVelocity; // wrong
        *pMaxAccel++ = _fQuatMaxAngleVelocity; // wrong
        *pMaxAccel++ = _fQuatMaxAngleVelocity; // wrong
    }
}

void RobotBase::GetActiveDOFJerkLimits(std::vector<dReal>& maxjerk) const
{
    if( _nActiveDOF < 0 ) {
        GetDOFJerkLimits(maxjerk);
        return;
    }
    maxjerk.resize(GetActiveDOF());
    if( maxjerk.size() == 0 ) {
        return;
    }
    dReal* pMaxJerk = &maxjerk[0];

    GetDOFJerkLimits(_vTempRobotJoints);
    FOREACHC(it, _vActiveDOFIndices) {
        *pMaxJerk++ = _vTempRobotJoints[*it];
    }
}

void RobotBase::GetActiveDOFHardVelocityLimits(std::vector<dReal>& maxvel) const
{
    if( _nActiveDOF < 0 ) {
        GetDOFHardVelocityLimits(maxvel);
        return;
    }
    maxvel.resize(GetActiveDOF());
    if( maxvel.size() == 0 ) {
        return;
    }
    dReal* pMaxVel = &maxvel[0];

    GetDOFHardVelocityLimits(_vTempRobotJoints);
    FOREACHC(it, _vActiveDOFIndices) {
        *pMaxVel++ = _vTempRobotJoints[*it];
    }
}

void RobotBase::GetActiveDOFHardAccelerationLimits(std::vector<dReal>& maxaccel) const
{
    if( _nActiveDOF < 0 ) {
        GetDOFHardAccelerationLimits(maxaccel);
        return;
    }
    maxaccel.resize(GetActiveDOF());
    if( maxaccel.size() == 0 ) {
        return;
    }
    dReal* pMaxAccel = &maxaccel[0];

    GetDOFHardAccelerationLimits(_vTempRobotJoints);
    FOREACHC(it, _vActiveDOFIndices) {
        *pMaxAccel++ = _vTempRobotJoints[*it];
    }
}

void RobotBase::GetActiveDOFHardJerkLimits(std::vector<dReal>& maxjerk) const
{
    if( _nActiveDOF < 0 ) {
        GetDOFHardJerkLimits(maxjerk);
        return;
    }
    maxjerk.resize(GetActiveDOF());
    if( maxjerk.size() == 0 ) {
        return;
    }
    dReal* pMaxJerk = &maxjerk[0];

    GetDOFHardJerkLimits(_vTempRobotJoints);
    FOREACHC(it, _vActiveDOFIndices) {
        *pMaxJerk++ = _vTempRobotJoints[*it];
    }
}

void RobotBase::SubtractActiveDOFValues(std::vector<dReal>& q1, const std::vector<dReal>& q2) const
{
    if( _nActiveDOF < 0 ) {
        SubtractDOFValues(q1,q2);
        return;
    }

    OPENRAVE_ASSERT_OP(q1.size(),==,q2.size());
    OPENRAVE_ASSERT_OP(q1.size(), >=, _vActiveDOFIndices.size());
    size_t index = 0;
    if (_bAreAllJoints1DOFAndNonCircular) {
        for (size_t i = 0; i < _vActiveDOFIndices.size(); ++i) {
            q1[i] -= q2[i];
        }
        index = _vActiveDOFIndices.size();
    }
    else {
        // go through all active joints
        for(; index < _vActiveDOFIndices.size(); ++index) {
            // We already did range check above
            JointConstPtr pjoint = GetJointFromDOFIndex(_vActiveDOFIndices[index]);
            q1[index] = pjoint->SubtractValue(q1[index],q2[index],_vActiveDOFIndices[index]-pjoint->GetDOFIndex());
        }
    }

    if( _nAffineDOFs == OpenRAVE::DOF_NoTransform ) {
        return;
    }

    if( _nAffineDOFs & OpenRAVE::DOF_X ) {
        q1.at(index) -= q2.at(index);
        index++;
    }
    if( _nAffineDOFs & OpenRAVE::DOF_Y ) {
        q1.at(index) -= q2.at(index);
        index++;
    }
    if( _nAffineDOFs & OpenRAVE::DOF_Z ) {
        q1.at(index) -= q2.at(index);
        index++;
    }

    if( _nAffineDOFs & OpenRAVE::DOF_RotationAxis ) {
        q1.at(index) = utils::SubtractCircularAngle(q1.at(index),q2.at(index));
        index++;
    }
    else if( _nAffineDOFs & OpenRAVE::DOF_Rotation3D ) {
        q1.at(index) -= q2.at(index); index++;
        q1.at(index) -= q2.at(index); index++;
        q1.at(index) -= q2.at(index); index++;
    }
    else if( _nAffineDOFs & OpenRAVE::DOF_RotationQuat ) {
        // would like to do q2^-1 q1, but that might break rest of planners...?
        q1.at(index) -= q2.at(index); index++;
        q1.at(index) -= q2.at(index); index++;
        q1.at(index) -= q2.at(index); index++;
        q1.at(index) -= q2.at(index); index++;
    }
}

const std::vector<int>& RobotBase::GetActiveDOFIndices() const
{
    return _nActiveDOF < 0 ? _vAllDOFIndices : _vActiveDOFIndices;
}

ConfigurationSpecification RobotBase::GetActiveConfigurationSpecification(const std::string& interpolation) const
{
    if( interpolation.size() == 0 ) {
        return _activespec;
    }
    ConfigurationSpecification spec = _activespec;
    FOREACH(itgroup,spec._vgroups) {
        itgroup->interpolation=interpolation;
    }
    return spec;
}

void RobotBase::CalculateActiveJacobian(int index, const Vector& offset, vector<dReal>& vjacobian) const
{
    if( _nActiveDOF < 0 ) {
        CalculateJacobian(index, offset, vjacobian);
        return;
    }

    int dofstride = GetActiveDOF();
    vjacobian.resize(3*dofstride);
    if( _vActiveDOFIndices.size() != 0 ) {
        if( _nAffineDOFs == OpenRAVE::DOF_NoTransform ) {
            ComputeJacobianTranslation(index, offset, vjacobian, _vActiveDOFIndices);
            return;
        }
        // have to copy
        std::vector<dReal> vjacobianjoints;
        ComputeJacobianTranslation(index, offset, vjacobianjoints, _vActiveDOFIndices);
        for(size_t i = 0; i < 3; ++i) {
            std::copy(vjacobianjoints.begin()+i*_vActiveDOFIndices.size(),vjacobianjoints.begin()+(i+1)*_vActiveDOFIndices.size(),vjacobian.begin()+i*dofstride);
        }
    }

    if( _nAffineDOFs == OpenRAVE::DOF_NoTransform ) {
        return;
    }
    size_t ind = _vActiveDOFIndices.size();
    if( _nAffineDOFs & OpenRAVE::DOF_X ) {
        vjacobian[ind] = 1;
        vjacobian[dofstride+ind] = 0;
        vjacobian[2*dofstride+ind] = 0;
        ind++;
    }
    if( _nAffineDOFs & OpenRAVE::DOF_Y ) {
        vjacobian[ind] = 0;
        vjacobian[dofstride+ind] = 1;
        vjacobian[2*dofstride+ind] = 0;
        ind++;
    }
    if( _nAffineDOFs & OpenRAVE::DOF_Z ) {
        vjacobian[ind] = 0;
        vjacobian[dofstride+ind] = 0;
        vjacobian[2*dofstride+ind] = 1;
        ind++;
    }
    if( _nAffineDOFs & OpenRAVE::DOF_RotationAxis ) {
        Vector vj = vActvAffineRotationAxis.cross(offset-GetTransform().trans);
        vjacobian[ind] = vj.x;
        vjacobian[dofstride+ind] = vj.y;
        vjacobian[2*dofstride+ind] = vj.z;
        ind++;
    }
    else if( _nAffineDOFs & OpenRAVE::DOF_Rotation3D ) {
        // have to take the partial derivative dT/dA of the axis*angle representation with respect to the transformation it induces
        // can introduce converting to quaternions in the middle, then by chain rule,  dT/dA = dT/tQ * dQ/dA
        // for questions on derivation email rdiankov@cs.cmu.edu
        Transform t = GetTransform();
        dReal Qx = t.rot.x, Qy = t.rot.y, Qz = t.rot.z, Qw = t.rot.w;
        dReal Tx = offset.x-t.trans.x, Ty = offset.y-t.trans.y, Tz = offset.z-t.trans.z;

        // after some math, the dT/dQ looks like:
        dReal dRQ[12] = { 2*Qy*Ty+2*Qz*Tz,         -4*Qy*Tx+2*Qx*Ty+2*Qw*Tz,   -4*Qz*Tx-2*Qw*Ty+2*Qx*Tz,   -2*Qz*Ty+2*Qy*Tz,
                          2*Qy*Tx-4*Qx*Ty-2*Qw*Tz, 2*Qx*Tx+2*Qz*Tz,            2*Qw*Tx-4*Qz*Ty+2*Qy*Tz,    2*Qz*Tx-2*Qx*Tz,
                          2*Qz*Tx+2*Qw*Ty-4*Qx*Tz, -2*Qw*Tx+2*Qz*Ty-4*Qy*Tz,   2*Qx*Tx+2*Qy*Ty,            -2*Qy*Tx+2*Qx*Ty };

        // calc dQ/dA
        dReal fsin = sqrt(t.rot.y * t.rot.y + t.rot.z * t.rot.z + t.rot.w * t.rot.w);
        dReal fcos = t.rot.x;
        dReal fangle = 2 * atan2(fsin, fcos);
        dReal normalizer = fangle / fsin;
        dReal Ax = normalizer * t.rot.y;
        dReal Ay = normalizer * t.rot.z;
        dReal Az = normalizer * t.rot.w;

        if( RaveFabs(fangle) < 1e-8f )
            fangle = 1e-8f;

        dReal fangle2 = fangle*fangle;
        dReal fiangle2 = 1/fangle2;
        dReal inormalizer = normalizer > 0 ? 1/normalizer : 0;
        dReal fconst = inormalizer*fiangle2;
        dReal fconst2 = fcos*fiangle2;
        dReal dQA[12] = { -0.5f*Ax*inormalizer,                     -0.5f*Ay*inormalizer,                       -0.5f*Az*inormalizer,
                          inormalizer+0.5f*Ax*Ax*(fconst2-fconst),  0.5f*Ax*fconst2*Ay-Ax*fconst*Ay,            0.5f*Ax*fconst2*Az-Ax*fconst*Az,
                          0.5f*Ax*fconst2*Ay-Ax*fconst*Ay,          inormalizer+0.5f*Ay*Ay*(fconst2-fconst),    0.5f*Ay*fconst2*Az-Ay*fconst*Az,
                          0.5f*Ax*fconst2*Az-Ax*fconst*Az,          0.5f*Ay*fconst2*Az-Ay*fconst*Az,            inormalizer+0.5f*Az*Az*(fconst2-fconst)};

        for(int i = 0; i < 3; ++i) {
            for(int j = 0; j < 3; ++j) {
                vjacobian[i*dofstride+ind+j] = dRQ[4*i+0]*dQA[3*0+j] + dRQ[4*i+1]*dQA[3*1+j] + dRQ[4*i+2]*dQA[3*2+j] + dRQ[4*i+3]*dQA[3*3+j];
            }
        }
        ind += 3;
    }
    else if( _nAffineDOFs & OpenRAVE::DOF_RotationQuat ) {
        Transform t; t.identity(); t.rot = quatInverse(_vRotationQuatLimitStart);
        t = t * GetTransform();
        // note: qw, qx, qy, qz here follow the standard quaternion convention, not the openrave one
        dReal qw = t.rot[0], qx = t.rot[1], qy = t.rot[2], qz = t.rot[3];
        Vector offset_local = t.inverse() * offset;
        dReal x = offset_local.x, y = offset_local.y, z = offset_local.z;

        dReal dRQ[12] = {-2*qz*y + 2*qw*x + 2*qy*z,2*qx*x + 2*qy*y + 2*qz*z,-2*qy*x + 2*qw*z + 2*qx*y,-2*qw*y - 2*qz*x + 2*qx*z,-2*qx*z + 2*qw*y + 2*qz*x,-2*qw*z - 2*qx*y + 2*qy*x,2*qx*x + 2*qy*y + 2*qz*z,-2*qz*y + 2*qw*x + 2*qy*z,-2*qy*x + 2*qw*z + 2*qx*y,-2*qx*z + 2*qw*y + 2*qz*x,-2*qw*x - 2*qy*z + 2*qz*y,2*qx*x + 2*qy*y + 2*qz*z};
        for (int i=0; i < 3; ++i) {
            double qdotrow = dRQ[4*i]*qw + dRQ[4*i+1]*qx + dRQ[4*i+2]*qy + dRQ[4*i+3]*qz;
            dRQ[4*i] -= qdotrow*qw;
            dRQ[4*i+1] -= qdotrow*qx;
            dRQ[4*i+2] -= qdotrow*qy;
            dRQ[4*i+3] -= qdotrow*qz;
        }

        for(int i = 0; i < 3; ++i) {
            for(int j = 0; j < 4; ++j) {
                vjacobian[i*dofstride+ind + j] = dRQ[4*i+j];
            }
        }
        ind += 4;
    }
}

void RobotBase::CalculateActiveJacobian(int linkindex, const Vector& offset, boost::multi_array<dReal,2>& mjacobian) const
{
    if( _nActiveDOF < 0 ) {
        CalculateJacobian(linkindex, offset, mjacobian);
        return;
    }
    std::vector<dReal> vjacobian;
    RobotBase::CalculateActiveJacobian(linkindex,offset,vjacobian);
    OPENRAVE_ASSERT_OP((int)vjacobian.size(),==,3*GetActiveDOF());
    mjacobian.resize(boost::extents[3][GetActiveDOF()]);
    vector<dReal>::const_iterator itsrc = vjacobian.begin();
    FOREACH(itdst,mjacobian) {
        std::copy(itsrc,itsrc+GetActiveDOF(),itdst->begin());
        itsrc += GetActiveDOF();
    }
}

void RobotBase::CalculateActiveRotationJacobian(int index, const Vector& q, std::vector<dReal>& vjacobian) const
{
    if( _nActiveDOF < 0 ) {
        CalculateRotationJacobian(index, q, vjacobian);
        return;
    }
    int dofstride = GetActiveDOF();
    vjacobian.resize(4*dofstride);
    if( _vActiveDOFIndices.size() != 0 ) {
        std::vector<dReal> vjacobianjoints;
        CalculateRotationJacobian(index, q, vjacobianjoints);
        for(size_t i = 0; i < _vActiveDOFIndices.size(); ++i) {
            vjacobian[i] = vjacobianjoints[_vActiveDOFIndices[i]];
            vjacobian[dofstride+i] = vjacobianjoints[GetDOF()+_vActiveDOFIndices[i]];
            vjacobian[2*dofstride+i] = vjacobianjoints[2*GetDOF()+_vActiveDOFIndices[i]];
            vjacobian[3*dofstride+i] = vjacobianjoints[3*GetDOF()+_vActiveDOFIndices[i]];
        }
    }

    if( _nAffineDOFs == OpenRAVE::DOF_NoTransform ) {
        return;
    }

    size_t ind = _vActiveDOFIndices.size();
    if( _nAffineDOFs & OpenRAVE::DOF_X ) {
        vjacobian[ind] = 0;
        vjacobian[dofstride+ind] = 0;
        vjacobian[2*dofstride+ind] = 0;
        vjacobian[3*dofstride+ind] = 0;
        ind++;
    }
    if( _nAffineDOFs & OpenRAVE::DOF_Y ) {
        vjacobian[ind] = 0;
        vjacobian[dofstride+ind] = 0;
        vjacobian[2*dofstride+ind] = 0;
        vjacobian[3*dofstride+ind] = 0;
        ind++;
    }
    if( _nAffineDOFs & OpenRAVE::DOF_Z ) {
        vjacobian[ind] = 0;
        vjacobian[dofstride+ind] = 0;
        vjacobian[2*dofstride+ind] = 0;
        vjacobian[3*dofstride+ind] = 0;
        ind++;
    }
    if( _nAffineDOFs & OpenRAVE::DOF_RotationAxis ) {
        const Vector& v = vActvAffineRotationAxis;
        vjacobian[ind] = dReal(0.5)*(-q.y*v.x - q.z*v.y - q.w*v.z);
        vjacobian[dofstride+ind] = dReal(0.5)*(q.x*v.x - q.z*v.z + q.w*v.y);
        vjacobian[2*dofstride+ind] = dReal(0.5)*(q.x*v.y + q.y*v.z - q.w*v.x);
        vjacobian[3*dofstride+ind] = dReal(0.5)*(q.x*v.z - q.y*v.y + q.z*v.x);
        ind++;
    }
    else if( _nAffineDOFs & OpenRAVE::DOF_Rotation3D ) {
        throw OPENRAVE_EXCEPTION_FORMAT(_("robot %s rotation 3d not supported, affine=%d"),GetName()%_nAffineDOFs,ORE_NotImplemented);
        ind += 3;
    }
    else if( _nAffineDOFs & OpenRAVE::DOF_RotationQuat ) {
        throw OPENRAVE_EXCEPTION_FORMAT(_("robot %s quaternion not supported, affine=%d"),GetName()%_nAffineDOFs,ORE_NotImplemented);
        ind += 4;
    }
}

void RobotBase::CalculateActiveRotationJacobian(int linkindex, const Vector& q, boost::multi_array<dReal,2>& mjacobian) const
{
    if( _nActiveDOF < 0 ) {
        CalculateRotationJacobian(linkindex, q, mjacobian);
        return;
    }
    std::vector<dReal> vjacobian;
    RobotBase::CalculateActiveRotationJacobian(linkindex,q,vjacobian);
    OPENRAVE_ASSERT_OP((int)vjacobian.size(),==,4*GetActiveDOF());
    mjacobian.resize(boost::extents[4][GetActiveDOF()]);
    vector<dReal>::const_iterator itsrc = vjacobian.begin();
    FOREACH(itdst,mjacobian) {
        std::copy(itsrc,itsrc+GetActiveDOF(),itdst->begin());
        itsrc += GetActiveDOF();
    }
}

void RobotBase::CalculateActiveAngularVelocityJacobian(int index, std::vector<dReal>& vjacobian) const
{
    if( _nActiveDOF < 0 ) {
        ComputeJacobianAxisAngle(index, vjacobian);
        return;
    }

    int dofstride = GetActiveDOF();
    vjacobian.resize(3*dofstride);
    if( _vActiveDOFIndices.size() != 0 ) {
        if( _nAffineDOFs == OpenRAVE::DOF_NoTransform ) {
            ComputeJacobianAxisAngle(index, vjacobian, _vActiveDOFIndices);
            return;
        }
        // have to copy
        std::vector<dReal> vjacobianjoints;
        ComputeJacobianAxisAngle(index, vjacobianjoints, _vActiveDOFIndices);
        for(size_t i = 0; i < 3; ++i) {
            std::copy(vjacobianjoints.begin()+i*_vActiveDOFIndices.size(),vjacobianjoints.begin()+(i+1)*_vActiveDOFIndices.size(),vjacobian.begin()+i*dofstride);
        }
    }

    if( _nAffineDOFs == OpenRAVE::DOF_NoTransform ) {
        return;
    }
    size_t ind = _vActiveDOFIndices.size();
    if( _nAffineDOFs & OpenRAVE::DOF_X ) {
        vjacobian[ind] = 0;
        vjacobian[dofstride+ind] = 0;
        vjacobian[2*dofstride+ind] = 0;
        ind++;
    }
    if( _nAffineDOFs & OpenRAVE::DOF_Y ) {
        vjacobian[ind] = 0;
        vjacobian[dofstride+ind] = 0;
        vjacobian[2*dofstride+ind] = 0;
        ind++;
    }
    if( _nAffineDOFs & OpenRAVE::DOF_Z ) {
        vjacobian[ind] = 0;
        vjacobian[dofstride+ind] = 0;
        vjacobian[2*dofstride+ind] = 0;
        ind++;
    }
    if( _nAffineDOFs & OpenRAVE::DOF_RotationAxis ) {
        const Vector& v = vActvAffineRotationAxis;
        vjacobian[ind] = v.x;
        vjacobian[dofstride+ind] = v.y;
        vjacobian[2*dofstride+ind] = v.z;

    }
    else if( _nAffineDOFs & OpenRAVE::DOF_Rotation3D ) {
        throw OPENRAVE_EXCEPTION_FORMAT(_("robot %s rotation 3d not supported, affine=%d"),GetName()%_nAffineDOFs,ORE_NotImplemented);
    }
    else if( _nAffineDOFs & OpenRAVE::DOF_RotationQuat ) {
        throw OPENRAVE_EXCEPTION_FORMAT(_("robot %s quaternion not supported, affine=%d"),GetName()%_nAffineDOFs,ORE_NotImplemented);

        // most likely wrong
        Transform t; t.rot = quatInverse(_vRotationQuatLimitStart);
        t = t * GetTransform();
        dReal fnorm = t.rot.y*t.rot.y+t.rot.z*t.rot.z+t.rot.w*t.rot.w;
        if( fnorm > 0 ) {
            fnorm = dReal(1)/RaveSqrt(fnorm);
            vjacobian[ind] = t.rot.y*fnorm;
            vjacobian[dofstride+ind] = t.rot.z*fnorm;
            vjacobian[2*dofstride+ind] = t.rot.w*fnorm;
        }
        else {
            vjacobian[ind] = 0;
            vjacobian[dofstride+ind] = 0;
            vjacobian[2*dofstride+ind] = 0;
        }

        ++ind;
    }
}

void RobotBase::CalculateActiveAngularVelocityJacobian(int linkindex, boost::multi_array<dReal,2>& mjacobian) const
{
    if( _nActiveDOF < 0 ) {
        CalculateAngularVelocityJacobian(linkindex, mjacobian);
        return;
    }
    std::vector<dReal> vjacobian;
    CalculateActiveAngularVelocityJacobian(linkindex,vjacobian);
    OPENRAVE_ASSERT_OP((int)vjacobian.size(),==,3*GetActiveDOF());
    mjacobian.resize(boost::extents[3][GetActiveDOF()]);
    vector<dReal>::const_iterator itsrc = vjacobian.begin();
    FOREACH(itdst,mjacobian) {
        std::copy(itsrc,itsrc+GetActiveDOF(),itdst->begin());
        itsrc += GetActiveDOF();
    }
}

bool CompareNonAdjacentFarthest(int pair0, int pair1); // defined in kinbody.cpp

const std::vector<int>& RobotBase::GetNonAdjacentLinks(int adjacentoptions) const
{
    KinBody::GetNonAdjacentLinks(0); // need to call to set the cache
    if( (_nNonAdjacentLinkCache&adjacentoptions) != adjacentoptions ) {
        int requestedoptions = (~_nNonAdjacentLinkCache)&adjacentoptions;
        // find out what needs to computed
        boost::array<uint8_t,4> compute={ { 0,0,0,0}};
        if( requestedoptions & AO_Enabled ) {
            for(size_t i = 0; i < compute.size(); ++i) {
                if( i & AO_Enabled ) {
                    compute[i] = 1;
                }
            }
        }
        if( requestedoptions & AO_ActiveDOFs ) {
            for(size_t i = 0; i < compute.size(); ++i) {
                if( i & AO_ActiveDOFs ) {
                    compute[i] = 1;
                }
            }
        }
        if( requestedoptions & ~(AO_Enabled|AO_ActiveDOFs) ) {
            throw OPENRAVE_EXCEPTION_FORMAT(_("does not support adjacentoptions %d"),adjacentoptions,ORE_InvalidArguments);
        }

        // compute it
        if( compute.at(AO_Enabled) ) {
            _vNonAdjacentLinks.at(AO_Enabled).resize(0);
            FOREACHC(itset, _vNonAdjacentLinks[0]) {
                KinBody::LinkConstPtr plink1(_veclinks.at(*itset&0xffff)), plink2(_veclinks.at(*itset>>16));
                if( plink1->IsEnabled() && plink2->IsEnabled() ) {
                    _vNonAdjacentLinks[AO_Enabled].push_back(*itset);
                }
            }
            std::sort(_vNonAdjacentLinks[AO_Enabled].begin(), _vNonAdjacentLinks[AO_Enabled].end(), CompareNonAdjacentFarthest);
        }
        if( compute.at(AO_ActiveDOFs) ) {
            _vNonAdjacentLinks.at(AO_ActiveDOFs).resize(0);
            FOREACHC(itset, _vNonAdjacentLinks[0]) {
                FOREACHC(it, GetActiveDOFIndices()) {
                    if( IsDOFInChain(*itset&0xffff,*itset>>16,*it) ) {
                        _vNonAdjacentLinks[AO_ActiveDOFs].push_back(*itset);
                        break;
                    }
                }
            }
            std::sort(_vNonAdjacentLinks[AO_ActiveDOFs].begin(), _vNonAdjacentLinks[AO_ActiveDOFs].end(), CompareNonAdjacentFarthest);
        }
        if( compute.at(AO_Enabled|AO_ActiveDOFs) ) {
            _vNonAdjacentLinks.at(AO_Enabled|AO_ActiveDOFs).resize(0);
            FOREACHC(itset, _vNonAdjacentLinks[AO_ActiveDOFs]) {
                KinBody::LinkConstPtr plink1(_veclinks.at(*itset&0xffff)), plink2(_veclinks.at(*itset>>16));
                if( plink1->IsEnabled() && plink2->IsEnabled() ) {
                    _vNonAdjacentLinks[AO_Enabled|AO_ActiveDOFs].push_back(*itset);
                }
            }
            std::sort(_vNonAdjacentLinks[AO_Enabled|AO_ActiveDOFs].begin(), _vNonAdjacentLinks[AO_Enabled|AO_ActiveDOFs].end(), CompareNonAdjacentFarthest);
        }
        _nNonAdjacentLinkCache |= requestedoptions;
    }
    return _vNonAdjacentLinks.at(adjacentoptions);
}

void RobotBase::SetNonCollidingConfiguration()
{
    KinBody::SetNonCollidingConfiguration();
    RegrabAll();
}

bool RobotBase::Grab(KinBodyPtr pbody)
{
    ManipulatorPtr pmanip = GetActiveManipulator();
    if( !pmanip ) {
        return false;
    }
    return Grab(pbody, pmanip->GetEndEffector());
}

bool RobotBase::Grab(KinBodyPtr pbody, const std::set<int>& setRobotLinksToIgnore)
{
    ManipulatorPtr pmanip = GetActiveManipulator();
    if( !pmanip ) {
        return false;
    }
    return Grab(pbody, pmanip->GetEndEffector(), setRobotLinksToIgnore);
}

bool RobotBase::Grab(KinBodyPtr body, LinkPtr pRobotLinkToGrabWith)
{
    return KinBody::Grab(body, pRobotLinkToGrabWith);
}

bool RobotBase::Grab(KinBodyPtr body, LinkPtr pRobotLinkToGrabWith, const std::set<int>& setRobotLinksToIgnore)
{
    return KinBody::Grab(body, pRobotLinkToGrabWith, setRobotLinksToIgnore);
}

void RobotBase::SetActiveManipulator(ManipulatorConstPtr pmanip)
{
    if( !pmanip ) {
        _pManipActive.reset();
    }
    else {
        FOREACH(itmanip,_vecManipulators) {
            if( *itmanip == pmanip ) {
                _pManipActive = *itmanip;
                return;
            }
        }
        // manipulator might have been recoreded, search for the same name
        FOREACH(itmanip,_vecManipulators) {
            if( (*itmanip)->GetName() == pmanip->GetName() ) {
                _pManipActive = *itmanip;
                return;
            }
        }

        _pManipActive.reset();
        RAVELOG_WARN_FORMAT("failed to find manipulator with name %s, most likely removed", pmanip->GetName());
    }
}

RobotBase::ManipulatorPtr RobotBase::SetActiveManipulator(const std::string& manipname)
{
    if( manipname.size() > 0 ) {
        FOREACH(itmanip,_vecManipulators) {
            if( (*itmanip)->GetName() == manipname ) {
                _pManipActive = *itmanip;
                return _pManipActive;
            }
        }
        throw OPENRAVE_EXCEPTION_FORMAT(_("failed to find manipulator with name: %s"), manipname, ORE_InvalidArguments);
    }
    _pManipActive.reset();
    return _pManipActive;
}

RobotBase::ManipulatorPtr RobotBase::GetActiveManipulator()
{
    return _pManipActive;
}

RobotBase::ManipulatorConstPtr RobotBase::GetActiveManipulator() const
{
    return _pManipActive;
}

RobotBase::ManipulatorPtr RobotBase::AddManipulator(const RobotBase::ManipulatorInfo& manipinfo, bool removeduplicate)
{
    OPENRAVE_ASSERT_OP(manipinfo._name.size(),>,0);
    int iremoveindex = -1;
    for(int imanip = 0; imanip < (int)_vecManipulators.size(); ++imanip) {
        if( _vecManipulators[imanip]->GetName() == manipinfo._name ) {
            if( removeduplicate ) {
                iremoveindex = imanip;
                break;
            }
            else {
                throw OPENRAVE_EXCEPTION_FORMAT(_("manipulator with name %s already exists"),manipinfo._name,ORE_InvalidArguments);
            }
        }
    }
    ManipulatorPtr newmanip(new Manipulator(shared_robot(),manipinfo));
    newmanip->_ComputeInternalInformation();
    if( iremoveindex >= 0 ) {
        // replace the old one
        _vecManipulators[iremoveindex] = newmanip;
    }
    else {
        _vecManipulators.push_back(newmanip);
    }
    __hashrobotstructure.resize(0);
    return newmanip;
}

bool RobotBase::RemoveManipulator(ManipulatorPtr manip)
{
    if( _pManipActive == manip ) {
        _pManipActive.reset();
    }
    FOREACH(itmanip,_vecManipulators) {
        if( *itmanip == manip ) {
            _vecManipulators.erase(itmanip);
            __hashrobotstructure.resize(0);
            return true;
        }
    }
    return false;
}

RobotBase::AttachedSensorPtr RobotBase::AddAttachedSensor(const RobotBase::AttachedSensorInfo& attachedsensorinfo, bool removeduplicate)
{
    OPENRAVE_ASSERT_OP(attachedsensorinfo._name.size(),>,0);
    int iremoveindex = -1;
    for(int iasensor = 0; iasensor < (int)_vecAttachedSensors.size(); ++iasensor) {
        if( _vecAttachedSensors[iasensor]->GetName() == attachedsensorinfo._name ) {
            if( removeduplicate ) {
                iremoveindex = iasensor;
                break;
            }
            else {
                throw OPENRAVE_EXCEPTION_FORMAT(_("attached sensor with name %s already exists"),attachedsensorinfo._name,ORE_InvalidArguments);
            }
        }
    }
    AttachedSensorPtr newattachedsensor(new AttachedSensor(shared_robot(),attachedsensorinfo));
//    if( _nHierarchyComputed ) {
//        newattachedsensor->_ComputeInternalInformation();
//    }
    if( iremoveindex >= 0 ) {
        // replace the old one
        _vecAttachedSensors[iremoveindex] = newattachedsensor;
    }
    else {
        _vecAttachedSensors.push_back(newattachedsensor);
    }
    newattachedsensor->UpdateInfo(); // just in case
    __hashrobotstructure.resize(0);
    return newattachedsensor;
}

RobotBase::AttachedSensorPtr RobotBase::GetAttachedSensor(const std::string& name) const
{
    FOREACHC(itsensor, _vecAttachedSensors) {
        if( (*itsensor)->GetName() == name ) {
            return *itsensor;
        }
    }
    return RobotBase::AttachedSensorPtr();
}

bool RobotBase::RemoveAttachedSensor(RobotBase::AttachedSensor &attsensor)
{
    FOREACH(itattsensor,_vecAttachedSensors) {
        if( itattsensor->get() == &attsensor ) {
            _vecAttachedSensors.erase(itattsensor);
            __hashrobotstructure.resize(0);
            return true;
        }
    }
    return false;
}

bool RobotBase::AddGripperInfo(GripperInfoPtr gripperInfo, bool removeduplicate)
{
    if( !gripperInfo ) {
        throw OPENRAVE_EXCEPTION_FORMAT(_("Cannot add invalid gripperInfo to robot %s."),GetName(),ORE_InvalidArguments);
    }
    if( gripperInfo->name.size() == 0 ) {
        throw OPENRAVE_EXCEPTION_FORMAT(_("Cannot add gripperInfo to robot %s since its name is empty."),GetName(),ORE_InvalidArguments);
    }

    for(int igripper = 0; igripper < (int)_vecGripperInfos.size(); ++igripper) {
        if( _vecGripperInfos[igripper]->name == gripperInfo->name ) {
            if( removeduplicate ) {
                _vecGripperInfos[igripper] = gripperInfo;
            }
            else {
                throw OPENRAVE_EXCEPTION_FORMAT(_("gripper with name %s already exists"),gripperInfo->name,ORE_InvalidArguments);
            }
        }
    }

    _vecGripperInfos.push_back(gripperInfo);
    return true;
}

bool RobotBase::RemoveGripperInfo(const std::string& name)
{
    for(int igripper = 0; igripper < (int)_vecGripperInfos.size(); ++igripper) {
        if( _vecGripperInfos[igripper]->name == name ) {
            _vecGripperInfos.erase(_vecGripperInfos.begin()+igripper);
            return true;
        }
    }
    return false;
}

RobotBase::GripperInfoPtr RobotBase::GetGripperInfo(const std::string& name) const
{
    FOREACHC(itGripperInfo, _vecGripperInfos) {
        if( (*itGripperInfo)->name == name ) {
            return *itGripperInfo;
        }
    }
    return RobotBase::GripperInfoPtr();
}

void RobotBase::SimulationStep(dReal fElapsedTime)
{
    KinBody::SimulationStep(fElapsedTime);
    _UpdateAttachedSensors();
}

void RobotBase::_ComputeInternalInformation()
{
    _ComputeConnectedBodiesInformation(); // should process the connected bodies in order to get the real resolved links, joints, etc

    KinBody::_ComputeInternalInformation();
    _vAllDOFIndices.resize(GetDOF());
    for(int i = 0; i < GetDOF(); ++i) {
        _vAllDOFIndices[i] = i;
    }

    _activespec._vgroups.reserve(2);
    _activespec._vgroups.resize(0);
    if( _vAllDOFIndices.size() > 0 ) {
        ConfigurationSpecification::Group group;
        stringstream ss;
        ss << "joint_values " << GetName();
        if( _nActiveDOF >= 0 ) {
            // use _vActiveDOFIndices
            FOREACHC(it,_vActiveDOFIndices) {
                ss << " " << *it;
            }
            group.dof = (int)_vActiveDOFIndices.size();
        }
        else {
            FOREACHC(it,_vAllDOFIndices) {
                ss << " " << *it;
            }
            group.dof = (int)_vAllDOFIndices.size();
        }
        group.name = ss.str();
        group.offset = 0;
        // do not initialize interpolation, since it implies a motion sampling strategy
        _activespec._vgroups.push_back(group);
    }

    int manipindex=0;
    FOREACH(itmanip,_vecManipulators) {
        if( (*itmanip)->GetName().size() == 0 ) {
            stringstream ss;
            ss << "manip" << manipindex;
            RAVELOG_WARN(str(boost::format("robot %s has a manipulator with no name, setting to %s\n")%GetName()%ss.str()));
            (*itmanip)->_info._name = ss.str();
        }
        (*itmanip)->_ComputeInternalInformation();
        vector<ManipulatorPtr>::iterator itmanip2 = itmanip; ++itmanip2;
        for(; itmanip2 != _vecManipulators.end(); ++itmanip2) {
            if( (*itmanip)->GetName() == (*itmanip2)->GetName() ) {
                RAVELOG_WARN(str(boost::format("robot %s has two manipulators with the same name: %s!\n")%GetName()%(*itmanip)->GetName()));
            }
        }
        manipindex++;
    }
    // set active manipulator to first manipulator
    if( _vecManipulators.size() > 0 ) {
        // preserve active manip when robot is removed and added back to the env
        if (!!_pManipActive) {
            bool bmanipfound = false;
            FOREACHC(itmanip, _vecManipulators) {
                if (*itmanip == _pManipActive) {
                    bmanipfound = true;
                    break;
                }
            }
            if (!bmanipfound) {
                _pManipActive.reset();
            }
        }
        if (!_pManipActive) {
            _pManipActive = _vecManipulators.at(0);
        }
    }
    else {
        _pManipActive.reset();
    }

    int sensorindex=0;
    FOREACH(itsensor,_vecAttachedSensors) {
        if( (*itsensor)->GetName().size() == 0 ) {
            stringstream ss;
            ss << "sensor" << sensorindex;
            RAVELOG_WARN(str(boost::format("robot %s has a sensor with no name, setting to %s\n")%GetName()%ss.str()));
            (*itsensor)->_info._name = ss.str();
        }
        else if( !utils::IsValidName((*itsensor)->GetName()) ) {
            throw OPENRAVE_EXCEPTION_FORMAT(_("sensor name \"%s\" is not valid"), (*itsensor)->GetName(), ORE_Failed);
        }
        //(*itsensor)->_ComputeInternalInformation();
        sensorindex++;
    }

    {
        __hashrobotstructure.resize(0);
        FOREACH(itsensor,_vecAttachedSensors) {
            (*itsensor)->__hashstructure.resize(0);
        }
    }

    if( ComputeAABB().extents.lengthsqr3() > 900.0f ) {
        RAVELOG_WARN(str(boost::format("Robot %s span is greater than 30 meaning that it is most likely defined in a unit other than meters. It is highly encouraged to define all OpenRAVE robots in meters since many metrics, database models, and solvers have been specifically optimized for this unit\n")%GetName()));
    }

    if( !GetController() ) {
        RAVELOG_VERBOSE(str(boost::format("no default controller set on robot %s\n")%GetName()));
        std::vector<int> dofindices;
        for(int i = 0; i < GetDOF(); ++i) {
            dofindices.push_back(i);
        }
        SetController(RaveCreateController(GetEnv(), "IdealController"),dofindices,1);
    }

    // reset the power on the sensors
    FOREACH(itsensor,_vecAttachedSensors) {
        SensorBasePtr psensor = (*itsensor)->GetSensor();
        if( !!psensor ) {
            int ispower = psensor->Configure(SensorBase::CC_PowerCheck);
            psensor->Configure(ispower ? SensorBase::CC_PowerOn : SensorBase::CC_PowerOff);
        }
    }
}

void RobotBase::_DeinitializeInternalInformation()
{
    KinBody::_DeinitializeInternalInformation();
    _DeinitializeConnectedBodiesInformation();
}

void RobotBase::_PostprocessChangedParameters(uint32_t parameters)
{
    if( parameters & (Prop_Sensors|Prop_SensorPlacement) ) {
        FOREACH(itsensor,_vecAttachedSensors) {
            (*itsensor)->__hashstructure.resize(0);
        }
    }
    if( parameters & Prop_RobotManipulatorTool ) {
        FOREACH(itmanip,_vecManipulators) {
            (*itmanip)->__hashstructure.resize(0);
            (*itmanip)->__hashkinematicsstructure.resize(0);
        }
    }
    KinBody::_PostprocessChangedParameters(parameters);
}

const std::vector<RobotBase::ManipulatorPtr>& RobotBase::GetManipulators() const
{
    return _vecManipulators;
}

RobotBase::ManipulatorPtr RobotBase::GetManipulator(const std::string& name) const
{
    FOREACHC(itmanip, _vecManipulators) {
        if( (*itmanip)->GetName() == name ) {
            return *itmanip;
        }
    }
    return RobotBase::ManipulatorPtr();
}

void RobotBase::Clone(InterfaceBaseConstPtr preference, int cloningoptions)
{
    KinBody::Clone(preference,cloningoptions);
    RobotBaseConstPtr r = RaveInterfaceConstCast<RobotBase>(preference);
    __hashrobotstructure = r->__hashrobotstructure;
    _vecManipulators.clear();
    _pManipActive.reset();
    FOREACHC(itmanip, r->_vecManipulators) {
        ManipulatorPtr pmanip(new Manipulator(shared_robot(),*itmanip));
        _vecManipulators.push_back(pmanip);
        if( !!r->GetActiveManipulator() && r->GetActiveManipulator()->GetName() == (*itmanip)->GetName() ) {
            _pManipActive = pmanip;
        }
    }

    _vecConnectedBodies.clear();
    FOREACHC(itConnectedBody, r->_vecConnectedBodies) {
        ConnectedBodyPtr pConnectedBody(new ConnectedBody(shared_robot(),**itConnectedBody,cloningoptions));
        _vecConnectedBodies.push_back(pConnectedBody);
    }

    _vecAttachedSensors.clear();
    FOREACHC(itsensor, r->_vecAttachedSensors) {
        _vecAttachedSensors.push_back(AttachedSensorPtr(new AttachedSensor(shared_robot(),**itsensor,cloningoptions)));
    }
    _UpdateAttachedSensors();

    // gripper infos, have to recreate the _pdocument
    _vecGripperInfos = r->_vecGripperInfos;
    FOREACH(itGripperInfo, _vecGripperInfos) {
        GripperInfoPtr& pGripperInfo = *itGripperInfo;
        if( !!pGripperInfo && !!pGripperInfo->_pdocument) {
            boost::shared_ptr<rapidjson::Document> pnewdocument(new rapidjson::Document());
            pnewdocument->CopyFrom(*pGripperInfo->_pdocument, pnewdocument->GetAllocator());
            pGripperInfo->_pdocument = pnewdocument;
        }
    }

    _vActiveDOFIndices = r->_vActiveDOFIndices;
    _activespec = r->_activespec;
    _vAllDOFIndices = r->_vAllDOFIndices;
    vActvAffineRotationAxis = r->vActvAffineRotationAxis;
    _nActiveDOF = r->_nActiveDOF;
    _nAffineDOFs = r->_nAffineDOFs;

    _vTranslationLowerLimits = r->_vTranslationLowerLimits;
    _vTranslationUpperLimits = r->_vTranslationUpperLimits;
    _vTranslationMaxVels = r->_vTranslationMaxVels;
    _vTranslationResolutions = r->_vTranslationResolutions;
    _vRotationAxisLowerLimits = r->_vRotationAxisLowerLimits;
    _vRotationAxisUpperLimits = r->_vRotationAxisUpperLimits;
    _vRotationAxisMaxVels = r->_vRotationAxisMaxVels;
    _vRotationAxisResolutions = r->_vRotationAxisResolutions;
    _vRotation3DLowerLimits = r->_vRotation3DLowerLimits;
    _vRotation3DUpperLimits = r->_vRotation3DUpperLimits;
    _vRotation3DMaxVels = r->_vRotation3DMaxVels;
    _vRotation3DResolutions = r->_vRotation3DResolutions;
    _vRotationQuatLimitStart = r->_vRotationQuatLimitStart;
    _fQuatLimitMaxAngle = r->_fQuatLimitMaxAngle;
    _fQuatMaxAngleVelocity = r->_fQuatMaxAngleVelocity;
    _fQuatAngleResolution = r->_fQuatAngleResolution;
    _fQuatAngleWeight = r->_fQuatAngleWeight;

    // clone the controller
    if( (cloningoptions&Clone_RealControllers) && !!r->GetController() ) {
        if( !SetController(RaveCreateController(GetEnv(), r->GetController()->GetXMLId()),r->GetController()->GetControlDOFIndices(),r->GetController()->IsControlTransformation()) ) {
            RAVELOG_WARN(str(boost::format("failed to set %s controller for robot %s\n")%r->GetController()->GetXMLId()%GetName()));
        }
    }

    if( !GetController() ) {
        std::vector<int> dofindices;
        for(int i = 0; i < GetDOF(); ++i) {
            dofindices.push_back(i);
        }
        if( !SetController(RaveCreateController(GetEnv(), "IdealController"),dofindices, 1) ) {
            RAVELOG_WARN("failed to set IdealController\n");
        }
    }
}

void RobotBase::serialize(std::ostream& o, int options) const
{
    KinBody::serialize(o,options);
    if( options & SO_RobotManipulators ) {
        FOREACHC(itmanip,_vecManipulators) {
            (*itmanip)->serialize(o,options);
        }
    }
    if( options & SO_RobotSensors ) {
        FOREACHC(itsensor,_vecAttachedSensors) {
            (*itsensor)->serialize(o,options);
        }
    }
}

const std::string& RobotBase::GetRobotStructureHash() const
{
    CHECK_INTERNAL_COMPUTATION;
    if( __hashrobotstructure.size() == 0 ) {
        ostringstream ss;
        ss << std::fixed << std::setprecision(SERIALIZATION_PRECISION);
        serialize(ss,SO_Kinematics|SO_Geometry|SO_RobotManipulators|SO_RobotSensors);
        __hashrobotstructure = utils::GetMD5HashString(ss.str());
    }
    return __hashrobotstructure;
}

<<<<<<< HEAD
=======
void RobotBase::UpdateInfo()
{
    // TODO: update _info
}

void RobotBase::ExtractInfo(RobotBaseInfo& info) const
{
    KinBody::ExtractInfo(info);

    info._vManipulatorInfos.resize(_vecManipulators.size());
    for(size_t i = 0; i < _info._vManipulatorInfos.size(); ++i) {
        info._vManipulatorInfos[i].reset(new RobotBase::ManipulatorInfo());
        _vecManipulators[i]->ExtractInfo(*info._vManipulatorInfos[i]);
    }

    info._vAttachedSensorInfos.resize(_vecAttachedSensors.size());
    for(size_t i = 0; i < _info._vAttachedSensorInfos.size(); ++i) {
        info._vAttachedSensorInfos[i].reset(new RobotBase::AttachedSensorInfo());
        _vecAttachedSensors[i]->ExtractInfo(*info._vAttachedSensorInfos[i]);
    }

    info._vConnectedBodyInfos.resize(_vecConnectedBodies.size());
    for(size_t i = 0; i < _info._vConnectedBodyInfos.size(); ++i) {
        info._vConnectedBodyInfos[i].reset(new RobotBase::ConnectedBodyInfo());
        _vecConnectedBodies[i]->ExtractInfo(*info._vConnectedBodyInfos[i]);
    }

    info._vGripperInfos.resize(_vecGripperInfos.size());
    for(size_t i = 0; i < _info._vGripperInfos.size(); ++i) {
        info._vGripperInfos[i].reset(new RobotBase::GripperInfo());
        *info._vGripperInfos[i] = *_vecGripperInfos[i];
    }
}

>>>>>>> b7234bbd
} // end namespace OpenRAVE<|MERGE_RESOLUTION|>--- conflicted
+++ resolved
@@ -2531,8 +2531,6 @@
     return __hashrobotstructure;
 }
 
-<<<<<<< HEAD
-=======
 void RobotBase::UpdateInfo()
 {
     // TODO: update _info
@@ -2567,5 +2565,4 @@
     }
 }
 
->>>>>>> b7234bbd
 } // end namespace OpenRAVE